--- conflicted
+++ resolved
@@ -259,13 +259,6 @@
             self._grid_shader.setUniformValue("u_gridColor0", Color(*theme.getColor("buildplate_grid").getRgb()))
             self._grid_shader.setUniformValue("u_gridColor1", Color(*theme.getColor("buildplate_grid_minor").getRgb()))
 
-<<<<<<< HEAD
-        renderer.queueNode(self, mode=RenderBatch.RenderMode.Lines)
-        renderer.queueNode(self, mesh=self._origin_mesh, backface_cull=True)
-        renderer.queueNode(self, mesh=self._grid_mesh, shader=self._grid_shader, backface_cull=True)
-        if self._disallowed_area_mesh:
-            renderer.queueNode(self, mesh=self._disallowed_area_mesh, shader=self._shader, transparent=True, backface_cull=True, sort=-9)
-=======
         plate_color = Color(*theme.getColor("buildplate").getRgb())
         if self._global_container_stack.getMetaDataEntry("has_textured_buildplate", False):
             plate_color.setA(0.5)
@@ -276,7 +269,6 @@
         renderer.queueNode(self, mesh = self._grid_mesh, shader = self._grid_shader, backface_cull = True, transparent = True, sort = -10)
         if self._disallowed_area_mesh:
             renderer.queueNode(self, mesh = self._disallowed_area_mesh, shader = self._shader, transparent = True, backface_cull = True, sort = -5)
->>>>>>> b67769b2
 
         if self._error_mesh:
             renderer.queueNode(self, mesh=self._error_mesh, shader=self._shader, transparent=True,

--- conflicted
+++ resolved
@@ -28,13 +28,6 @@
         self.materialChanged = Signal()  # Triggered when the material is removed or its metadata is updated.
 
         container_registry = ContainerRegistry.getInstance()
-<<<<<<< HEAD
-        my_metadata = container_registry.findContainersMetadata(id=container_id)[0]
-        self.base_file = my_metadata["base_file"]
-        self.material_type = my_metadata["material"]
-        self.brand = my_metadata["brand"]
-        self.guid = my_metadata["GUID"]
-=======
 
         if container is not None:
             self.base_file = container.getMetaDataEntry("base_file")
@@ -47,7 +40,7 @@
             self.material_type = my_metadata["material"]
             self.brand = my_metadata["brand"]
             self.guid = my_metadata["GUID"]
->>>>>>> b67769b2
+
         self._loadAll()
         container_registry.containerRemoved.connect(self._onRemoved)
         container_registry.containerMetaDataChanged.connect(self._onMetadataChanged)

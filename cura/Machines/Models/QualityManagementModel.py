# Copyright (c) 2020 Ultimaker B.V.
# Cura is released under the terms of the LGPLv3 or higher.

from typing import Any, cast, Dict, Optional, TYPE_CHECKING
from PyQt6.QtCore import pyqtSlot, QObject, Qt, QTimer

from UM.Logger import Logger
from UM.Qt.ListModel import ListModel
from UM.Settings.InstanceContainer import InstanceContainer  # To create new profiles.

import cura.CuraApplication  # Imported this way to prevent circular imports.
from cura.Settings.ContainerManager import ContainerManager
from cura.Machines.ContainerTree import ContainerTree
from cura.Settings.cura_empty_instance_containers import empty_quality_changes_container
from cura.Settings.IntentManager import IntentManager
from cura.Machines.Models.MachineModelUtils import fetchLayerHeight
from cura.Machines.Models.IntentTranslations import intent_translations

from UM.i18n import i18nCatalog
catalog = i18nCatalog("cura")

if TYPE_CHECKING:
    from UM.Settings.Interfaces import ContainerInterface
    from cura.Machines.QualityChangesGroup import QualityChangesGroup
    from cura.Settings.ExtruderStack import ExtruderStack
    from cura.Settings.GlobalStack import GlobalStack


class QualityManagementModel(ListModel):
    """This the QML model for the quality management page."""

    NameRole = Qt.ItemDataRole.UserRole + 1
    IsReadOnlyRole = Qt.ItemDataRole.UserRole + 2
    QualityGroupRole = Qt.ItemDataRole.UserRole + 3
    QualityTypeRole = Qt.ItemDataRole.UserRole + 4
    QualityChangesGroupRole = Qt.ItemDataRole.UserRole + 5
    IntentCategoryRole = Qt.ItemDataRole.UserRole + 6
    SectionNameRole = Qt.ItemDataRole.UserRole + 7

    def __init__(self, parent: Optional["QObject"] = None) -> None:
        super().__init__(parent)

        self.addRoleName(self.NameRole, "name")
        self.addRoleName(self.IsReadOnlyRole, "is_read_only")
        self.addRoleName(self.QualityGroupRole, "quality_group")
        self.addRoleName(self.QualityTypeRole, "quality_type")
        self.addRoleName(self.QualityChangesGroupRole, "quality_changes_group")
        self.addRoleName(self.IntentCategoryRole, "intent_category")
        self.addRoleName(self.SectionNameRole, "section_name")

        application = cura.CuraApplication.CuraApplication.getInstance()
        container_registry = application.getContainerRegistry()
        self._machine_manager = application.getMachineManager()
        self._machine_manager.activeQualityGroupChanged.connect(self._onChange)
        self._machine_manager.activeStackChanged.connect(self._onChange)
        self._machine_manager.extruderChanged.connect(self._onChange)
        self._machine_manager.globalContainerChanged.connect(self._onChange)

        self._extruder_manager = application.getExtruderManager()
        self._extruder_manager.extrudersChanged.connect(self._onChange)

        container_registry.containerAdded.connect(self._qualityChangesListChanged)
        container_registry.containerRemoved.connect(self._qualityChangesListChanged)
        container_registry.containerMetaDataChanged.connect(self._qualityChangesListChanged)

        self._update_timer = QTimer()
        self._update_timer.setInterval(100)
        self._update_timer.setSingleShot(True)
        self._update_timer.timeout.connect(self._update)

        self._onChange()

    def _onChange(self) -> None:
        self._update_timer.start()

    @pyqtSlot(QObject)
    def removeQualityChangesGroup(self, quality_changes_group: "QualityChangesGroup") -> None:
        """Deletes a custom profile. It will be gone forever.

        :param quality_changes_group: The quality changes group representing the profile to delete.
        """

        Logger.log("i", "Removing quality changes group {group_name}".format(group_name=quality_changes_group.name))
        removed_quality_changes_ids = set()
        container_registry = cura.CuraApplication.CuraApplication.getInstance().getContainerRegistry()
        for metadata in [quality_changes_group.metadata_for_global] + list(quality_changes_group.metadata_per_extruder.values()):
            container_id = metadata["id"]
            container_registry.removeContainer(container_id)
            removed_quality_changes_ids.add(container_id)

        # Reset all machines that have activated this custom profile.
        for global_stack in container_registry.findContainerStacks(type="machine"):
            if global_stack.qualityChanges.getId() in removed_quality_changes_ids:
                global_stack.qualityChanges = empty_quality_changes_container
        for extruder_stack in container_registry.findContainerStacks(type="extruder_train"):
            if extruder_stack.qualityChanges.getId() in removed_quality_changes_ids:
                extruder_stack.qualityChanges = empty_quality_changes_container

    @pyqtSlot(QObject, str, result=str)
    def renameQualityChangesGroup(self, quality_changes_group: "QualityChangesGroup", new_name: str) -> str:
        """Rename a custom profile.

        Because the names must be unique, the new name may not actually become the name that was given. The actual
        name is returned by this function.

        :param quality_changes_group: The custom profile that must be renamed.
        :param new_name: The desired name for the profile.

        :return: The actual new name of the profile, after making the name unique.
        """

        Logger.log("i", "Renaming QualityChangesGroup {old_name} to {new_name}.".format(old_name=quality_changes_group.name, new_name=new_name))
        if new_name == quality_changes_group.name:
            Logger.log("i", "QualityChangesGroup name {name} unchanged.".format(name=quality_changes_group.name))
            return new_name

        application = cura.CuraApplication.CuraApplication.getInstance()
        container_registry = application.getContainerRegistry()
        new_name = container_registry.uniqueName(new_name)
        # CURA-6842
        # FIXME: setName() will trigger metaDataChanged signal that are connected with type Qt.AutoConnection. In this
        # case, setName() will trigger direct connections which in turn causes the quality changes group and the models
        # to update. Because multiple containers need to be renamed, and every time a container gets renamed, updates
        # gets triggered and this results in partial updates. For example, if we rename the global quality changes
        # container first, the rest of the system still thinks that I have selected "my_profile" instead of
        # "my_new_profile", but an update already gets triggered, and the quality changes group that's selected will
        # have no container for the global stack, because "my_profile" just got renamed to "my_new_profile". This results
        # in crashes because the rest of the system assumes that all data in a QualityChangesGroup will be correct.
        #
        # This is why we use the "supress_signals" flag for the set name. This basically makes the change silent.
        for metadata in quality_changes_group.metadata_per_extruder.values():
<<<<<<< HEAD
            extruder_container = cast(InstanceContainer, container_registry.findContainers(id=metadata["id"])[0])
            extruder_container.setName(new_name)
        global_container = cast(InstanceContainer, container_registry.findContainers(id=quality_changes_group.metadata_for_global["id"])[0])
        global_container.setName(new_name)
=======
            extruder_container = cast(InstanceContainer, container_registry.findContainers(id = metadata["id"])[0])
            extruder_container.setName(new_name, supress_signals=True)
        global_container = cast(InstanceContainer, container_registry.findContainers(id = quality_changes_group.metadata_for_global["id"])[0])
        global_container.setName(new_name, supress_signals=True)
>>>>>>> b67769b2

        quality_changes_group.name = new_name

        application.getMachineManager().activeQualityChanged.emit()
        application.getMachineManager().activeQualityGroupChanged.emit()

        return new_name

    @pyqtSlot(str, "QVariantMap")
    def duplicateQualityChanges(self, new_name: str, quality_model_item: Dict[str, Any]) -> None:
        """Duplicates a given quality profile OR quality changes profile.

        :param new_name: The desired name of the new profile. This will be made unique, so it might end up with a
        different name.
        :param quality_model_item: The item of this model to duplicate, as dictionary. See the descriptions of the
        roles of this list model.
        """

        global_stack = cura.CuraApplication.CuraApplication.getInstance().getGlobalContainerStack()
        if not global_stack:
            Logger.log("i", "No active global stack, cannot duplicate quality (changes) profile.")
            return

        container_registry = cura.CuraApplication.CuraApplication.getInstance().getContainerRegistry()
        new_name = container_registry.uniqueName(new_name)

        intent_category = quality_model_item["intent_category"]
        quality_group = quality_model_item["quality_group"]
        quality_changes_group = quality_model_item["quality_changes_group"]
        if quality_changes_group is None:
            new_quality_changes = self._createQualityChanges(quality_group.quality_type, intent_category, new_name,
                                                             global_stack, extruder_stack=None)
            container_registry.addContainer(new_quality_changes)

            for extruder in global_stack.extruderList:
                new_extruder_quality_changes = self._createQualityChanges(quality_group.quality_type, intent_category,
                                                                          new_name,
                                                                          global_stack, extruder_stack=extruder)

                container_registry.addContainer(new_extruder_quality_changes)
        else:
            for metadata in [quality_changes_group.metadata_for_global] + list(quality_changes_group.metadata_per_extruder.values()):
                containers = container_registry.findContainers(id=metadata["id"])
                if not containers:
                    continue
                container = containers[0]
                new_id = container_registry.uniqueName(container.getId())
                container_registry.addContainer(container.duplicate(new_id, new_name))

    @pyqtSlot(str)
    @pyqtSlot(str, bool)
    def createQualityChanges(self, base_name: str, activate_after_success: bool = False) -> None:
        """Create quality changes containers from the user containers in the active stacks.

        This will go through the global and extruder stacks and create quality_changes containers from the user
        containers in each stack. These then replace the quality_changes containers in the stack and clear the user
        settings.

        :param base_name: The new name for the quality changes profile. The final name of the profile might be
        different from this, because it needs to be made unique.
        """

        machine_manager = cura.CuraApplication.CuraApplication.getInstance().getMachineManager()

        global_stack = machine_manager.activeMachine
        if not global_stack:
            return

        active_quality_name = machine_manager.activeQualityOrQualityChangesName
        if active_quality_name == "":
            Logger.log("w", "No quality container found in stack %s, cannot create profile", global_stack.getId())
            return

        machine_manager.blurSettings.emit()
        if base_name is None or base_name == "":
            base_name = active_quality_name
        container_registry = cura.CuraApplication.CuraApplication.getInstance().getContainerRegistry()
        unique_name = container_registry.uniqueName(base_name)

        # Go through the active stacks and create quality_changes containers from the user containers.
        container_manager = ContainerManager.getInstance()
        stack_list = [global_stack] + global_stack.extruderList
        for stack in stack_list:
            quality_container = stack.quality
            quality_changes_container = stack.qualityChanges
            if not quality_container or not quality_changes_container:
                Logger.log("w", "No quality or quality changes container found in stack %s, ignoring it", stack.getId())
                continue

            extruder_stack = None
            intent_category = None
            if stack.getMetaDataEntry("position") is not None:
                extruder_stack = stack
                intent_category = stack.intent.getMetaDataEntry("intent_category")
            new_changes = self._createQualityChanges(quality_container.getMetaDataEntry("quality_type"), intent_category, unique_name, global_stack, extruder_stack)
            container_manager._performMerge(new_changes, quality_changes_container, clear_settings=False)
            container_manager._performMerge(new_changes, stack.userChanges)

            container_registry.addContainer(new_changes)

        if activate_after_success:
            # At this point, the QualityChangesGroup object for the new changes may not exist yet.
            # This can be forced by asking for all of them. At that point it's just as well to loop.
            for quality_changes in ContainerTree.getInstance().getCurrentQualityChangesGroups():
                if quality_changes.name == unique_name:
                    machine_manager.setQualityChangesGroup(quality_changes)
                    break

    def _createQualityChanges(self, quality_type: str, intent_category: Optional[str], new_name: str, machine: "GlobalStack", extruder_stack: Optional["ExtruderStack"]) -> "InstanceContainer":
        """Create a quality changes container with the given set-up.

        :param quality_type: The quality type of the new container.
        :param intent_category: The intent category of the new container.
        :param new_name: The name of the container. This name must be unique.
        :param machine: The global stack to create the profile for.
        :param extruder_stack: The extruder stack to create the profile for. If not provided, only a global container will be created.
        """

        container_registry = cura.CuraApplication.CuraApplication.getInstance().getContainerRegistry()
        base_id = machine.definition.getId() if extruder_stack is None else extruder_stack.getId()
        new_id = base_id + "_" + new_name
        new_id = new_id.lower().replace(" ", "_")
        new_id = container_registry.uniqueName(new_id)

        # Create a new quality_changes container for the quality.
        quality_changes = InstanceContainer(new_id)
        quality_changes.setName(new_name)
        quality_changes.setMetaDataEntry("type", "quality_changes")
        quality_changes.setMetaDataEntry("quality_type", quality_type)
        if intent_category is not None:
            quality_changes.setMetaDataEntry("intent_category", intent_category)

        # If we are creating a container for an extruder, ensure we add that to the container.
        if extruder_stack is not None:
            quality_changes.setMetaDataEntry("position", extruder_stack.getMetaDataEntry("position"))

        # If the machine specifies qualities should be filtered, ensure we match the current criteria.
        machine_definition_id = ContainerTree.getInstance().machines[machine.definition.getId()].quality_definition
        quality_changes.setDefinition(machine_definition_id)

        quality_changes.setMetaDataEntry("setting_version", cura.CuraApplication.CuraApplication.getInstance().SettingVersion)
        return quality_changes

    def _qualityChangesListChanged(self, container: "ContainerInterface") -> None:
        """Triggered when any container changed.

        This filters the updates to the container manager: When it applies to the list of quality changes, we need to
        update our list.
        """

        if container.getMetaDataEntry("type") == "quality_changes":
            self._update()

    @pyqtSlot("QVariantMap", result=str)
    def getQualityItemDisplayName(self, quality_model_item: Dict[str, Any]) -> str:
        quality_group = quality_model_item["quality_group"]
        is_read_only = quality_model_item["is_read_only"]
        intent_category = quality_model_item["intent_category"]

        quality_level_name = "Not Supported"
        if quality_group is not None:
            quality_level_name = quality_group.name

        display_name = quality_level_name

        if intent_category != "default":
            intent_display_name = catalog.i18nc("@label", intent_category.capitalize())
            display_name = "{intent_name} - {the_rest}".format(intent_name=intent_display_name,
                                                               the_rest=display_name)

        # A custom quality
        if not is_read_only:
            display_name = "{custom_profile_name} - {the_rest}".format(custom_profile_name=quality_model_item["name"],
                                                                       the_rest=display_name)

        return display_name

    def _update(self):
        Logger.log("d", "Updating {model_class_name}.".format(model_class_name=self.__class__.__name__))

        global_stack = self._machine_manager.activeMachine
        if not global_stack:
            self.setItems([])
            return

        container_tree = ContainerTree.getInstance()
        quality_group_dict = container_tree.getCurrentQualityGroups()
        quality_changes_group_list = container_tree.getCurrentQualityChangesGroups()

        available_quality_types = set(quality_type for quality_type, quality_group in quality_group_dict.items()
                                      if quality_group.is_available)
        if not available_quality_types and not quality_changes_group_list:
            # Nothing to show
            self.setItems([])
            return

        item_list = []
        # Create quality group items (intent category = "default")
        for quality_group in quality_group_dict.values():
            if not quality_group.is_available:
                continue

            layer_height = fetchLayerHeight(quality_group)

            item = {"name": quality_group.name,
                    "is_read_only": True,
                    "quality_group": quality_group,
                    "quality_type": quality_group.quality_type,
                    "quality_changes_group": None,
                    "intent_category": "default",
                    "section_name": catalog.i18nc("@label", "Balanced"),
                    "layer_height": layer_height,  # layer_height is only used for sorting
                    }
            item_list.append(item)

        # Sort by layer_height for built-in qualities
        item_list = sorted(item_list, key=lambda x: x["layer_height"])

        # Create intent items (non-default)
        available_intent_list = IntentManager.getInstance().getCurrentAvailableIntents()
        available_intent_list = [i for i in available_intent_list if i[0] != "default"]
        result = []
        for intent_category, quality_type in available_intent_list:
            if not quality_group_dict[quality_type].is_available:
                continue
            
            result.append({
                "name": quality_group_dict[quality_type].name,  # Use the quality name as the display name
                "is_read_only": True,
                "quality_group": quality_group_dict[quality_type],
                "quality_type": quality_type,
                "quality_changes_group": None,
                "intent_category": intent_category,
                "section_name": catalog.i18nc("@label", intent_translations.get(intent_category, {}).get("name", catalog.i18nc("@label", intent_category.title()))),
            })

        # Sort by quality_type for each intent category
        intent_translations_list = list(intent_translations)

        def getIntentWeight(intent_category):
            try:
                return intent_translations_list.index(intent_category)
            except ValueError:
                return 99

        result = sorted(result, key=lambda x: (getIntentWeight(x["intent_category"]), x["quality_type"]))
        item_list += result

        # Create quality_changes group items
        quality_changes_item_list = []
        for quality_changes_group in quality_changes_group_list:
            # CURA-6913 Note that custom qualities can be based on "not supported", so the quality group can be None.
            quality_group = quality_group_dict.get(quality_changes_group.quality_type)
            quality_type = quality_changes_group.quality_type

            if not quality_changes_group.is_available:
                continue
            item = {"name": quality_changes_group.name,
                    "is_read_only": False,
                    "quality_group": quality_group,
                    "quality_type": quality_type,
                    "quality_changes_group": quality_changes_group,
                    "intent_category": quality_changes_group.intent_category,
                    "section_name": catalog.i18nc("@label", "Custom profiles"),
                    }
            quality_changes_item_list.append(item)

        # Sort quality_changes items by names and append to the item list
        quality_changes_item_list = sorted(quality_changes_item_list, key=lambda x: x["name"].upper())
        item_list += quality_changes_item_list

        self.setItems(item_list)

    @pyqtSlot(str, result="QVariantList")
    def getFileNameFilters(self, io_type):
        """Gets a list of the possible file filters that the plugins have registered they can read or write.

        The convenience meta-filters "All Supported Types" and "All Files" are added when listing readers,
        but not when listing writers.

        :param io_type: name of the needed IO type
        :return: A list of strings indicating file name filters for a file dialog.

         TODO: Duplicated code here from InstanceContainersModel. Refactor and remove this later.
        """

        from UM.i18n import i18nCatalog
        catalog = i18nCatalog("uranium")
        #TODO: This function should be in UM.Resources!
        filters = []
        all_types = []
        for plugin_id, meta_data in self._getIOPlugins(io_type):
            for io_plugin in meta_data[io_type]:
                filters.append(io_plugin["description"] + " (*." + io_plugin["extension"] + ")")
                all_types.append("*.{0}".format(io_plugin["extension"]))

        if "_reader" in io_type:
            # if we're listing readers, add the option to show all supported files as the default option
            filters.insert(0, catalog.i18nc("@item:inlistbox", "All Supported Types ({0})", " ".join(all_types)))
            filters.append(catalog.i18nc("@item:inlistbox", "All Files (*)"))  # Also allow arbitrary files, if the user so prefers.
        return filters

    def _getIOPlugins(self, io_type):
        """Gets a list of profile reader or writer plugins

        :return: List of tuples of (plugin_id, meta_data).
        """
        from UM.PluginRegistry import PluginRegistry
        pr = PluginRegistry.getInstance()
        active_plugin_ids = pr.getActivePlugins()

        result = []
        for plugin_id in active_plugin_ids:
            meta_data = pr.getMetaData(plugin_id)
            if io_type in meta_data:
                result.append( (plugin_id, meta_data) )
        return result<|MERGE_RESOLUTION|>--- conflicted
+++ resolved
@@ -129,17 +129,10 @@
         #
         # This is why we use the "supress_signals" flag for the set name. This basically makes the change silent.
         for metadata in quality_changes_group.metadata_per_extruder.values():
-<<<<<<< HEAD
-            extruder_container = cast(InstanceContainer, container_registry.findContainers(id=metadata["id"])[0])
-            extruder_container.setName(new_name)
-        global_container = cast(InstanceContainer, container_registry.findContainers(id=quality_changes_group.metadata_for_global["id"])[0])
-        global_container.setName(new_name)
-=======
             extruder_container = cast(InstanceContainer, container_registry.findContainers(id = metadata["id"])[0])
             extruder_container.setName(new_name, supress_signals=True)
         global_container = cast(InstanceContainer, container_registry.findContainers(id = quality_changes_group.metadata_for_global["id"])[0])
         global_container.setName(new_name, supress_signals=True)
->>>>>>> b67769b2
 
         quality_changes_group.name = new_name
 

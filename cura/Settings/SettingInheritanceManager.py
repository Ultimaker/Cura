# Copyright (c) 2017 Ultimaker B.V.
# Cura is released under the terms of the LGPLv3 or higher.
<<<<<<< HEAD

from typing import List, Optional, TYPE_CHECKING
=======
from typing import List, Optional, Set, TYPE_CHECKING
>>>>>>> b67769b2

from PyQt6.QtCore import QObject, QTimer, pyqtProperty, pyqtSignal
from UM.FlameProfiler import pyqtSlot
from UM.Application import Application
from UM.Logger import Logger


##    The settingInheritance manager is responsible for checking each setting in order to see if one of the "deeper"
#     containers has a setting function and the topmost one with a value has a value. We need to have this check
#     because some profiles tend to have 'hardcoded' values that break our inheritance. A good example of that are the
#     speed settings. If all the children of print_speed have a single value override, changing the speed won't
#     actually do anything, as only the 'leaf' settings are used by the engine.
from UM.Settings.ContainerStack import ContainerStack
from UM.Settings.Interfaces import ContainerInterface
from UM.Settings.SettingFunction import SettingFunction
from UM.Settings.SettingInstance import InstanceState

from cura.Settings.ExtruderManager import ExtruderManager

if TYPE_CHECKING:
    from cura.Settings.ExtruderStack import ExtruderStack
    from UM.Settings.SettingDefinition import SettingDefinition


class SettingInheritanceManager(QObject):
    def __init__(self, parent = None) -> None:
        super().__init__(parent)

        self._global_container_stack = None  # type: Optional[ContainerStack]
        self._settings_with_inheritance_warning = []  # type: List[str]
        self._active_container_stack = None  # type: Optional[ExtruderStack]

        self._update_timer = QTimer()
        self._update_timer.setInterval(500)
        self._update_timer.setSingleShot(True)
        self._update_timer.timeout.connect(self._update)

        Application.getInstance().globalContainerStackChanged.connect(self._onGlobalContainerChanged)
        ExtruderManager.getInstance().activeExtruderChanged.connect(self._onActiveExtruderChanged)
        self._onGlobalContainerChanged()
        self._onActiveExtruderChanged()

    settingsWithIntheritanceChanged = pyqtSignal()

    @pyqtSlot(str, result="QStringList")
    def getChildrenKeysWithOverride(self, key: str) -> List[str]:
        """Get the keys of all children settings with an override."""

        if self._global_container_stack is None:
            return []
        definitions = self._global_container_stack.definition.findDefinitions(key=key)
        if not definitions:
            Logger.log("w", "Could not find definition for key [%s]", key)
            return []
        result = []
        for key in definitions[0].getAllKeys():
            if key in self._settings_with_inheritance_warning:
                result.append(key)
        return result

    @pyqtSlot(str, str, result=bool)
    def hasOverrides(self, key: str, extruder_index: str):
        return key in self.getOverridesForExtruder(key, extruder_index)

    @pyqtSlot(str, str, result="QStringList")
    def getOverridesForExtruder(self, key: str, extruder_index: str) -> List[str]:
        if self._global_container_stack is None:
            return []

        result = []  # type: List[str]
        extruder_stack = ExtruderManager.getInstance().getExtruderStack(extruder_index)
        if not extruder_stack:
            Logger.log("w", "Unable to find extruder for current machine with index %s", extruder_index)
            return result

        definitions = self._global_container_stack.definition.findDefinitions(key=key)
        if not definitions:
            Logger.log("w", "Could not find definition for key [%s] (2)", key)
            return result

        for key in definitions[0].getAllKeys():
            if self._settingIsOverwritingInheritance(key, extruder_stack):
                result.append(key)

        return result

    @pyqtSlot(str)
    def manualRemoveOverride(self, key: str) -> None:
        if key in self._settings_with_inheritance_warning:
            self._settings_with_inheritance_warning.remove(key)
            self.settingsWithIntheritanceChanged.emit()

    @pyqtSlot()
    def scheduleUpdate(self) -> None:
        self._update_timer.start()

    def _onActiveExtruderChanged(self) -> None:
        new_active_stack = ExtruderManager.getInstance().getActiveExtruderStack()
        if not new_active_stack:
            self._active_container_stack = None
            return

        if new_active_stack != self._active_container_stack:  # Check if changed
            if self._active_container_stack:  # Disconnect signal from old container (if any)
                self._active_container_stack.propertyChanged.disconnect(self._onPropertyChanged)
                self._active_container_stack.containersChanged.disconnect(self._onContainersChanged)

            self._active_container_stack = new_active_stack
            if self._active_container_stack is not None:
                self._active_container_stack.propertyChanged.connect(self._onPropertyChanged)
                self._active_container_stack.containersChanged.connect(self._onContainersChanged)
            self._update_timer.start()  # Ensure that the settings_with_inheritance_warning list is populated.

    def _onPropertyChanged(self, key: str, property_name: str) -> None:
        if (property_name == "value" or property_name == "enabled") and self._global_container_stack:
            definitions = self._global_container_stack.definition.findDefinitions(key=key)  # type: List["SettingDefinition"]
            if not definitions:
                return

            has_overwritten_inheritance = self._settingIsOverwritingInheritance(key)

            settings_with_inheritance_warning_changed = False

            # Check if the setting needs to be in the list.
            if key not in self._settings_with_inheritance_warning and has_overwritten_inheritance:
                self._settings_with_inheritance_warning.append(key)
                settings_with_inheritance_warning_changed = True
            elif key in self._settings_with_inheritance_warning and not has_overwritten_inheritance:
                self._settings_with_inheritance_warning.remove(key)
                settings_with_inheritance_warning_changed = True

            parent = definitions[0].parent
            # Find the topmost parent (Assumed to be a category)
            if parent is not None:
                while parent.parent is not None:
                    parent = parent.parent
            else:
                parent = definitions[0]  # Already at a category

            if parent.key not in self._settings_with_inheritance_warning and has_overwritten_inheritance:
                # Category was not in the list yet, so needs to be added now.
                self._settings_with_inheritance_warning.append(parent.key)
                settings_with_inheritance_warning_changed = True

            elif parent.key in self._settings_with_inheritance_warning and not has_overwritten_inheritance:
                # Category was in the list and one of it's settings is not overwritten.
                if not self._recursiveCheck(parent):  # Check if any of it's children have overwritten inheritance.
                    self._settings_with_inheritance_warning.remove(parent.key)
                    settings_with_inheritance_warning_changed = True

            # Emit the signal if there was any change to the list.
            if settings_with_inheritance_warning_changed:
                self.settingsWithIntheritanceChanged.emit()

    def _recursiveCheck(self, definition: "SettingDefinition") -> bool:
        for child in definition.children:
            if child.key in self._settings_with_inheritance_warning:
                return True
            if child.children:
                if self._recursiveCheck(child):
                    return True
        return False

    @pyqtProperty("QVariantList", notify=settingsWithIntheritanceChanged)
    def settingsWithInheritanceWarning(self) -> List[str]:
        return self._settings_with_inheritance_warning

    def _userSettingIsOverwritingInheritance(self, key: str, stack: ContainerStack, all_keys: Set[str] = set()) -> bool:
        """Check if a setting known as having a User state has an inheritance function that is overwritten"""

        has_setting_function = False

        containers = []  # type: List[ContainerInterface]

        # If a setting is not enabled, don't label it as overwritten (It's never visible anyway).
        if not stack.getProperty(key, "enabled"):
            return False

        user_container = stack.getTop()
        # Also check if the top container is not a setting function (this happens if the inheritance is restored).

        if user_container and isinstance(user_container.getProperty(key, "value"), SettingFunction):
            return False

<<<<<<< HEAD
        # Mash all containers for all the stacks together.
=======
        if not all_keys:
            all_keys = self._active_container_stack.getAllKeys()

        ##  Mash all containers for all the stacks together.
>>>>>>> b67769b2
        while stack:
            containers.extend(stack.getContainers())
            stack = stack.getNextStack()
        has_non_function_value = False
        for container in containers:
            try:
                value = container.getProperty(key, "value")
            except AttributeError:
                continue
            if value is not None:
                # If a setting doesn't use any keys, it won't change it's value, so treat it as if it's a fixed value
                has_setting_function = isinstance(value, SettingFunction)
                if has_setting_function:
                    for setting_key in value.getUsedSettingKeys():
                        if setting_key in all_keys:
                            break  # We found an actual setting. So has_setting_function can remain true
                    else:
                        # All of the setting_keys turned out to not be setting keys at all!
                        # This can happen due enum keys also being marked as settings.
                        has_setting_function = False

                if has_setting_function is False:
                    has_non_function_value = True
                    continue

            if has_setting_function:
                break  # There is a setting function somewhere, stop looking deeper.
        return has_setting_function and has_non_function_value

    def _settingIsOverwritingInheritance(self, key: str, stack: ContainerStack = None) -> bool:
        """Check if a setting has an inheritance function that is overwritten"""

        if not stack:
            stack = self._active_container_stack
        if not stack:  # No active container stack yet!
            return False

        if self._active_container_stack is None:
            return False

        has_user_state = stack.getProperty(key, "state") == InstanceState.User

        if not has_user_state:
            return False

        return self._userSettingIsOverwritingInheritance(key, stack)

    def _update(self) -> None:
        self._settings_with_inheritance_warning = []  # Reset previous data.

        # Make sure that the GlobalStack is not None. sometimes the globalContainerChanged signal gets here late.
        if self._global_container_stack is None or self._active_container_stack is None:
            return

        # Check all user setting keys that we know of and see if they are overridden.
        all_keys = self._active_container_stack.getAllKeys()
        for setting_key in self._active_container_stack.getAllKeysWithUserState():
            if self._userSettingIsOverwritingInheritance(setting_key, self._active_container_stack, all_keys):
                self._settings_with_inheritance_warning.append(setting_key)

        # Check all the categories if any of their children have their inheritance overwritten.
        for category in self._global_container_stack.definition.findDefinitions(type="category"):
            if self._recursiveCheck(category):
                self._settings_with_inheritance_warning.append(category.key)

        # Notify others that things have changed.
        self.settingsWithIntheritanceChanged.emit()

    def _onGlobalContainerChanged(self) -> None:
        if self._global_container_stack:
            self._global_container_stack.propertyChanged.disconnect(self._onPropertyChanged)
            self._global_container_stack.containersChanged.disconnect(self._onContainersChanged)
        self._global_container_stack = Application.getInstance().getGlobalContainerStack()
        if self._global_container_stack:
            self._global_container_stack.containersChanged.connect(self._onContainersChanged)
            self._global_container_stack.propertyChanged.connect(self._onPropertyChanged)
        self._onActiveExtruderChanged()

    def _onContainersChanged(self, container):
        self._update_timer.start()

    @staticmethod
    def createSettingInheritanceManager(engine=None, script_engine=None):
        return SettingInheritanceManager()<|MERGE_RESOLUTION|>--- conflicted
+++ resolved
@@ -1,12 +1,7 @@
 # Copyright (c) 2017 Ultimaker B.V.
 # Cura is released under the terms of the LGPLv3 or higher.
-<<<<<<< HEAD
-
-from typing import List, Optional, TYPE_CHECKING
-=======
+
 from typing import List, Optional, Set, TYPE_CHECKING
->>>>>>> b67769b2
-
 from PyQt6.QtCore import QObject, QTimer, pyqtProperty, pyqtSignal
 from UM.FlameProfiler import pyqtSlot
 from UM.Application import Application
@@ -190,14 +185,10 @@
         if user_container and isinstance(user_container.getProperty(key, "value"), SettingFunction):
             return False
 
-<<<<<<< HEAD
-        # Mash all containers for all the stacks together.
-=======
         if not all_keys:
             all_keys = self._active_container_stack.getAllKeys()
 
         ##  Mash all containers for all the stacks together.
->>>>>>> b67769b2
         while stack:
             containers.extend(stack.getContainers())
             stack = stack.getNextStack()

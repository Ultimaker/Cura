# Copyright (c) 2016 Ultimaker B.V.
# Cura is released under the terms of the AGPLv3 or higher.

import os
import os.path
import re
from PyQt5.QtWidgets import QMessageBox

from UM.Settings.ContainerRegistry import ContainerRegistry
from UM.Settings.ContainerStack import ContainerStack
from UM.Settings.InstanceContainer import InstanceContainer
from UM.Application import Application
from UM.Logger import Logger
from UM.Message import Message
from UM.Platform import Platform
from UM.PluginRegistry import PluginRegistry #For getting the possible profile writers to write with.
from UM.Util import parseBool

from cura.Settings.ExtruderManager import ExtruderManager
from cura.Settings.ContainerManager import ContainerManager

from UM.i18n import i18nCatalog
catalog = i18nCatalog("cura")

class CuraContainerRegistry(ContainerRegistry):
    def __init__(self, *args, **kwargs):
        super().__init__(*args, **kwargs)

    ##  Create a name that is not empty and unique
    #   \param container_type \type{string} Type of the container (machine, quality, ...)
    #   \param current_name \type{} Current name of the container, which may be an acceptable option
    #   \param new_name \type{string} Base name, which may not be unique
    #   \param fallback_name \type{string} Name to use when (stripped) new_name is empty
    #   \return \type{string} Name that is unique for the specified type and name/id
    def createUniqueName(self, container_type, current_name, new_name, fallback_name):
        new_name = new_name.strip()
        num_check = re.compile("(.*?)\s*#\d+$").match(new_name)
        if num_check:
            new_name = num_check.group(1)
        if new_name == "":
            new_name = fallback_name

        unique_name = new_name
        i = 1
        # In case we are renaming, the current name of the container is also a valid end-result
        while self._containerExists(container_type, unique_name) and unique_name != current_name:
            i += 1
            unique_name = "%s #%d" % (new_name, i)

        return unique_name

    ##  Check if a container with of a certain type and a certain name or id exists
    #   Both the id and the name are checked, because they may not be the same and it is better if they are both unique
    #   \param container_type \type{string} Type of the container (machine, quality, ...)
    #   \param container_name \type{string} Name to check
    def _containerExists(self, container_type, container_name):
        container_class = ContainerStack if container_type == "machine" else InstanceContainer

        return self.findContainers(container_class, id = container_name, type = container_type, ignore_case = True) or \
                self.findContainers(container_class, name = container_name, type = container_type)

    ##  Exports an profile to a file
    #
    #   \param instance_ids \type{list} the IDs of the profiles to export.
    #   \param file_name \type{str} the full path and filename to export to.
    #   \param file_type \type{str} the file type with the format "<description> (*.<extension>)"
    def exportProfile(self, instance_ids, file_name, file_type):
        # Parse the fileType to deduce what plugin can save the file format.
        # fileType has the format "<description> (*.<extension>)"
        split = file_type.rfind(" (*.")  # Find where the description ends and the extension starts.
        if split < 0:  # Not found. Invalid format.
            Logger.log("e", "Invalid file format identifier %s", file_type)
            return
        description = file_type[:split]
        extension = file_type[split + 4:-1]  # Leave out the " (*." and ")".
        if not file_name.endswith("." + extension):  # Auto-fill the extension if the user did not provide any.
            file_name += "." + extension

        # On Windows, QML FileDialog properly asks for overwrite confirm, but not on other platforms, so handle those ourself.
        if not Platform.isWindows():
            if os.path.exists(file_name):
                result = QMessageBox.question(None, catalog.i18nc("@title:window", "File Already Exists"),
                                              catalog.i18nc("@label", "The file <filename>{0}</filename> already exists. Are you sure you want to overwrite it?").format(file_name))
                if result == QMessageBox.No:
                    return
        found_containers = []
        extruder_positions = []
        for instance_id in instance_ids:
            containers = ContainerRegistry.getInstance().findInstanceContainers(id=instance_id)
            if containers:
                found_containers.append(containers[0])

                # Determine the position of the extruder of this container
                extruder_id = containers[0].getMetaDataEntry("extruder", "")
                if extruder_id == "":
                    # Global stack
                    extruder_positions.append(-1)
                else:
                    extruder_containers = ContainerRegistry.getInstance().findDefinitionContainers(id=extruder_id)
                    if extruder_containers:
                        extruder_positions.append(int(extruder_containers[0].getMetaDataEntry("position", 0)))
                    else:
                        extruder_positions.append(0)
        # Ensure the profiles are always exported in order (global, extruder 0, extruder 1, ...)
        found_containers = [containers for (positions, containers) in sorted(zip(extruder_positions, found_containers))]

        profile_writer = self._findProfileWriter(extension, description)

        try:
            success = profile_writer.write(file_name, found_containers)
        except Exception as e:
            Logger.log("e", "Failed to export profile to %s: %s", file_name, str(e))
            m = Message(catalog.i18nc("@info:status", "Failed to export profile to <filename>{0}</filename>: <message>{1}</message>", file_name, str(e)), lifetime = 0)
            m.show()
            return
        if not success:
            Logger.log("w", "Failed to export profile to %s: Writer plugin reported failure.", file_name)
            m = Message(catalog.i18nc("@info:status", "Failed to export profile to <filename>{0}</filename>: Writer plugin reported failure.", file_name), lifetime = 0)
            m.show()
            return
        m = Message(catalog.i18nc("@info:status", "Exported profile to <filename>{0}</filename>", file_name))
        m.show()

    ##  Gets the plugin object matching the criteria
    #   \param extension
    #   \param description
    #   \return The plugin object matching the given extension and description.
    def _findProfileWriter(self, extension, description):
        plugin_registry = PluginRegistry.getInstance()
        for plugin_id, meta_data in self._getIOPlugins("profile_writer"):
            for supported_type in meta_data["profile_writer"]:  # All file types this plugin can supposedly write.
                supported_extension = supported_type.get("extension", None)
                if supported_extension == extension:  # This plugin supports a file type with the same extension.
                    supported_description = supported_type.get("description", None)
                    if supported_description == description:  # The description is also identical. Assume it's the same file type.
                        return plugin_registry.getPluginObject(plugin_id)
        return None

    ##  Imports a profile from a file
    #
    #   \param file_name \type{str} the full path and filename of the profile to import
    #   \return \type{Dict} dict with a 'status' key containing the string 'ok' or 'error', and a 'message' key
    #       containing a message for the user
    def importProfile(self, file_name):
        Logger.log("d", "Attempting to import profile %s", file_name)
        if not file_name:
            return { "status": "error", "message": catalog.i18nc("@info:status", "Failed to import profile from <filename>{0}</filename>: <message>{1}</message>", file_name, "Invalid path")}

        plugin_registry = PluginRegistry.getInstance()
        extension = file_name.split(".")[-1]

        global_container_stack = Application.getInstance().getGlobalContainerStack()
        if not global_container_stack:
            return

        machine_extruders = list(ExtruderManager.getInstance().getMachineExtruders(global_container_stack.getId()))
        machine_extruders.sort(key = lambda k: k.getMetaDataEntry("position"))

        for plugin_id, meta_data in self._getIOPlugins("profile_reader"):
            if meta_data["profile_reader"][0]["extension"] != extension:
                continue

            profile_reader = plugin_registry.getPluginObject(plugin_id)
            try:
                profile_or_list = profile_reader.read(file_name)  # Try to open the file with the profile reader.
            except Exception as e:
                # Note that this will fail quickly. That is, if any profile reader throws an exception, it will stop reading. It will only continue reading if the reader returned None.
<<<<<<< HEAD
                Logger.log("e", "Failed to import profile from %s: %s while using profile reader [%s]", file_name, str(e), profile_reader.getPluginId())
=======
                Logger.log("e", "Failed to import profile from %s: %s while using profile reader. Got exception %s", file_name,profile_reader.getPluginId(), str(e))
>>>>>>> f72e6be1
                return { "status": "error", "message": catalog.i18nc("@info:status", "Failed to import profile from <filename>{0}</filename>: <message>{1}</message>", file_name, str(e))}
            if profile_or_list: # Success!
                name_seed = os.path.splitext(os.path.basename(file_name))[0]
                new_name = self.uniqueName(name_seed)
                if type(profile_or_list) is not list:
                    profile = profile_or_list
                    self._configureProfile(profile, name_seed, new_name)
                    return { "status": "ok", "message": catalog.i18nc("@info:status", "Successfully imported profile {0}", profile.getName()) }
                else:
                    profile_index = -1
                    global_profile = None

                    for profile in profile_or_list:
                        if profile_index >= 0:
                            if len(machine_extruders) > profile_index:
                                extruder_id = Application.getInstance().getMachineManager().getQualityDefinitionId(machine_extruders[profile_index].getBottom())
                                # Ensure the extruder profiles get non-conflicting names
                                # NB: these are not user-facing
                                if "extruder" in profile.getMetaData():
                                    profile.setMetaDataEntry("extruder", extruder_id)
                                else:
                                    profile.addMetaDataEntry("extruder", extruder_id)
                                profile_id = (extruder_id + "_" + name_seed).lower().replace(" ", "_")
                            elif profile_index == 0:
                                # Importing a multiextrusion profile into a single extrusion machine; merge 1st extruder profile into global profile
                                profile._id = self.uniqueName("temporary_profile")
                                self.addContainer(profile)
                                ContainerManager.getInstance().mergeContainers(global_profile.getId(), profile.getId())
                                self.removeContainer(profile.getId())
                                break
                            else:
                                # The imported composite profile has a profile for an extruder that this machine does not have. Ignore this extruder-profile
                                break
                        else:
                            global_profile = profile
                            profile_id = (global_container_stack.getBottom().getId() + "_" + name_seed).lower().replace(" ", "_")

                        self._configureProfile(profile, profile_id, new_name)

                        profile_index += 1

                    return {"status": "ok", "message": catalog.i18nc("@info:status", "Successfully imported profile {0}", profile_or_list[0].getName())}

        # If it hasn't returned by now, none of the plugins loaded the profile successfully.
        return {"status": "error", "message": catalog.i18nc("@info:status", "Profile {0} has an unknown file type.", file_name)}

    def _configureProfile(self, profile, id_seed, new_name):
        profile.setReadOnly(False)
        profile.setDirty(True)  # Ensure the profiles are correctly saved

        new_id = self.createUniqueName("quality_changes", "", id_seed, catalog.i18nc("@label", "Custom profile"))
        profile._id = new_id
        profile.setName(new_name)

        if "type" in profile.getMetaData():
            profile.setMetaDataEntry("type", "quality_changes")
        else:
            profile.addMetaDataEntry("type", "quality_changes")

        if self._machineHasOwnQualities():
            profile.setDefinition(self._activeQualityDefinition())
            if self._machineHasOwnMaterials():
                profile.addMetaDataEntry("material", self._activeMaterialId())
        else:
            profile.setDefinition(ContainerRegistry.getInstance().findDefinitionContainers(id="fdmprinter")[0])

        ContainerRegistry.getInstance().addContainer(profile)

    ##  Gets a list of profile writer plugins
    #   \return List of tuples of (plugin_id, meta_data).
    def _getIOPlugins(self, io_type):
        plugin_registry = PluginRegistry.getInstance()
        active_plugin_ids = plugin_registry.getActivePlugins()

        result = []
        for plugin_id in active_plugin_ids:
            meta_data = plugin_registry.getMetaData(plugin_id)
            if io_type in meta_data:
                result.append( (plugin_id, meta_data) )
        return result

    ##  Get the definition to use to select quality profiles for the active machine
    #   \return the active quality definition object or None if there is no quality definition
    def _activeQualityDefinition(self):
        global_container_stack = Application.getInstance().getGlobalContainerStack()
        if global_container_stack:
            definition_id = Application.getInstance().getMachineManager().getQualityDefinitionId(global_container_stack.getBottom())
            definition = self.findDefinitionContainers(id=definition_id)[0]

            if definition:
                return definition
        return None

    ##  Returns true if the current machine requires its own materials
    #   \return True if the current machine requires its own materials
    def _machineHasOwnMaterials(self):
        global_container_stack = Application.getInstance().getGlobalContainerStack()
        if global_container_stack:
            return global_container_stack.getMetaDataEntry("has_materials", False)
        return False

    ##  Gets the ID of the active material
    #   \return the ID of the active material or the empty string
    def _activeMaterialId(self):
        global_container_stack = Application.getInstance().getGlobalContainerStack()
        if global_container_stack:
            material = global_container_stack.findContainer({"type": "material"})
            if material:
                return material.getId()
        return ""

    ##  Returns true if the current machien requires its own quality profiles
    #   \return true if the current machien requires its own quality profiles
    def _machineHasOwnQualities(self):
        global_container_stack = Application.getInstance().getGlobalContainerStack()
        if global_container_stack:
            return parseBool(global_container_stack.getMetaDataEntry("has_machine_quality", False))
        return False
<|MERGE_RESOLUTION|>--- conflicted
+++ resolved
@@ -1,290 +1,286 @@
-# Copyright (c) 2016 Ultimaker B.V.
-# Cura is released under the terms of the AGPLv3 or higher.
-
-import os
-import os.path
-import re
-from PyQt5.QtWidgets import QMessageBox
-
-from UM.Settings.ContainerRegistry import ContainerRegistry
-from UM.Settings.ContainerStack import ContainerStack
-from UM.Settings.InstanceContainer import InstanceContainer
-from UM.Application import Application
-from UM.Logger import Logger
-from UM.Message import Message
-from UM.Platform import Platform
-from UM.PluginRegistry import PluginRegistry #For getting the possible profile writers to write with.
-from UM.Util import parseBool
-
-from cura.Settings.ExtruderManager import ExtruderManager
-from cura.Settings.ContainerManager import ContainerManager
-
-from UM.i18n import i18nCatalog
-catalog = i18nCatalog("cura")
-
-class CuraContainerRegistry(ContainerRegistry):
-    def __init__(self, *args, **kwargs):
-        super().__init__(*args, **kwargs)
-
-    ##  Create a name that is not empty and unique
-    #   \param container_type \type{string} Type of the container (machine, quality, ...)
-    #   \param current_name \type{} Current name of the container, which may be an acceptable option
-    #   \param new_name \type{string} Base name, which may not be unique
-    #   \param fallback_name \type{string} Name to use when (stripped) new_name is empty
-    #   \return \type{string} Name that is unique for the specified type and name/id
-    def createUniqueName(self, container_type, current_name, new_name, fallback_name):
-        new_name = new_name.strip()
-        num_check = re.compile("(.*?)\s*#\d+$").match(new_name)
-        if num_check:
-            new_name = num_check.group(1)
-        if new_name == "":
-            new_name = fallback_name
-
-        unique_name = new_name
-        i = 1
-        # In case we are renaming, the current name of the container is also a valid end-result
-        while self._containerExists(container_type, unique_name) and unique_name != current_name:
-            i += 1
-            unique_name = "%s #%d" % (new_name, i)
-
-        return unique_name
-
-    ##  Check if a container with of a certain type and a certain name or id exists
-    #   Both the id and the name are checked, because they may not be the same and it is better if they are both unique
-    #   \param container_type \type{string} Type of the container (machine, quality, ...)
-    #   \param container_name \type{string} Name to check
-    def _containerExists(self, container_type, container_name):
-        container_class = ContainerStack if container_type == "machine" else InstanceContainer
-
-        return self.findContainers(container_class, id = container_name, type = container_type, ignore_case = True) or \
-                self.findContainers(container_class, name = container_name, type = container_type)
-
-    ##  Exports an profile to a file
-    #
-    #   \param instance_ids \type{list} the IDs of the profiles to export.
-    #   \param file_name \type{str} the full path and filename to export to.
-    #   \param file_type \type{str} the file type with the format "<description> (*.<extension>)"
-    def exportProfile(self, instance_ids, file_name, file_type):
-        # Parse the fileType to deduce what plugin can save the file format.
-        # fileType has the format "<description> (*.<extension>)"
-        split = file_type.rfind(" (*.")  # Find where the description ends and the extension starts.
-        if split < 0:  # Not found. Invalid format.
-            Logger.log("e", "Invalid file format identifier %s", file_type)
-            return
-        description = file_type[:split]
-        extension = file_type[split + 4:-1]  # Leave out the " (*." and ")".
-        if not file_name.endswith("." + extension):  # Auto-fill the extension if the user did not provide any.
-            file_name += "." + extension
-
-        # On Windows, QML FileDialog properly asks for overwrite confirm, but not on other platforms, so handle those ourself.
-        if not Platform.isWindows():
-            if os.path.exists(file_name):
-                result = QMessageBox.question(None, catalog.i18nc("@title:window", "File Already Exists"),
-                                              catalog.i18nc("@label", "The file <filename>{0}</filename> already exists. Are you sure you want to overwrite it?").format(file_name))
-                if result == QMessageBox.No:
-                    return
-        found_containers = []
-        extruder_positions = []
-        for instance_id in instance_ids:
-            containers = ContainerRegistry.getInstance().findInstanceContainers(id=instance_id)
-            if containers:
-                found_containers.append(containers[0])
-
-                # Determine the position of the extruder of this container
-                extruder_id = containers[0].getMetaDataEntry("extruder", "")
-                if extruder_id == "":
-                    # Global stack
-                    extruder_positions.append(-1)
-                else:
-                    extruder_containers = ContainerRegistry.getInstance().findDefinitionContainers(id=extruder_id)
-                    if extruder_containers:
-                        extruder_positions.append(int(extruder_containers[0].getMetaDataEntry("position", 0)))
-                    else:
-                        extruder_positions.append(0)
-        # Ensure the profiles are always exported in order (global, extruder 0, extruder 1, ...)
-        found_containers = [containers for (positions, containers) in sorted(zip(extruder_positions, found_containers))]
-
-        profile_writer = self._findProfileWriter(extension, description)
-
-        try:
-            success = profile_writer.write(file_name, found_containers)
-        except Exception as e:
-            Logger.log("e", "Failed to export profile to %s: %s", file_name, str(e))
-            m = Message(catalog.i18nc("@info:status", "Failed to export profile to <filename>{0}</filename>: <message>{1}</message>", file_name, str(e)), lifetime = 0)
-            m.show()
-            return
-        if not success:
-            Logger.log("w", "Failed to export profile to %s: Writer plugin reported failure.", file_name)
-            m = Message(catalog.i18nc("@info:status", "Failed to export profile to <filename>{0}</filename>: Writer plugin reported failure.", file_name), lifetime = 0)
-            m.show()
-            return
-        m = Message(catalog.i18nc("@info:status", "Exported profile to <filename>{0}</filename>", file_name))
-        m.show()
-
-    ##  Gets the plugin object matching the criteria
-    #   \param extension
-    #   \param description
-    #   \return The plugin object matching the given extension and description.
-    def _findProfileWriter(self, extension, description):
-        plugin_registry = PluginRegistry.getInstance()
-        for plugin_id, meta_data in self._getIOPlugins("profile_writer"):
-            for supported_type in meta_data["profile_writer"]:  # All file types this plugin can supposedly write.
-                supported_extension = supported_type.get("extension", None)
-                if supported_extension == extension:  # This plugin supports a file type with the same extension.
-                    supported_description = supported_type.get("description", None)
-                    if supported_description == description:  # The description is also identical. Assume it's the same file type.
-                        return plugin_registry.getPluginObject(plugin_id)
-        return None
-
-    ##  Imports a profile from a file
-    #
-    #   \param file_name \type{str} the full path and filename of the profile to import
-    #   \return \type{Dict} dict with a 'status' key containing the string 'ok' or 'error', and a 'message' key
-    #       containing a message for the user
-    def importProfile(self, file_name):
-        Logger.log("d", "Attempting to import profile %s", file_name)
-        if not file_name:
-            return { "status": "error", "message": catalog.i18nc("@info:status", "Failed to import profile from <filename>{0}</filename>: <message>{1}</message>", file_name, "Invalid path")}
-
-        plugin_registry = PluginRegistry.getInstance()
-        extension = file_name.split(".")[-1]
-
-        global_container_stack = Application.getInstance().getGlobalContainerStack()
-        if not global_container_stack:
-            return
-
-        machine_extruders = list(ExtruderManager.getInstance().getMachineExtruders(global_container_stack.getId()))
-        machine_extruders.sort(key = lambda k: k.getMetaDataEntry("position"))
-
-        for plugin_id, meta_data in self._getIOPlugins("profile_reader"):
-            if meta_data["profile_reader"][0]["extension"] != extension:
-                continue
-
-            profile_reader = plugin_registry.getPluginObject(plugin_id)
-            try:
-                profile_or_list = profile_reader.read(file_name)  # Try to open the file with the profile reader.
-            except Exception as e:
-                # Note that this will fail quickly. That is, if any profile reader throws an exception, it will stop reading. It will only continue reading if the reader returned None.
-<<<<<<< HEAD
-                Logger.log("e", "Failed to import profile from %s: %s while using profile reader [%s]", file_name, str(e), profile_reader.getPluginId())
-=======
-                Logger.log("e", "Failed to import profile from %s: %s while using profile reader. Got exception %s", file_name,profile_reader.getPluginId(), str(e))
->>>>>>> f72e6be1
-                return { "status": "error", "message": catalog.i18nc("@info:status", "Failed to import profile from <filename>{0}</filename>: <message>{1}</message>", file_name, str(e))}
-            if profile_or_list: # Success!
-                name_seed = os.path.splitext(os.path.basename(file_name))[0]
-                new_name = self.uniqueName(name_seed)
-                if type(profile_or_list) is not list:
-                    profile = profile_or_list
-                    self._configureProfile(profile, name_seed, new_name)
-                    return { "status": "ok", "message": catalog.i18nc("@info:status", "Successfully imported profile {0}", profile.getName()) }
-                else:
-                    profile_index = -1
-                    global_profile = None
-
-                    for profile in profile_or_list:
-                        if profile_index >= 0:
-                            if len(machine_extruders) > profile_index:
-                                extruder_id = Application.getInstance().getMachineManager().getQualityDefinitionId(machine_extruders[profile_index].getBottom())
-                                # Ensure the extruder profiles get non-conflicting names
-                                # NB: these are not user-facing
-                                if "extruder" in profile.getMetaData():
-                                    profile.setMetaDataEntry("extruder", extruder_id)
-                                else:
-                                    profile.addMetaDataEntry("extruder", extruder_id)
-                                profile_id = (extruder_id + "_" + name_seed).lower().replace(" ", "_")
-                            elif profile_index == 0:
-                                # Importing a multiextrusion profile into a single extrusion machine; merge 1st extruder profile into global profile
-                                profile._id = self.uniqueName("temporary_profile")
-                                self.addContainer(profile)
-                                ContainerManager.getInstance().mergeContainers(global_profile.getId(), profile.getId())
-                                self.removeContainer(profile.getId())
-                                break
-                            else:
-                                # The imported composite profile has a profile for an extruder that this machine does not have. Ignore this extruder-profile
-                                break
-                        else:
-                            global_profile = profile
-                            profile_id = (global_container_stack.getBottom().getId() + "_" + name_seed).lower().replace(" ", "_")
-
-                        self._configureProfile(profile, profile_id, new_name)
-
-                        profile_index += 1
-
-                    return {"status": "ok", "message": catalog.i18nc("@info:status", "Successfully imported profile {0}", profile_or_list[0].getName())}
-
-        # If it hasn't returned by now, none of the plugins loaded the profile successfully.
-        return {"status": "error", "message": catalog.i18nc("@info:status", "Profile {0} has an unknown file type.", file_name)}
-
-    def _configureProfile(self, profile, id_seed, new_name):
-        profile.setReadOnly(False)
-        profile.setDirty(True)  # Ensure the profiles are correctly saved
-
-        new_id = self.createUniqueName("quality_changes", "", id_seed, catalog.i18nc("@label", "Custom profile"))
-        profile._id = new_id
-        profile.setName(new_name)
-
-        if "type" in profile.getMetaData():
-            profile.setMetaDataEntry("type", "quality_changes")
-        else:
-            profile.addMetaDataEntry("type", "quality_changes")
-
-        if self._machineHasOwnQualities():
-            profile.setDefinition(self._activeQualityDefinition())
-            if self._machineHasOwnMaterials():
-                profile.addMetaDataEntry("material", self._activeMaterialId())
-        else:
-            profile.setDefinition(ContainerRegistry.getInstance().findDefinitionContainers(id="fdmprinter")[0])
-
-        ContainerRegistry.getInstance().addContainer(profile)
-
-    ##  Gets a list of profile writer plugins
-    #   \return List of tuples of (plugin_id, meta_data).
-    def _getIOPlugins(self, io_type):
-        plugin_registry = PluginRegistry.getInstance()
-        active_plugin_ids = plugin_registry.getActivePlugins()
-
-        result = []
-        for plugin_id in active_plugin_ids:
-            meta_data = plugin_registry.getMetaData(plugin_id)
-            if io_type in meta_data:
-                result.append( (plugin_id, meta_data) )
-        return result
-
-    ##  Get the definition to use to select quality profiles for the active machine
-    #   \return the active quality definition object or None if there is no quality definition
-    def _activeQualityDefinition(self):
-        global_container_stack = Application.getInstance().getGlobalContainerStack()
-        if global_container_stack:
-            definition_id = Application.getInstance().getMachineManager().getQualityDefinitionId(global_container_stack.getBottom())
-            definition = self.findDefinitionContainers(id=definition_id)[0]
-
-            if definition:
-                return definition
-        return None
-
-    ##  Returns true if the current machine requires its own materials
-    #   \return True if the current machine requires its own materials
-    def _machineHasOwnMaterials(self):
-        global_container_stack = Application.getInstance().getGlobalContainerStack()
-        if global_container_stack:
-            return global_container_stack.getMetaDataEntry("has_materials", False)
-        return False
-
-    ##  Gets the ID of the active material
-    #   \return the ID of the active material or the empty string
-    def _activeMaterialId(self):
-        global_container_stack = Application.getInstance().getGlobalContainerStack()
-        if global_container_stack:
-            material = global_container_stack.findContainer({"type": "material"})
-            if material:
-                return material.getId()
-        return ""
-
-    ##  Returns true if the current machien requires its own quality profiles
-    #   \return true if the current machien requires its own quality profiles
-    def _machineHasOwnQualities(self):
-        global_container_stack = Application.getInstance().getGlobalContainerStack()
-        if global_container_stack:
-            return parseBool(global_container_stack.getMetaDataEntry("has_machine_quality", False))
-        return False
+# Copyright (c) 2016 Ultimaker B.V.
+# Cura is released under the terms of the AGPLv3 or higher.
+
+import os
+import os.path
+import re
+from PyQt5.QtWidgets import QMessageBox
+
+from UM.Settings.ContainerRegistry import ContainerRegistry
+from UM.Settings.ContainerStack import ContainerStack
+from UM.Settings.InstanceContainer import InstanceContainer
+from UM.Application import Application
+from UM.Logger import Logger
+from UM.Message import Message
+from UM.Platform import Platform
+from UM.PluginRegistry import PluginRegistry #For getting the possible profile writers to write with.
+from UM.Util import parseBool
+
+from cura.Settings.ExtruderManager import ExtruderManager
+from cura.Settings.ContainerManager import ContainerManager
+
+from UM.i18n import i18nCatalog
+catalog = i18nCatalog("cura")
+
+class CuraContainerRegistry(ContainerRegistry):
+    def __init__(self, *args, **kwargs):
+        super().__init__(*args, **kwargs)
+
+    ##  Create a name that is not empty and unique
+    #   \param container_type \type{string} Type of the container (machine, quality, ...)
+    #   \param current_name \type{} Current name of the container, which may be an acceptable option
+    #   \param new_name \type{string} Base name, which may not be unique
+    #   \param fallback_name \type{string} Name to use when (stripped) new_name is empty
+    #   \return \type{string} Name that is unique for the specified type and name/id
+    def createUniqueName(self, container_type, current_name, new_name, fallback_name):
+        new_name = new_name.strip()
+        num_check = re.compile("(.*?)\s*#\d+$").match(new_name)
+        if num_check:
+            new_name = num_check.group(1)
+        if new_name == "":
+            new_name = fallback_name
+
+        unique_name = new_name
+        i = 1
+        # In case we are renaming, the current name of the container is also a valid end-result
+        while self._containerExists(container_type, unique_name) and unique_name != current_name:
+            i += 1
+            unique_name = "%s #%d" % (new_name, i)
+
+        return unique_name
+
+    ##  Check if a container with of a certain type and a certain name or id exists
+    #   Both the id and the name are checked, because they may not be the same and it is better if they are both unique
+    #   \param container_type \type{string} Type of the container (machine, quality, ...)
+    #   \param container_name \type{string} Name to check
+    def _containerExists(self, container_type, container_name):
+        container_class = ContainerStack if container_type == "machine" else InstanceContainer
+
+        return self.findContainers(container_class, id = container_name, type = container_type, ignore_case = True) or \
+                self.findContainers(container_class, name = container_name, type = container_type)
+
+    ##  Exports an profile to a file
+    #
+    #   \param instance_ids \type{list} the IDs of the profiles to export.
+    #   \param file_name \type{str} the full path and filename to export to.
+    #   \param file_type \type{str} the file type with the format "<description> (*.<extension>)"
+    def exportProfile(self, instance_ids, file_name, file_type):
+        # Parse the fileType to deduce what plugin can save the file format.
+        # fileType has the format "<description> (*.<extension>)"
+        split = file_type.rfind(" (*.")  # Find where the description ends and the extension starts.
+        if split < 0:  # Not found. Invalid format.
+            Logger.log("e", "Invalid file format identifier %s", file_type)
+            return
+        description = file_type[:split]
+        extension = file_type[split + 4:-1]  # Leave out the " (*." and ")".
+        if not file_name.endswith("." + extension):  # Auto-fill the extension if the user did not provide any.
+            file_name += "." + extension
+
+        # On Windows, QML FileDialog properly asks for overwrite confirm, but not on other platforms, so handle those ourself.
+        if not Platform.isWindows():
+            if os.path.exists(file_name):
+                result = QMessageBox.question(None, catalog.i18nc("@title:window", "File Already Exists"),
+                                              catalog.i18nc("@label", "The file <filename>{0}</filename> already exists. Are you sure you want to overwrite it?").format(file_name))
+                if result == QMessageBox.No:
+                    return
+        found_containers = []
+        extruder_positions = []
+        for instance_id in instance_ids:
+            containers = ContainerRegistry.getInstance().findInstanceContainers(id=instance_id)
+            if containers:
+                found_containers.append(containers[0])
+
+                # Determine the position of the extruder of this container
+                extruder_id = containers[0].getMetaDataEntry("extruder", "")
+                if extruder_id == "":
+                    # Global stack
+                    extruder_positions.append(-1)
+                else:
+                    extruder_containers = ContainerRegistry.getInstance().findDefinitionContainers(id=extruder_id)
+                    if extruder_containers:
+                        extruder_positions.append(int(extruder_containers[0].getMetaDataEntry("position", 0)))
+                    else:
+                        extruder_positions.append(0)
+        # Ensure the profiles are always exported in order (global, extruder 0, extruder 1, ...)
+        found_containers = [containers for (positions, containers) in sorted(zip(extruder_positions, found_containers))]
+
+        profile_writer = self._findProfileWriter(extension, description)
+
+        try:
+            success = profile_writer.write(file_name, found_containers)
+        except Exception as e:
+            Logger.log("e", "Failed to export profile to %s: %s", file_name, str(e))
+            m = Message(catalog.i18nc("@info:status", "Failed to export profile to <filename>{0}</filename>: <message>{1}</message>", file_name, str(e)), lifetime = 0)
+            m.show()
+            return
+        if not success:
+            Logger.log("w", "Failed to export profile to %s: Writer plugin reported failure.", file_name)
+            m = Message(catalog.i18nc("@info:status", "Failed to export profile to <filename>{0}</filename>: Writer plugin reported failure.", file_name), lifetime = 0)
+            m.show()
+            return
+        m = Message(catalog.i18nc("@info:status", "Exported profile to <filename>{0}</filename>", file_name))
+        m.show()
+
+    ##  Gets the plugin object matching the criteria
+    #   \param extension
+    #   \param description
+    #   \return The plugin object matching the given extension and description.
+    def _findProfileWriter(self, extension, description):
+        plugin_registry = PluginRegistry.getInstance()
+        for plugin_id, meta_data in self._getIOPlugins("profile_writer"):
+            for supported_type in meta_data["profile_writer"]:  # All file types this plugin can supposedly write.
+                supported_extension = supported_type.get("extension", None)
+                if supported_extension == extension:  # This plugin supports a file type with the same extension.
+                    supported_description = supported_type.get("description", None)
+                    if supported_description == description:  # The description is also identical. Assume it's the same file type.
+                        return plugin_registry.getPluginObject(plugin_id)
+        return None
+
+    ##  Imports a profile from a file
+    #
+    #   \param file_name \type{str} the full path and filename of the profile to import
+    #   \return \type{Dict} dict with a 'status' key containing the string 'ok' or 'error', and a 'message' key
+    #       containing a message for the user
+    def importProfile(self, file_name):
+        Logger.log("d", "Attempting to import profile %s", file_name)
+        if not file_name:
+            return { "status": "error", "message": catalog.i18nc("@info:status", "Failed to import profile from <filename>{0}</filename>: <message>{1}</message>", file_name, "Invalid path")}
+
+        plugin_registry = PluginRegistry.getInstance()
+        extension = file_name.split(".")[-1]
+
+        global_container_stack = Application.getInstance().getGlobalContainerStack()
+        if not global_container_stack:
+            return
+
+        machine_extruders = list(ExtruderManager.getInstance().getMachineExtruders(global_container_stack.getId()))
+        machine_extruders.sort(key = lambda k: k.getMetaDataEntry("position"))
+
+        for plugin_id, meta_data in self._getIOPlugins("profile_reader"):
+            if meta_data["profile_reader"][0]["extension"] != extension:
+                continue
+
+            profile_reader = plugin_registry.getPluginObject(plugin_id)
+            try:
+                profile_or_list = profile_reader.read(file_name)  # Try to open the file with the profile reader.
+            except Exception as e:
+                # Note that this will fail quickly. That is, if any profile reader throws an exception, it will stop reading. It will only continue reading if the reader returned None.
+                Logger.log("e", "Failed to import profile from %s: %s while using profile reader. Got exception %s", file_name,profile_reader.getPluginId(), str(e))
+                return { "status": "error", "message": catalog.i18nc("@info:status", "Failed to import profile from <filename>{0}</filename>: <message>{1}</message>", file_name, str(e))}
+            if profile_or_list: # Success!
+                name_seed = os.path.splitext(os.path.basename(file_name))[0]
+                new_name = self.uniqueName(name_seed)
+                if type(profile_or_list) is not list:
+                    profile = profile_or_list
+                    self._configureProfile(profile, name_seed, new_name)
+                    return { "status": "ok", "message": catalog.i18nc("@info:status", "Successfully imported profile {0}", profile.getName()) }
+                else:
+                    profile_index = -1
+                    global_profile = None
+
+                    for profile in profile_or_list:
+                        if profile_index >= 0:
+                            if len(machine_extruders) > profile_index:
+                                extruder_id = Application.getInstance().getMachineManager().getQualityDefinitionId(machine_extruders[profile_index].getBottom())
+                                # Ensure the extruder profiles get non-conflicting names
+                                # NB: these are not user-facing
+                                if "extruder" in profile.getMetaData():
+                                    profile.setMetaDataEntry("extruder", extruder_id)
+                                else:
+                                    profile.addMetaDataEntry("extruder", extruder_id)
+                                profile_id = (extruder_id + "_" + name_seed).lower().replace(" ", "_")
+                            elif profile_index == 0:
+                                # Importing a multiextrusion profile into a single extrusion machine; merge 1st extruder profile into global profile
+                                profile._id = self.uniqueName("temporary_profile")
+                                self.addContainer(profile)
+                                ContainerManager.getInstance().mergeContainers(global_profile.getId(), profile.getId())
+                                self.removeContainer(profile.getId())
+                                break
+                            else:
+                                # The imported composite profile has a profile for an extruder that this machine does not have. Ignore this extruder-profile
+                                break
+                        else:
+                            global_profile = profile
+                            profile_id = (global_container_stack.getBottom().getId() + "_" + name_seed).lower().replace(" ", "_")
+
+                        self._configureProfile(profile, profile_id, new_name)
+
+                        profile_index += 1
+
+                    return {"status": "ok", "message": catalog.i18nc("@info:status", "Successfully imported profile {0}", profile_or_list[0].getName())}
+
+        # If it hasn't returned by now, none of the plugins loaded the profile successfully.
+        return {"status": "error", "message": catalog.i18nc("@info:status", "Profile {0} has an unknown file type.", file_name)}
+
+    def _configureProfile(self, profile, id_seed, new_name):
+        profile.setReadOnly(False)
+        profile.setDirty(True)  # Ensure the profiles are correctly saved
+
+        new_id = self.createUniqueName("quality_changes", "", id_seed, catalog.i18nc("@label", "Custom profile"))
+        profile._id = new_id
+        profile.setName(new_name)
+
+        if "type" in profile.getMetaData():
+            profile.setMetaDataEntry("type", "quality_changes")
+        else:
+            profile.addMetaDataEntry("type", "quality_changes")
+
+        if self._machineHasOwnQualities():
+            profile.setDefinition(self._activeQualityDefinition())
+            if self._machineHasOwnMaterials():
+                profile.addMetaDataEntry("material", self._activeMaterialId())
+        else:
+            profile.setDefinition(ContainerRegistry.getInstance().findDefinitionContainers(id="fdmprinter")[0])
+
+        ContainerRegistry.getInstance().addContainer(profile)
+
+    ##  Gets a list of profile writer plugins
+    #   \return List of tuples of (plugin_id, meta_data).
+    def _getIOPlugins(self, io_type):
+        plugin_registry = PluginRegistry.getInstance()
+        active_plugin_ids = plugin_registry.getActivePlugins()
+
+        result = []
+        for plugin_id in active_plugin_ids:
+            meta_data = plugin_registry.getMetaData(plugin_id)
+            if io_type in meta_data:
+                result.append( (plugin_id, meta_data) )
+        return result
+
+    ##  Get the definition to use to select quality profiles for the active machine
+    #   \return the active quality definition object or None if there is no quality definition
+    def _activeQualityDefinition(self):
+        global_container_stack = Application.getInstance().getGlobalContainerStack()
+        if global_container_stack:
+            definition_id = Application.getInstance().getMachineManager().getQualityDefinitionId(global_container_stack.getBottom())
+            definition = self.findDefinitionContainers(id=definition_id)[0]
+
+            if definition:
+                return definition
+        return None
+
+    ##  Returns true if the current machine requires its own materials
+    #   \return True if the current machine requires its own materials
+    def _machineHasOwnMaterials(self):
+        global_container_stack = Application.getInstance().getGlobalContainerStack()
+        if global_container_stack:
+            return global_container_stack.getMetaDataEntry("has_materials", False)
+        return False
+
+    ##  Gets the ID of the active material
+    #   \return the ID of the active material or the empty string
+    def _activeMaterialId(self):
+        global_container_stack = Application.getInstance().getGlobalContainerStack()
+        if global_container_stack:
+            material = global_container_stack.findContainer({"type": "material"})
+            if material:
+                return material.getId()
+        return ""
+
+    ##  Returns true if the current machien requires its own quality profiles
+    #   \return true if the current machien requires its own quality profiles
+    def _machineHasOwnQualities(self):
+        global_container_stack = Application.getInstance().getGlobalContainerStack()
+        if global_container_stack:
+            return parseBool(global_container_stack.getMetaDataEntry("has_machine_quality", False))
+        return False
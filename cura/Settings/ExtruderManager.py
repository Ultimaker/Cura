--- conflicted
+++ resolved
@@ -359,7 +359,7 @@
         try:
             return [container_registry.findContainerStacks(id = stack_id)[0] for stack_id in used_extruder_stack_ids]
         except IndexError:  # One or more of the extruders was not found.
-            UM.Logger.log("e", "Unable to find one or more of the extruders in %s", used_extruder_stack_ids)
+            Logger.log("e", "Unable to find one or more of the extruders in %s", used_extruder_stack_ids)
             return []
 
     ##  Removes the container stack and user profile for the extruders for a specific machine.
@@ -398,18 +398,13 @@
     #
     #   \return \type{List[ContainerStack]} a list of
     def getActiveExtruderStacks(self):
-<<<<<<< HEAD
         global_stack = Application.getInstance().getGlobalContainerStack()
-        return list(self._extruder_trains[global_stack.getId()].values()) if global_stack else []
-=======
-        global_stack = UM.Application.getInstance().getGlobalContainerStack()
 
         result = []
         if global_stack:
             for extruder in sorted(self._extruder_trains[global_stack.getId()]):
                 result.append(self._extruder_trains[global_stack.getId()][extruder])
         return result
->>>>>>> 32fd02bd
 
     def __globalContainerStackChanged(self) -> None:
         self._addCurrentMachineExtruders()

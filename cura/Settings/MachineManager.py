# Copyright (c) 2022 Ultimaker B.V.
# Cura is released under the terms of the LGPLv3 or higher.

import time
import re
import unicodedata
from typing import Any, List, Dict, TYPE_CHECKING, Optional, cast, Set

from PyQt6.QtCore import QObject, pyqtProperty, pyqtSignal, QTimer

from UM.ConfigurationErrorMessage import ConfigurationErrorMessage
from UM.Scene.Iterator.DepthFirstIterator import DepthFirstIterator
from UM.Settings.InstanceContainer import InstanceContainer
from UM.Settings.Interfaces import ContainerInterface
from UM.Signal import Signal
from UM.FlameProfiler import pyqtSlot
from UM import Util
from UM.Logger import Logger
from UM.Message import Message

from UM.Settings.SettingFunction import SettingFunction
from UM.Settings.ContainerStack import ContainerStack
from UM.Signal import postponeSignals, CompressTechnique

import cura.CuraApplication  # Imported like this to prevent circular references.
from UM.Util import parseBool

from cura.Machines.ContainerNode import ContainerNode
from cura.Machines.ContainerTree import ContainerTree
from cura.Machines.Models.IntentCategoryModel import IntentCategoryModel

from cura.PrinterOutput.PrinterOutputDevice import PrinterOutputDevice, ConnectionType
from cura.PrinterOutput.Models.PrinterConfigurationModel import PrinterConfigurationModel
from cura.PrinterOutput.Models.ExtruderConfigurationModel import ExtruderConfigurationModel
from cura.PrinterOutput.Models.MaterialOutputModel import MaterialOutputModel
from cura.Settings.CuraContainerRegistry import CuraContainerRegistry
from cura.Settings.ExtruderManager import ExtruderManager
from cura.Settings.ExtruderStack import ExtruderStack
from cura.Settings.cura_empty_instance_containers import (empty_definition_changes_container, empty_variant_container,
                                                          empty_material_container, empty_quality_container,
                                                          empty_quality_changes_container, empty_intent_container)
from cura.UltimakerCloud.UltimakerCloudConstants import META_UM_LINKED_TO_ACCOUNT
from .ActiveQuality import ActiveQuality

from .CuraStackBuilder import CuraStackBuilder

from UM.i18n import i18nCatalog
catalog = i18nCatalog("cura")
from cura.Settings.GlobalStack import GlobalStack
if TYPE_CHECKING:
    from PyQt6.QtCore import QVariantList

    from cura.CuraApplication import CuraApplication
    from cura.Machines.MaterialNode import MaterialNode
    from cura.Machines.QualityChangesGroup import QualityChangesGroup
    from cura.Machines.QualityGroup import QualityGroup
    from cura.Machines.VariantNode import VariantNode


class MachineManager(QObject):
    def __init__(self, application: "CuraApplication", parent: Optional["QObject"] = None) -> None:
        super().__init__(parent)

        self._active_container_stack = None     # type: Optional[ExtruderStack]
        self._global_container_stack = None     # type: Optional[GlobalStack]

        self._current_root_material_id = {}  # type: Dict[str, str]

        self._default_extruder_position = "0"  # to be updated when extruders are switched on and off
        self._num_user_settings = 0

        self._instance_container_timer = QTimer()  # type: QTimer
        self._instance_container_timer.setInterval(250)
        self._instance_container_timer.setSingleShot(True)
        self._instance_container_timer.timeout.connect(self.__emitChangedSignals)

        self._application = application
        self._container_registry = self._application.getContainerRegistry()
        self._application.globalContainerStackChanged.connect(self._onGlobalContainerChanged)
        self._container_registry.containerLoadComplete.connect(self._onContainersChanged)

        #  When the global container is changed, active material probably needs to be updated.
        self.globalContainerChanged.connect(self.activeMaterialChanged)
        self.globalContainerChanged.connect(self.activeVariantChanged)
        self.globalContainerChanged.connect(self.activeQualityChanged)

        self.globalContainerChanged.connect(self.activeQualityChangesGroupChanged)
        self.globalContainerChanged.connect(self.activeQualityGroupChanged)

        self._stacks_have_errors = None  # type: Optional[bool]

        extruder_manager = self._application.getExtruderManager()

        extruder_manager.activeExtruderChanged.connect(self._onActiveExtruderStackChanged)
        extruder_manager.activeExtruderChanged.connect(self.activeMaterialChanged)
        extruder_manager.activeExtruderChanged.connect(self.activeVariantChanged)
        extruder_manager.activeExtruderChanged.connect(self.activeQualityChanged)

        self.globalContainerChanged.connect(self.activeStackChanged)
        ExtruderManager.getInstance().activeExtruderChanged.connect(self.activeStackChanged)
        self.activeStackChanged.connect(self.activeStackValueChanged)

        self._application.getPreferences().addPreference("cura/active_machine", "")

        self._printer_output_devices: List[PrinterOutputDevice] = []
        self._application.getOutputDeviceManager().outputDevicesChanged.connect(self._onOutputDevicesChanged)
        # There might already be some output devices by the time the signal is connected
        self._onOutputDevicesChanged()

        self._current_printer_configuration = PrinterConfigurationModel()   # Indicates the current configuration setup in this printer
        self.activeMaterialChanged.connect(self._onCurrentConfigurationChanged)
        self.activeVariantChanged.connect(self._onCurrentConfigurationChanged)
        # Force to compute the current configuration
        self._onCurrentConfigurationChanged()

        self._application.callLater(self.setInitialActiveMachine)

        containers: List[InstanceContainer] = CuraContainerRegistry.getInstance().findInstanceContainers(id=self.activeMaterialId)
        if containers:
            containers[0].nameChanged.connect(self._onMaterialNameChanged)

        self.rootMaterialChanged.connect(self._onRootMaterialChanged)

        # Emit the printerConnectedStatusChanged when either globalContainerChanged or outputDevicesChanged are emitted
        self.globalContainerChanged.connect(self.printerConnectedStatusChanged)
        self.outputDevicesChanged.connect(self.printerConnectedStatusChanged)

        # For updating active quality display name
        self.activeQualityChanged.connect(self.activeQualityDisplayNameChanged)
        self.activeIntentChanged.connect(self.activeQualityDisplayNameChanged)
        self.activeQualityGroupChanged.connect(self.activeQualityDisplayNameChanged)
        self.activeQualityChangesGroupChanged.connect(self.activeQualityDisplayNameChanged)

        self.activeStackValueChanged.connect(self._reCalculateNumUserSettings)
        self.numberExtrudersEnabledChanged.connect(self.correctPrintSequence)

    activeQualityDisplayNameChanged = pyqtSignal()

    activeQualityGroupChanged = pyqtSignal()
    activeQualityChangesGroupChanged = pyqtSignal()

    globalContainerChanged = pyqtSignal()  # Emitted whenever the global stack is changed (ie: when changing between printers, changing a global profile, but not when changing a value)
    activeMaterialChanged = pyqtSignal()
    activeVariantChanged = pyqtSignal()
    activeQualityChanged = pyqtSignal()
    activeIntentChanged = pyqtSignal()
    activeStackChanged = pyqtSignal()  # Emitted whenever the active extruder stack is changed (ie: when switching the active extruder tab or changing between printers)
    extruderChanged = pyqtSignal()  # Emitted whenever an extruder is activated or deactivated or the default extruder changes.

    activeStackValueChanged = pyqtSignal()  # Emitted whenever a value inside the active stack is changed.
    activeStackValidationChanged = pyqtSignal()  # Emitted whenever a validation inside active container is changed
    stacksValidationChanged = pyqtSignal()  # Emitted whenever a validation is changed
    numberExtrudersEnabledChanged = pyqtSignal()  # Emitted when the number of extruders that are enabled changed

    blurSettings = pyqtSignal()  # Emitted to force fields in the advanced sidebar to un-focus, so they update properly

    outputDevicesChanged = pyqtSignal()
    currentConfigurationChanged = pyqtSignal()  # Emitted every time the current configurations of the machine changes
    printerConnectedStatusChanged = pyqtSignal() # Emitted every time the active machine change or the outputdevices change

    rootMaterialChanged = pyqtSignal()
    numUserSettingsChanged = pyqtSignal()

    def _reCalculateNumUserSettings(self):
        if not self._global_container_stack:
            if self._num_user_settings != 0:
                self.numUserSettingsChanged.emit()
                self._num_user_settings = 0
            return
        num_user_settings = self._global_container_stack.getTop().getNumInstances()
        stacks = self._global_container_stack.extruderList
        for stack in stacks:
            num_user_settings += stack.getTop().getNumInstances()

        if self._num_user_settings != num_user_settings:
            self._num_user_settings = num_user_settings
            self.numUserSettingsChanged.emit()

    def setInitialActiveMachine(self) -> None:
        active_machine_id = self._application.getPreferences().getValue("cura/active_machine")
        if active_machine_id != "" and CuraContainerRegistry.getInstance().findContainerStacksMetadata(id=active_machine_id):
            # An active machine was saved, so restore it.
            self.setActiveMachine(active_machine_id)

    def _onOutputDevicesChanged(self) -> None:
        self._printer_output_devices = []
        for printer_output_device in self._application.getOutputDeviceManager().getOutputDevices():
            if isinstance(printer_output_device, PrinterOutputDevice):
                self._printer_output_devices.append(printer_output_device)

        self.outputDevicesChanged.emit()

    def getMachinesWithDefinition(self, definition_id: str, online_only=False) -> List[ContainerStack]:
        """ Fetches all container stacks that match definition_id.

        :param definition_id: The id of the machine definition.
        :return: A list of Containers that match definition_id
        """
        from cura.CuraApplication import CuraApplication  # In function to avoid circular import
        application = CuraApplication.getInstance()
        registry = application.getContainerRegistry()

        machines = registry.findContainerStacks(type="machine")
        # Filter machines that match definition
        machines = filter(lambda machine: machine.definition.id == definition_id, machines)
        # Filter only LAN and Cloud printers
        machines = filter(lambda machine: ConnectionType.CloudConnection in machine.configuredConnectionTypes or
                                          ConnectionType.NetworkConnection in machine.configuredConnectionTypes,
                          machines)
        if online_only:
            # LAN printers can have is_online = False but should still be included,
            # their online status is only checked when they are the active printer.
            machines = filter(lambda machine: parseBool(machine.getMetaDataEntry("is_online", False) or
                                              ConnectionType.NetworkConnection in machine.configuredConnectionTypes),
                              machines)

        return list(machines)

    @pyqtProperty(QObject, notify=currentConfigurationChanged)
    def currentConfiguration(self) -> PrinterConfigurationModel:
        return self._current_printer_configuration

    def _onCurrentConfigurationChanged(self) -> None:
        if not self._global_container_stack:
            return

        # Create the configuration model with the current data in Cura
        self._current_printer_configuration.printerType = self._global_container_stack.definition.getName()

        if len(self._current_printer_configuration.extruderConfigurations) != len(self._global_container_stack.extruderList):
            self._current_printer_configuration.extruderConfigurations = [ExtruderConfigurationModel() for extruder in self._global_container_stack.extruderList]

        for extruder, extruder_configuration in zip(self._global_container_stack.extruderList, self._current_printer_configuration.extruderConfigurations):
            # For compare just the GUID is needed at this moment
            mat_type = extruder.material.getMetaDataEntry("material") if extruder.material != empty_material_container else None
            mat_guid = extruder.material.getMetaDataEntry("GUID") if extruder.material != empty_material_container else None
            mat_color = extruder.material.getMetaDataEntry("color_name") if extruder.material != empty_material_container else None
            mat_brand = extruder.material.getMetaDataEntry("brand") if extruder.material != empty_material_container else None
            mat_name = extruder.material.getMetaDataEntry("name") if extruder.material != empty_material_container else None
            material_model = MaterialOutputModel(mat_guid, mat_type, mat_color, mat_brand, mat_name)

            extruder_configuration.position = int(extruder.getMetaDataEntry("position"))
            extruder_configuration.material = material_model
            extruder_configuration.hotendID = extruder.variant.getName() if extruder.variant != empty_variant_container else None

        # An empty build plate configuration from the network printer is presented as an empty string, so use "" for an
        # empty build plate.
        self._current_printer_configuration.buildplateConfiguration = self._global_container_stack.getProperty("machine_buildplate_type", "value")\
            if self._global_container_stack.variant != empty_variant_container else self._global_container_stack.getProperty("machine_buildplate_type", "default_value")
        self.currentConfigurationChanged.emit()

    @pyqtSlot(QObject, result=bool)
    def matchesConfiguration(self, configuration: PrinterConfigurationModel) -> bool:
        return self._current_printer_configuration == configuration

    @pyqtProperty("QVariantList", notify=outputDevicesChanged)
    def printerOutputDevices(self) -> List[PrinterOutputDevice]:
        return self._printer_output_devices

    @pyqtProperty(int, constant=True)
    def totalNumberOfSettings(self) -> int:
        return len(self.getAllSettingKeys())

    def getAllSettingKeys(self) -> Set[str]:
        general_definition_containers = CuraContainerRegistry.getInstance().findDefinitionContainers(id="fdmprinter")
        if not general_definition_containers:
            return set()
        return general_definition_containers[0].getAllKeys()

    def _onGlobalContainerChanged(self) -> None:
        """Triggered when the global container stack is changed in CuraApplication."""

        if self._global_container_stack:
            try:
                self._global_container_stack.containersChanged.disconnect(self._onContainersChanged)
            except TypeError:
                pass
            try:
                self._global_container_stack.propertyChanged.disconnect(self._onPropertyChanged)
            except TypeError:
                pass

            for extruder_stack in self._global_container_stack.extruderList:
                extruder_stack.propertyChanged.disconnect(self._onPropertyChanged)
                extruder_stack.containersChanged.disconnect(self._onContainersChanged)

        # Update the local global container stack reference
        self._global_container_stack = self._application.getGlobalContainerStack()
        if self._global_container_stack:
            self.updateDefaultExtruder()
            self.updateNumberExtrudersEnabled()
        self.globalContainerChanged.emit()

        # After switching the global stack we reconnect all the signals and set the variant and material references
        if self._global_container_stack:
            self._application.getPreferences().setValue("cura/active_machine", self._global_container_stack.getId())

            self._global_container_stack.containersChanged.connect(self._onContainersChanged)
            self._global_container_stack.propertyChanged.connect(self._onPropertyChanged)

            # Global stack can have only a variant if it is a buildplate
            global_variant = self._global_container_stack.variant
            if global_variant != empty_variant_container:
                if global_variant.getMetaDataEntry("hardware_type") != "buildplate":
                    self._global_container_stack.setVariant(empty_variant_container)

            # Set the global material to empty as we now use the extruder stack at all times - CURA-4482
            global_material = self._global_container_stack.material
            if global_material != empty_material_container:
                self._global_container_stack.setMaterial(empty_material_container)

            # Listen for changes on all extruder stacks
            for extruder_stack in self._global_container_stack.extruderList:
                extruder_stack.propertyChanged.connect(self._onPropertyChanged)
                extruder_stack.containersChanged.connect(self._onContainersChanged)

            self._onRootMaterialChanged()

        self.activeQualityGroupChanged.emit()

    def _onActiveExtruderStackChanged(self) -> None:
        self.blurSettings.emit()  # Ensure no-one has focus.
        self._active_container_stack = ExtruderManager.getInstance().getActiveExtruderStack()

    def __emitChangedSignals(self) -> None:
        self.activeQualityChanged.emit()
        self.activeVariantChanged.emit()
        self.activeMaterialChanged.emit()
        self.activeIntentChanged.emit()

        self.rootMaterialChanged.emit()
        self.numberExtrudersEnabledChanged.emit()

    def _onContainersChanged(self, container: ContainerInterface) -> None:
        self._instance_container_timer.start()

    def _onPropertyChanged(self, key: str, property_name: str) -> None:
        if property_name == "value":
            # Notify UI items, such as the "changed" star in profile pull down menu.
            self.activeStackValueChanged.emit()

    @pyqtSlot(str)
    def setActiveMachine(self, stack_id: Optional[str]) -> None:
        self.blurSettings.emit()  # Ensure no-one has focus.

        if not stack_id:
            self._application.setGlobalContainerStack(None)
            self.globalContainerChanged.emit()
            self._application.showAddPrintersUncancellableDialog.emit()
            return

        container_registry = CuraContainerRegistry.getInstance()
        containers = container_registry.findContainerStacks(id = stack_id)
        if not containers:
            return

        global_stack = cast(GlobalStack, containers[0])

        # Make sure that the default machine actions for this machine have been added
        self._application.getMachineActionManager().addDefaultMachineActions(global_stack)

        extruder_manager = ExtruderManager.getInstance()
        extruder_manager.fixSingleExtrusionMachineExtruderDefinition(global_stack)
        if not global_stack.isValid():
            Logger.warning("Global stack isn't valid, adding it to faulty container list")
            # Mark global stack as invalid
            ConfigurationErrorMessage.getInstance().addFaultyContainers(global_stack.getId())
            return  # We're done here

        self._global_container_stack = global_stack
        extruder_manager.addMachineExtruders(global_stack)
        self._application.setGlobalContainerStack(global_stack)

        # Switch to the first enabled extruder
        self.updateDefaultExtruder()
        default_extruder_position = int(self.defaultExtruderPosition)
        old_active_extruder_index = extruder_manager.activeExtruderIndex
        extruder_manager.setActiveExtruderIndex(default_extruder_position)
        if old_active_extruder_index == default_extruder_position:
            # This signal might not have been emitted yet (if it didn't change) but we still want the models to update that depend on it because we changed the contents of the containers too.
            extruder_manager.activeExtruderChanged.emit()

        self._validateVariantsAndMaterials(global_stack)

    def _validateVariantsAndMaterials(self, global_stack) -> None:
        # Validate if the machine has the correct variants and materials.
        # It can happen that a variant or material is empty, even though the machine has them. This will ensure that
        # that situation will be fixed (and not occur again, since it switches it out to the preferred variant or
        # variant instead!)
        machine_node = ContainerTree.getInstance().machines[global_stack.definition.getId()]
        if not self._global_container_stack:
            return
        for extruder in self._global_container_stack.extruderList:
            variant_name = extruder.variant.getName()
            variant_node = machine_node.variants.get(variant_name)
            if variant_node is None:
                Logger.log("w", "An extruder has an unknown variant, switching it to the preferred variant")
                self.setVariantByName(extruder.getMetaDataEntry("position"), machine_node.preferred_variant_name)
                variant_node = machine_node.variants.get(machine_node.preferred_variant_name)

            material_node = variant_node.materials.get(
                extruder.material.getMetaDataEntry("base_file")) if variant_node else None
            if material_node is None:
                Logger.log("w", "An extruder has an unknown material, switching it to the preferred material")
                if not self.setMaterialById(extruder.getMetaDataEntry("position"), machine_node.preferred_material):
                    Logger.log("w", "Failed to switch to %s keeping old material instead", machine_node.preferred_material)


    @staticmethod
    def getMachine(definition_id: str, metadata_filter: Optional[Dict[str, str]] = None) -> Optional["GlobalStack"]:
        """Given a definition id, return the machine with this id.

        Optional: add a list of keys and values to filter the list of machines with the given definition id
        :param definition_id: :type{str} definition id that needs to look for
        :param metadata_filter: :type{dict} list of metadata keys and values used for filtering
        """

        if metadata_filter is None:
            metadata_filter = {}
        machines = CuraContainerRegistry.getInstance().findContainerStacks(type="machine", **metadata_filter)
        for machine in machines:
            if machine.definition.getId() == definition_id:
                return cast(GlobalStack, machine)
        return None

    @pyqtSlot(str, result=bool)
    @pyqtSlot(str, str, result=bool)
    def addMachine(self, definition_id: str, name: Optional[str] = None) -> bool:
        Logger.log("i", "Trying to add a machine with the definition id [%s]", definition_id)
        if name is None:
            definitions = CuraContainerRegistry.getInstance().findDefinitionContainers(id=definition_id)
            if definitions:
                name = definitions[0].getName()
            else:
                name = definition_id

        new_stack = CuraStackBuilder.createMachine(cast(str, name), definition_id)
        if new_stack:
            # Instead of setting the global container stack here, we set the active machine and so the signals are emitted
            self.setActiveMachine(new_stack.getId())
        else:
            Logger.log("w", "Failed creating a new machine!")
            return False
        return True

    def _checkStacksHaveErrors(self) -> bool:
        time_start = time.time()
        if self._global_container_stack is None: #No active machine.
            return False

        if self._global_container_stack.hasErrors():
            Logger.log("d", "Checking global stack for errors took %0.2f s and we found an error" % (time.time() - time_start))
            return True

        # Not a very pretty solution, but the extruder manager doesn't really know how many extruders there are
        machine_extruder_count = self._global_container_stack.getProperty("machine_extruder_count", "value")
        extruder_stacks = self._global_container_stack.extruderList
        count = 1  # We start with the global stack
        for stack in extruder_stacks:
            md = stack.getMetaData()
            if "position" in md and int(md["position"]) >= machine_extruder_count:
                continue
            count += 1
            if stack.hasErrors():
                Logger.log("d", "Checking %s stacks for errors took %.2f s and we found an error in stack [%s]" % (count, time.time() - time_start, str(stack)))
                return True

        Logger.log("d", "Checking %s stacks for errors took %.2f s" % (count, time.time() - time_start))
        return False

    @pyqtProperty(bool, notify=numUserSettingsChanged)
    def hasUserSettings(self) -> bool:
        return self._num_user_settings != 0

    @pyqtProperty(int, notify=numUserSettingsChanged)
    def numUserSettings(self) -> int:
        return self._num_user_settings

    @pyqtSlot(str)
    def clearUserSettingAllCurrentStacks(self, key: str) -> None:
        """Delete a user setting from the global stack and all extruder stacks.

        :param key: :type{str} the name of the key to delete
        """
        Logger.log("i", "Clearing the setting [%s] from all stacks", key)
        if not self._global_container_stack:
            return

        send_emits_containers = []

        top_container = self._global_container_stack.getTop()
        top_container.removeInstance(key, postpone_emit=True)
        send_emits_containers.append(top_container)

        linked = not self._global_container_stack.getProperty(key, "settable_per_extruder") or \
                      self._global_container_stack.getProperty(key, "limit_to_extruder") != "-1"

        if not linked:
            stack = ExtruderManager.getInstance().getActiveExtruderStack()
            stacks = [stack]
        else:
            stacks = self._global_container_stack.extruderList

        for stack in stacks:
            if stack is not None:
                container = stack.getTop()
                container.removeInstance(key, postpone_emit=True)
                send_emits_containers.append(container)

        for container in send_emits_containers:
            container.sendPostponedEmits()

    @pyqtProperty(bool, notify=stacksValidationChanged)
    def stacksHaveErrors(self) -> bool:
        """Check if none of the stacks contain error states

        Note that the _stacks_have_errors is cached due to performance issues
        Calling _checkStack(s)ForErrors on every change is simply too expensive
        """
        return bool(self._stacks_have_errors)

    @pyqtProperty(str, notify=globalContainerChanged)
    def activeMachineFirmwareVersion(self) -> str:
        if not self._printer_output_devices:
            return ""
        return self._printer_output_devices[0].firmwareVersion

    @pyqtProperty(str, notify=globalContainerChanged)
    def activeMachineAddress(self) -> str:
        if not self._printer_output_devices:
            return ""
        return self._printer_output_devices[0].address

    @pyqtProperty(bool, notify=printerConnectedStatusChanged)
    def printerConnected(self) -> bool:
        return bool(self._printer_output_devices)

    @pyqtProperty(bool, notify=globalContainerChanged)
    def activeMachineIsAbstractCloudPrinter(self) -> bool:
        return len(self._printer_output_devices) == 1 and self._printer_output_devices[0].__class__.__name__ == "AbstractCloudOutputDevice"

    @pyqtProperty(bool, notify=printerConnectedStatusChanged)
    def activeMachineIsGroup(self) -> bool:
        if self.activeMachine is None:
            return False

        group_size = int(self.activeMachine.getMetaDataEntry("group_size", "-1"))
        return group_size > 1

    @pyqtProperty(bool, notify=printerConnectedStatusChanged)
    def activeMachineIsLinkedToCurrentAccount(self) -> bool:
        return parseBool(self.activeMachine.getMetaDataEntry(META_UM_LINKED_TO_ACCOUNT, "True"))

    @pyqtProperty(bool, notify=printerConnectedStatusChanged)
    def activeMachineHasNetworkConnection(self) -> bool:
        # A network connection is only available if any output device is actually a network connected device.
        return any(d.connectionType == ConnectionType.NetworkConnection for d in self._printer_output_devices)

    @pyqtProperty(bool, notify=printerConnectedStatusChanged)
    def activeMachineHasCloudConnection(self) -> bool:
        # A cloud connection is only available if any output device actually is a cloud connected device.
        return any(d.connectionType == ConnectionType.CloudConnection for d in self._printer_output_devices)

    @pyqtProperty(bool, notify=printerConnectedStatusChanged)
    def activeMachineHasCloudRegistration(self) -> bool:
        return self.activeMachine is not None and ConnectionType.CloudConnection in self.activeMachine.configuredConnectionTypes

    @pyqtProperty(bool, notify=printerConnectedStatusChanged)
    def activeMachineIsUsingCloudConnection(self) -> bool:
        return self.activeMachineHasCloudConnection and not self.activeMachineHasNetworkConnection

    def activeMachineNetworkKey(self) -> str:
        if self._global_container_stack:
            return self._global_container_stack.getMetaDataEntry("um_network_key", "")
        return ""

    @pyqtProperty(str, notify=printerConnectedStatusChanged)
    def activeMachineNetworkGroupName(self) -> str:
        if self._global_container_stack:
            return self._global_container_stack.getMetaDataEntry("group_name", "")
        return ""

    @pyqtProperty(QObject, notify=globalContainerChanged)
    def activeMachine(self) -> Optional["GlobalStack"]:
        return self._global_container_stack

    @pyqtProperty("QVariantList", notify=activeVariantChanged)
    def activeMachineExtruders(self) -> Optional["QVariantList"]:
        return self._global_container_stack.extruderList if self._global_container_stack else None

    @pyqtProperty(str, notify=activeStackChanged)
    def activeStackId(self) -> str:
        if self._active_container_stack:
            return self._active_container_stack.getId()
        return ""

    @pyqtProperty(QObject, notify=activeStackChanged)
    def activeStack(self) -> Optional["ExtruderStack"]:
        return self._active_container_stack

    @pyqtProperty(str, notify=activeMaterialChanged)
    def activeMaterialId(self) -> str:
        if self._active_container_stack:
            material = self._active_container_stack.material
            if material:
                return material.getId()
        return ""

    @pyqtProperty(float, notify=activeQualityGroupChanged)
    def activeQualityLayerHeight(self) -> float:
        """Gets the layer height of the currently active quality profile.

        This is indicated together with the name of the active quality profile.

        :return: The layer height of the currently active quality profile. If
        there is no quality profile, this returns the default layer height.
        """

        if not self._global_container_stack:
            return 0
        value = self._global_container_stack.getRawProperty("layer_height", "value", skip_until_container=self._global_container_stack.qualityChanges.getId())
        if isinstance(value, SettingFunction):
            value = value(self._global_container_stack)
        return value

    @pyqtProperty(str, notify=activeVariantChanged)
    def globalVariantName(self) -> str:
        if self._global_container_stack:
            variant = self._global_container_stack.variant
            if variant and not isinstance(variant, type(empty_variant_container)):
                return variant.getName()
        return ""

    @pyqtProperty(str, notify=activeQualityGroupChanged)
    def activeQualityType(self) -> str:
        global_stack = self._application.getGlobalContainerStack()
        if not global_stack:
            return ""
        return global_stack.quality.getMetaDataEntry("quality_type")

    @pyqtProperty(bool, notify=activeQualityGroupChanged)
    def isActiveQualitySupported(self) -> bool:
        global_container_stack = self._application.getGlobalContainerStack()
        if not global_container_stack:
            return False
        active_quality_group = self.activeQualityGroup()
        if active_quality_group is None:
            return False
        return active_quality_group.is_available


    @pyqtProperty(bool, notify=activeQualityGroupChanged)
    def isActiveQualityExperimental(self) -> bool:
        global_container_stack = self._application.getGlobalContainerStack()
        if not global_container_stack:
            return False
        active_quality_group = self.activeQualityGroup()
        if active_quality_group is None:
            return False
        return active_quality_group.is_experimental

    @pyqtProperty(str, notify=activeIntentChanged)
    def activeIntentCategory(self) -> str:
        global_container_stack = self._application.getGlobalContainerStack()

        if not global_container_stack:
            return ""
        return global_container_stack.getIntentCategory()

    # Provides a list of extruder positions that have a different intent from the active one.
    @pyqtProperty("QStringList", notify=activeIntentChanged)
    def extruderPositionsWithNonActiveIntent(self):
        global_container_stack = self._application.getGlobalContainerStack()

        if not global_container_stack:
            return []

        active_intent_category = self.activeIntentCategory
        result = []
        for extruder in global_container_stack.extruderList:
            if not extruder.isEnabled:
                continue
            category = extruder.intent.getMetaDataEntry("intent_category", "default")
            if category != active_intent_category:
                result.append(str(int(extruder.getMetaDataEntry("position")) + 1))

        return result

    @pyqtProperty(bool, notify=activeQualityChanged)
    def isCurrentSetupSupported(self) -> bool:
        """Returns whether there is anything unsupported in the current set-up.

        The current set-up signifies the global stack and all extruder stacks,
        so this indicates whether there is any container in any of the container
        stacks that is not marked as supported.
        """

        if not self._global_container_stack:
            return False
        for stack in [self._global_container_stack] + self._global_container_stack.extruderList:
            for container in stack.getContainers():
                if not container:
                    return False
                if not Util.parseBool(container.getMetaDataEntry("supported", True)):
                    return False
        return True

    @pyqtSlot(str)
    def copyValueToExtruders(self, key: str) -> None:
        """Copy the value of the setting of the current extruder to all other extruders as well as the global container."""

        if self._active_container_stack is None or self._global_container_stack is None:
            return
        new_value = self._active_container_stack.getProperty(key, "value")

        # Check in which stack the value has to be replaced
        for extruder_stack in self._global_container_stack.extruderList:
            if extruder_stack != self._active_container_stack and extruder_stack.getProperty(key, "value") != new_value:
                extruder_stack.userChanges.setProperty(key, "value", new_value)  # TODO: nested property access, should be improved

    @pyqtSlot()
    def copyAllValuesToExtruders(self) -> None:
        """Copy the value of all manually changed settings of the current extruder to all other extruders."""

        if self._active_container_stack is None or self._global_container_stack is None:
            return

        for extruder_stack in self._global_container_stack.extruderList:
            if extruder_stack != self._active_container_stack:
                for key in self._active_container_stack.userChanges.getAllKeys():
                    new_value = self._active_container_stack.getProperty(key, "value")

                    # Check if the value has to be replaced
                    extruder_stack.userChanges.setProperty(key, "value", new_value)

    @pyqtProperty(str, notify=globalContainerChanged)
    def activeQualityDefinitionId(self) -> str:
        """Get the Definition ID to use to select quality profiles for the currently active machine

        :returns: DefinitionID (string) if found, empty string otherwise
        """
        global_stack = self._application.getGlobalContainerStack()
        if not global_stack:
            return ""
        return ContainerTree.getInstance().machines[global_stack.definition.getId()].quality_definition

    @pyqtProperty(str, notify=globalContainerChanged)
    def activeDefinitionVariantsName(self) -> str:
        """Gets how the active definition calls variants

        Caveat: per-definition-variant-title is currently not translated (though the fallback is)
        """
        fallback_title = catalog.i18nc("@label", "Nozzle")
        if self._global_container_stack:
            return self._global_container_stack.definition.getMetaDataEntry("variants_name", fallback_title)

        return fallback_title

    @pyqtSlot(str, str)
    def renameMachine(self, machine_id: str, new_name: str) -> None:
        container_registry = CuraContainerRegistry.getInstance()
        machine_stack = container_registry.findContainerStacks(id=machine_id)
        if machine_stack:
            new_name = container_registry.createUniqueName("machine", machine_stack[0].getName(), new_name, machine_stack[0].definition.getName())
            machine_stack[0].setName(new_name)
            self.globalContainerChanged.emit()

    @pyqtSlot(str)
    def removeMachine(self, machine_id: str) -> None:
        Logger.log("i", "Attempting to remove a machine with the id [%s]", machine_id)
        # If the machine that is being removed is the currently active machine, set another machine as the active machine.
        activate_new_machine = (self._global_container_stack and self._global_container_stack.getId() == machine_id)

        # Activate a new machine before removing a machine because this is safer
        if activate_new_machine:
            machine_stacks = CuraContainerRegistry.getInstance().findContainerStacksMetadata(type="machine")
            other_machine_stacks = [s for s in machine_stacks if s["id"] != machine_id]
            if other_machine_stacks:
                self.setActiveMachine(other_machine_stacks[0]["id"])
            else:
                self.setActiveMachine(None)

        metadatas = CuraContainerRegistry.getInstance().findContainerStacksMetadata(id=machine_id)
        if not metadatas:
            return  # machine_id doesn't exist. Nothing to remove.
        metadata = metadatas[0]
        ExtruderManager.getInstance().removeMachineExtruders(machine_id)
        containers = CuraContainerRegistry.getInstance().findInstanceContainersMetadata(type="user", machine=machine_id)
        for container in containers:
            CuraContainerRegistry.getInstance().removeContainer(container["id"])
        machine_stacks = CuraContainerRegistry.getInstance().findContainerStacks(type="machine", name=machine_id)
        if machine_stacks:
            CuraContainerRegistry.getInstance().removeContainer(machine_stacks[0].definitionChanges.getId())
        CuraContainerRegistry.getInstance().removeContainer(machine_id)

        # If the printer that is being removed is a network printer, the hidden printers have to be also removed
        group_id = metadata.get("group_id", None)
        if group_id:
            metadata_filter = {"group_id": group_id, "hidden": True}
            hidden_containers = CuraContainerRegistry.getInstance().findContainerStacks(type="machine", **metadata_filter)
            if hidden_containers:
                # This reuses the method and remove all printers recursively
                self.removeMachine(hidden_containers[0].getId())

    @pyqtProperty(bool, notify=activeMaterialChanged)
    def variantBuildplateCompatible(self) -> bool:
        """The selected buildplate is compatible if it is compatible with all the materials in all the extruders"""

        if not self._global_container_stack:
            return True

        buildplate_compatible = True  # It is compatible by default
        for stack in self._global_container_stack.extruderList:
            if not stack.isEnabled:
                continue
            material_container = stack.material
            if material_container == empty_material_container:
                continue
            if material_container.getMetaDataEntry("buildplate_compatible"):
                active_buildplate_name = self.activeMachine.variant.name
                buildplate_compatible = buildplate_compatible and material_container.getMetaDataEntry("buildplate_compatible")[active_buildplate_name]

        return buildplate_compatible

    @pyqtProperty(bool, notify=activeMaterialChanged)
    def variantBuildplateUsable(self) -> bool:
        """The selected buildplate is usable if it is usable for all materials OR it is compatible for one but not compatible

        for the other material but the buildplate is still usable
        """
        if not self._global_container_stack:
            return True

        # Here the next formula is being calculated:
        # result = (not (material_left_compatible and material_right_compatible)) and
        #           (material_left_compatible or material_left_usable) and
        #           (material_right_compatible or material_right_usable)
        result = not self.variantBuildplateCompatible

        for stack in self._global_container_stack.extruderList:
            material_container = stack.material
            if material_container == empty_material_container:
                continue
            buildplate_compatible = material_container.getMetaDataEntry("buildplate_compatible")[self.activeVariantBuildplateName] if material_container.getMetaDataEntry("buildplate_compatible") else True
            buildplate_usable = material_container.getMetaDataEntry("buildplate_recommended")[self.activeVariantBuildplateName] if material_container.getMetaDataEntry("buildplate_recommended") else True

            result = result and (buildplate_compatible or buildplate_usable)

        return result

<<<<<<< HEAD
    @pyqtSlot(str, result=str)
=======
    @pyqtProperty(bool, notify = currentConfigurationChanged)
    def variantCoreUsableForFactor4(self) -> bool:
        """The selected core is usable if it is in second extruder of Factor4
        """
        result = True
        if not self._global_container_stack:
            return result
        if self.activeMachine.definition.id != "ultimaker_factor4":
            return result

        for extruder_container in self._global_container_stack.extruderList:
            if extruder_container.definition.id.startswith("ultimaker_factor4_extruder_right"):
                if extruder_container.material == empty_material_container:
                    return True
                if extruder_container.variant.id.startswith("ultimaker_factor4_bb"):
                    return False
        return True

    @pyqtSlot(str, result = str)
>>>>>>> b67769b2
    def getDefinitionByMachineId(self, machine_id: str) -> Optional[str]:
        """Get the Definition ID of a machine (specified by ID)

        :param machine_id: string machine id to get the definition ID of
        :returns: DefinitionID if found, None otherwise
        """
        containers = CuraContainerRegistry.getInstance().findContainerStacks(id=machine_id)
        if containers:
            return containers[0].definition.getId()
        return None

    def getIncompatibleSettingsOnEnabledExtruders(self, container: InstanceContainer) -> List[str]:
        if self._global_container_stack is None:
            return []
        extruder_count = self._global_container_stack.getProperty("machine_extruder_count", "value")
        result = []  # type: List[str]
        for setting_instance in container.findInstances():
            setting_key = setting_instance.definition.key
            if not self._global_container_stack.getProperty(setting_key, "type") in ("extruder", "optional_extruder"):
                continue

            old_value = container.getProperty(setting_key, "value")
            if isinstance(old_value, SettingFunction):
                old_value = old_value(self._global_container_stack)
            if int(old_value) < 0:
                continue
            if int(old_value) >= extruder_count or not self._global_container_stack.extruderList[int(old_value)].isEnabled:
                result.append(setting_key)
                Logger.log("d", "Reset setting [%s] in [%s] because its old value [%s] is no longer valid", setting_key, container, old_value)
        return result

    def correctExtruderSettings(self) -> None:
        """Update extruder number to a valid value when the number of extruders are changed, or when an extruder is changed"""

        if self._global_container_stack is None:
            return
        for setting_key in self.getIncompatibleSettingsOnEnabledExtruders(self._global_container_stack.userChanges):
            self._global_container_stack.userChanges.removeInstance(setting_key)
        add_user_changes = self.getIncompatibleSettingsOnEnabledExtruders(self._global_container_stack.qualityChanges)
        for setting_key in add_user_changes:
            # Apply quality changes that are incompatible to user changes, so we do not change the quality changes itself.
            self._global_container_stack.userChanges.setProperty(setting_key, "value", self._default_extruder_position)
        if add_user_changes:
            caution_message = Message(
                catalog.i18nc("@info:message Followed by a list of settings.",
                              "Settings have been changed to match the current availability of extruders:") + " [{settings_list}]".format(settings_list=", ".join(add_user_changes)),
                title=catalog.i18nc("@info:title", "Settings updated"))
            caution_message.show()

    def correctPrintSequence(self) -> None:
        """
        Sets the Print Sequence setting to "all-at-once" when there are more than one enabled extruders.

        This setting has to be explicitly changed whenever we have more than one enabled extruders to make sure that the
        Cura UI is properly updated to reset all the UI elements changes that occur due to the one-at-a-time mode (such
        as the reduced build volume, the different convex hulls of the objects etc.).
        """

        setting_key = "print_sequence"
        new_value = "all_at_once"

        if self._global_container_stack is None \
                or self._global_container_stack.getProperty(setting_key, "value") == new_value \
                or self._global_container_stack.definitionChanges.getProperty("extruders_enabled_count", "value") is None \
                or self._global_container_stack.definitionChanges.getProperty("extruders_enabled_count", "value") < 2:
            return

        user_changes_container = self._global_container_stack.userChanges
        quality_changes_container = self._global_container_stack.qualityChanges
        print_sequence_quality_changes = quality_changes_container.getProperty(setting_key, "value")
        print_sequence_user_changes = user_changes_container.getProperty(setting_key, "value")

        # If the user changes container has a value and its the incorrect value, then reset the setting in the user
        # changes (so that the circular revert-changes arrow will now show up in the interface)
        if print_sequence_user_changes and print_sequence_user_changes != new_value:
            user_changes_container.removeInstance(setting_key)
            Logger.log("d", "Resetting '{}' in container '{}' because there are more than 1 enabled extruders.".format(setting_key, user_changes_container))
        # If the print sequence doesn't exist in either the user changes or the quality changes (yet it still has the
        # wrong value in the global stack), or it exists in the quality changes and it has the wrong value, then set it
        # in the user changes
        elif (not print_sequence_quality_changes and not print_sequence_user_changes) \
                or (print_sequence_quality_changes and print_sequence_quality_changes != new_value):
            user_changes_container.setProperty(setting_key, "value", new_value)
            Logger.log("d", "Setting '{}' in '{}' to '{}' because there are more than 1 enabled extruders.".format(setting_key, user_changes_container, new_value))

    def setActiveMachineExtruderCount(self, extruder_count: int) -> None:
        """Set the amount of extruders on the active machine (global stack)

        :param extruder_count: int the number of extruders to set
        """
        if self._global_container_stack is None:
            return
        extruder_manager = self._application.getExtruderManager()

        definition_changes_container = self._global_container_stack.definitionChanges
        if not self._global_container_stack or definition_changes_container == empty_definition_changes_container:
            return

        previous_extruder_count = self._global_container_stack.getProperty("machine_extruder_count", "value")
        if extruder_count == previous_extruder_count:
            return

        definition_changes_container.setProperty("machine_extruder_count", "value", extruder_count)

        self.updateDefaultExtruder()
        self.numberExtrudersEnabledChanged.emit()
        self.correctExtruderSettings()

        # Check to see if any objects are set to print with an extruder that will no longer exist
        root_node = self._application.getController().getScene().getRoot()
        for node in DepthFirstIterator(root_node):
            if node.getMeshData():
                extruder_nr = node.callDecoration("getActiveExtruderPosition")

                if extruder_nr is not None and int(extruder_nr) > extruder_count - 1:
                    extruder = extruder_manager.getExtruderStack(extruder_count - 1)
                    if extruder is not None:
                        node.callDecoration("setActiveExtruder", extruder.getId())
                    else:
                        Logger.log("w", "Could not find extruder to set active.")

        # Make sure one of the extruder stacks is active
        extruder_manager.setActiveExtruderIndex(0)

        # Move settable_per_extruder values out of the global container
        # After CURA-4482 this should not be the case anymore, but we still want to support older project files.
        global_user_container = self._global_container_stack.userChanges

        for setting_instance in global_user_container.findInstances():
            setting_key = setting_instance.definition.key
            settable_per_extruder = self._global_container_stack.getProperty(setting_key, "settable_per_extruder")

            if settable_per_extruder:
                limit_to_extruder = int(self._global_container_stack.getProperty(setting_key, "limit_to_extruder"))
                extruder_position = max(0, limit_to_extruder)
                extruder_stack = self._global_container_stack.extruderList[extruder_position]
                if extruder_stack:
                    extruder_stack.userChanges.setProperty(setting_key, "value", global_user_container.getProperty(setting_key, "value"))
                else:
                    Logger.log("e", "Unable to find extruder on position %s", extruder_position)
                global_user_container.removeInstance(setting_key)

        # Signal that the global stack has changed
        self._application.globalContainerStackChanged.emit()
        self.forceUpdateAllSettings()

    def updateDefaultExtruder(self) -> None:
        if self._global_container_stack is None:
            return

        old_position = self._default_extruder_position
        new_default_position = "0"
        for extruder in self._global_container_stack.extruderList:
            if extruder.isEnabled:
                new_default_position = extruder.getMetaDataEntry("position", "0")
                break
        if new_default_position != old_position:
            self._default_extruder_position = new_default_position
            self.extruderChanged.emit()

    def updateNumberExtrudersEnabled(self) -> None:
        if self._global_container_stack is None:
            return
        definition_changes_container = self._global_container_stack.definitionChanges
        machine_extruder_count = self._global_container_stack.getProperty("machine_extruder_count", "value")
        extruder_count = 0
        for position, extruder in enumerate(self._global_container_stack.extruderList):
            if extruder.isEnabled and int(position) < machine_extruder_count:
                extruder_count += 1
        if self._global_container_stack.definitionChanges.getProperty("extruders_enabled_count", "value") != extruder_count:
            definition_changes_container.setProperty("extruders_enabled_count", "value", extruder_count)
            self.numberExtrudersEnabledChanged.emit()

    @pyqtProperty(int, notify=numberExtrudersEnabledChanged)
    def numberExtrudersEnabled(self) -> int:
        if self._global_container_stack is None:
            return 1
        extruders_enabled_count = self._global_container_stack.definitionChanges.getProperty("extruders_enabled_count", "value")
        if extruders_enabled_count is None:
            extruders_enabled_count = len(self._global_container_stack.extruderList)
        return extruders_enabled_count

    @pyqtProperty(str, notify=extruderChanged)
    def defaultExtruderPosition(self) -> str:
        return self._default_extruder_position

    @pyqtSlot()
    def forceUpdateAllSettings(self) -> None:
        """This will fire the propertiesChanged for all settings so they will be updated in the front-end"""

        if self._global_container_stack is None:
            return
        property_names = ["value", "resolve", "validationState"]
        for container in [self._global_container_stack] + self._global_container_stack.extruderList:
            for setting_key in container.getAllKeys():
                container.propertiesChanged.emit(setting_key, property_names)

    @pyqtSlot(int, bool)
    def setExtruderEnabled(self, position: int, enabled: bool) -> None:
        if self._global_container_stack is None or position >= len(self._global_container_stack.extruderList):
            Logger.log("w", "Could not find extruder on position %s.", position)
            return
        extruder = self._global_container_stack.extruderList[position]

        extruder.setEnabled(enabled)
        self.updateDefaultExtruder()
        self.updateNumberExtrudersEnabled()
        self.correctExtruderSettings()

        # Ensure that the quality profile is compatible with current combination, or choose a compatible one if available
        self._updateQualityWithMaterial()
        self.extruderChanged.emit()
        # Update material compatibility color
        self.activeQualityGroupChanged.emit()
        # Update items in SettingExtruder
        ExtruderManager.getInstance().extrudersChanged.emit(self._global_container_stack.getId())

        # Also trigger the build plate compatibility to update
        self.activeMaterialChanged.emit()
        self.activeIntentChanged.emit()

        # Force an update of resolve values
        property_names = ["resolve", "validationState"]
        for setting_key in self._global_container_stack.getAllKeys():
            self._global_container_stack.propertiesChanged.emit(setting_key, property_names)

    def _onMaterialNameChanged(self) -> None:
        self.activeMaterialChanged.emit()

    def _getContainerChangedSignals(self) -> List[Signal]:
        """Get the signals that signal that the containers changed for all stacks.

        This includes the global stack and all extruder stacks. So if any
        container changed anywhere.
        """

        if self._global_container_stack is None:
            return []
        return [s.containersChanged for s in self._global_container_stack.extruderList + [self._global_container_stack]]

    @pyqtSlot(str, str, str)
    def setSettingForAllExtruders(self, setting_name: str, property_name: str, property_value: str) -> None:
        if self._global_container_stack is None:
            return
        for extruder in self._global_container_stack.extruderList:
            container = extruder.userChanges
            container.setProperty(setting_name, property_name, property_value)

    @pyqtSlot(str)
    def resetSettingForAllExtruders(self, setting_name: str) -> None:
        """Reset all setting properties of a setting for all extruders.

        :param setting_name: The ID of the setting to reset.
        """
        if self._global_container_stack is None:
            return
        for extruder in self._global_container_stack.extruderList:
            container = extruder.userChanges
            container.removeInstance(setting_name)

    def _onRootMaterialChanged(self) -> None:
        """Update _current_root_material_id when the current root material was changed."""

        self._current_root_material_id = {}

        changed = False

        if self._global_container_stack:
            for extruder in self._global_container_stack.extruderList:
                material_id = extruder.material.getMetaDataEntry("base_file")
                position = extruder.getMetaDataEntry("position")
                if position not in self._current_root_material_id or material_id != self._current_root_material_id[position]:
                    changed = True
                    self._current_root_material_id[position] = material_id

        if changed:
            self.activeMaterialChanged.emit()

    @pyqtProperty("QVariant", notify=rootMaterialChanged)
    def currentRootMaterialId(self) -> Dict[str, str]:
        return self._current_root_material_id

    # Sets all quality and quality_changes containers to empty_quality and empty_quality_changes containers
    # for all stacks in the currently active machine.
    #
    def _setEmptyQuality(self) -> None:
        if self._global_container_stack is None:
            return
        self._global_container_stack.quality = empty_quality_container
        self._global_container_stack.qualityChanges = empty_quality_changes_container
        for extruder in self._global_container_stack.extruderList:
            extruder.quality = empty_quality_container
            extruder.qualityChanges = empty_quality_changes_container

        self.activeQualityGroupChanged.emit()
        self.activeQualityChangesGroupChanged.emit()
        self._updateIntentWithQuality()

    def _setQualityGroup(self, quality_group: Optional["QualityGroup"], empty_quality_changes: bool = True) -> None:
        if self._global_container_stack is None:
            return
        if quality_group is None:
            self._setEmptyQuality()
            return

        if quality_group.node_for_global is None or quality_group.node_for_global.container is None:
            return
        for node in quality_group.nodes_for_extruders.values():
            if node.container is None:
                return

        # Set quality and quality_changes for the GlobalStack
        self._global_container_stack.quality = quality_group.node_for_global.container
        if empty_quality_changes:
            self._global_container_stack.qualityChanges = empty_quality_changes_container

        # Set quality and quality_changes for each ExtruderStack
        for position, node in quality_group.nodes_for_extruders.items():
            self._global_container_stack.extruderList[position].quality = node.container
            if empty_quality_changes:
                self._global_container_stack.extruderList[position].qualityChanges = empty_quality_changes_container

        self.activeQualityGroupChanged.emit()
        self.activeQualityChangesGroupChanged.emit()
        self._updateIntentWithQuality()

    def _fixQualityChangesGroupToNotSupported(self, quality_changes_group: "QualityChangesGroup") -> None:
        metadatas = [quality_changes_group.metadata_for_global] + list(quality_changes_group.metadata_per_extruder.values())
        for metadata in metadatas:
            metadata["quality_type"] = "not_supported"  # This actually changes the metadata of the container since they are stored by reference!
        quality_changes_group.quality_type = "not_supported"
        quality_changes_group.intent_category = "default"

    def _setQualityChangesGroup(self, quality_changes_group: "QualityChangesGroup") -> None:
        if self._global_container_stack is None:
            return  # Can't change that.
        quality_type = quality_changes_group.quality_type
        # A custom quality can be created based on "not supported".
        # In that case, do not set quality containers to empty.
        quality_group = None
        if quality_type != "not_supported":  # Find the quality group that the quality changes was based on.
            quality_group = ContainerTree.getInstance().getCurrentQualityGroups().get(quality_type)
            if quality_group is None:
                self._fixQualityChangesGroupToNotSupported(quality_changes_group)

        container_registry = self._application.getContainerRegistry()
        quality_changes_container = empty_quality_changes_container
        quality_container = empty_quality_container  # type: InstanceContainer
        if quality_changes_group.metadata_for_global:
            global_containers = container_registry.findContainers(id=quality_changes_group.metadata_for_global["id"])
            if global_containers:
                quality_changes_container = global_containers[0]
        if quality_changes_group.metadata_for_global:
            containers = container_registry.findContainers(id=quality_changes_group.metadata_for_global["id"])
            if containers:
                quality_changes_container = cast(InstanceContainer, containers[0])
        if quality_group is not None and quality_group.node_for_global and quality_group.node_for_global.container:
            quality_container = quality_group.node_for_global.container

        self._global_container_stack.quality = quality_container
        self._global_container_stack.qualityChanges = quality_changes_container

        for position, extruder in enumerate(self._global_container_stack.extruderList):
            quality_node = None
            if quality_group is not None:
                quality_node = quality_group.nodes_for_extruders.get(position)

            quality_changes_container = empty_quality_changes_container
            quality_container = empty_quality_container
            quality_changes_metadata = quality_changes_group.metadata_per_extruder.get(position)
            if quality_changes_metadata:
                containers = container_registry.findContainers(id=quality_changes_metadata["id"])
                if containers:
                    quality_changes_container = cast(InstanceContainer, containers[0])
            if quality_node and quality_node.container:
                quality_container = quality_node.container

            extruder.quality = quality_container
            extruder.qualityChanges = quality_changes_container

        self.setIntentByCategory(quality_changes_group.intent_category)
        self._reCalculateNumUserSettings()
        self.correctExtruderSettings()
        self.activeQualityGroupChanged.emit()
        self.activeQualityChangesGroupChanged.emit()

    def _setVariantNode(self, position: str, variant_node: "VariantNode") -> None:
        if self._global_container_stack is None:
            return
        self._global_container_stack.extruderList[int(position)].variant = variant_node.container
        self.activeVariantChanged.emit()

    def _setGlobalVariant(self, container_node: "ContainerNode") -> None:
        if self._global_container_stack is None:
            return
        self._global_container_stack.variant = container_node.container
        if not self._global_container_stack.variant:
            self._global_container_stack.variant = self._application.empty_variant_container

    def _setMaterial(self, position: str, material_node: Optional["MaterialNode"] = None) -> None:
        if self._global_container_stack is None:
            return
        if material_node and material_node.container:
            material_container = material_node.container
            self._global_container_stack.extruderList[int(position)].material = material_container
            root_material_id = material_container.getMetaDataEntry("base_file", None)
        else:
            self._global_container_stack.extruderList[int(position)].material = empty_material_container
            root_material_id = None
        # The _current_root_material_id is used in the MaterialMenu to see which material is selected
        if position not in self._current_root_material_id or root_material_id != self._current_root_material_id[position]:
            self._current_root_material_id[position] = root_material_id
            self.rootMaterialChanged.emit()

    def activeMaterialsCompatible(self) -> bool:
        # Check material - variant compatibility
        if self._global_container_stack is not None:
            if Util.parseBool(self._global_container_stack.getMetaDataEntry("has_materials", False)):
                for extruder in self._global_container_stack.extruderList:
                    if not extruder.isEnabled:
                        continue
                    if not extruder.material.getMetaDataEntry("compatible"):
                        return False
        return True

    def _updateQualityWithMaterial(self, *args: Any) -> None:
        """Update current quality type and machine after setting material"""

        global_stack = self._application.getGlobalContainerStack()
        if global_stack is None:
            return
        Logger.log("d", "Updating quality/quality_changes due to material change")
        current_quality_type = global_stack.quality.getMetaDataEntry("quality_type")
        candidate_quality_groups = ContainerTree.getInstance().getCurrentQualityGroups()
        available_quality_types = {qt for qt, g in candidate_quality_groups.items() if g.is_available}

        Logger.log("d", "Current quality type = [%s]", current_quality_type)
        if not self.activeMaterialsCompatible():
            if current_quality_type is not None:
                Logger.log("i", "Active materials are not compatible, setting all qualities to empty (Not Supported).")
                self._setEmptyQuality()
            return

        if not available_quality_types:
            Logger.log("i", "No available quality types found, setting all qualities to empty (Not Supported).")
            self._setEmptyQuality()
            return

        if current_quality_type in available_quality_types:
            Logger.log("i", "Current available quality type [%s] is available, applying changes.", current_quality_type)
            self._setQualityGroup(candidate_quality_groups[current_quality_type], empty_quality_changes=False)
            return

        # The current quality type is not available so we use the preferred quality type if it's available,
        # otherwise use one of the available quality types.
        quality_type = sorted(list(available_quality_types))[0]
        if self._global_container_stack is None:
            Logger.log("e", "Global stack not present!")
            return
        preferred_quality_type = self._global_container_stack.getMetaDataEntry("preferred_quality_type")
        if preferred_quality_type in available_quality_types:
            quality_type = preferred_quality_type

        Logger.log("i", "The current quality type [%s] is not available, switching to [%s] instead",
                   current_quality_type, quality_type)
        self._setQualityGroup(candidate_quality_groups[quality_type], empty_quality_changes=True)

    def _updateIntentWithQuality(self):
        """Update the current intent after the quality changed"""

        global_stack = self._application.getGlobalContainerStack()
        if global_stack is None:
            return
        Logger.log("d", "Updating intent due to quality change")

        category = "default"

        for extruder in global_stack.extruderList:
            if not extruder.isEnabled:
                continue
            current_category = extruder.intent.getMetaDataEntry("intent_category", "default")
            if current_category != "default" and current_category != category:
                category = current_category
                continue
            # It's also possible that the qualityChanges has an opinion about the intent_category.
            # This is in the case that a QC was made on an intent, but none of the materials have that intent.
            # If the user switches back, we do want the intent to be selected again.
            #
            # Do not ask empty quality changes for intent category.
            if extruder.qualityChanges.getId() == empty_quality_changes_container.getId():
                continue
            current_category = extruder.qualityChanges.getMetaDataEntry("intent_category", "default")
            if current_category != "default" and current_category != category:
                category = current_category
        self.setIntentByCategory(category)

    @pyqtSlot()
    def updateMaterialWithVariant(self, position: Optional[str] = None) -> None:
        """Update the material profile in the current stacks when the variant is

        changed.
        :param position: The extruder stack to update. If provided with None, all
        extruder stacks will be updated.
        """
        if self._global_container_stack is None:
            return
        if position is None:
            position_list = [str(position) for position in range(len(self._global_container_stack.extruderList))]
        else:
            position_list = [position]

        for position_item in position_list:
            try:
                extruder = self._global_container_stack.extruderList[int(position_item)]
            except IndexError:
                continue

            current_material_base_name = extruder.material.getMetaDataEntry("base_file")
            current_nozzle_name = extruder.variant.getMetaDataEntry("name")

            # If we can keep the current material after the switch, try to do so.
            nozzle_node = ContainerTree.getInstance().machines[self._global_container_stack.definition.getId()].variants[current_nozzle_name]
            candidate_materials = nozzle_node.materials
            old_approximate_material_diameter = int(extruder.material.getMetaDataEntry("approximate_diameter", default=3))
            new_approximate_material_diameter = int(self._global_container_stack.extruderList[int(position_item)].getApproximateMaterialDiameter())

            # Only switch to the old candidate material if the approximate material diameter of the extruder stays the
            # same.
            if new_approximate_material_diameter == old_approximate_material_diameter and \
                    current_material_base_name in candidate_materials:  # The current material is also available after the switch. Retain it.
                new_material = candidate_materials[current_material_base_name]
                self._setMaterial(position_item, new_material)
            else:
                # The current material is not available, find the preferred one.
                approximate_material_diameter = int(self._global_container_stack.extruderList[int(position_item)].getApproximateMaterialDiameter())
                material_node = nozzle_node.preferredMaterial(approximate_material_diameter)
                self._setMaterial(position_item, material_node)

    @pyqtSlot(str)
    def switchPrinterType(self, machine_name: str) -> None:
        """Given a printer definition name, select the right machine instance. In case it doesn't exist, create a new

        instance with the same network key.
        """
        # Don't switch if the user tries to change to the same type of printer
        if self._global_container_stack is None or self._global_container_stack.definition.name == machine_name:
            return
        Logger.log("i", "Attempting to switch the printer type to [%s]", machine_name)
        # Get the definition id corresponding to this machine name
        definitions = CuraContainerRegistry.getInstance().findDefinitionContainers(name=machine_name)
        if not definitions:
            Logger.log("e", "Unable to switch printer type since it could not be found!")
            return
        machine_definition_id = definitions[0].getId()
        # Try to find a machine with the same network key
        metadata_filter = {"group_id": self._global_container_stack.getMetaDataEntry("group_id")}
        new_machine = self.getMachine(machine_definition_id, metadata_filter=metadata_filter)
        # If there is no machine, then create a new one and set it to the non-hidden instance
        if not new_machine:
            new_machine = CuraStackBuilder.createMachine(machine_definition_id + "_sync", machine_definition_id)
            if not new_machine:
                Logger.log("e", "Failed to create new machine when switching configuration.")
                return

            for metadata_key in self._global_container_stack.getMetaData():
                if metadata_key in new_machine.getMetaData():
                    continue  # Don't copy the already preset stuff.
                new_machine.setMetaDataEntry(metadata_key, self._global_container_stack.getMetaDataEntry(metadata_key))
            # Special case, group_id should be overwritten!
            new_machine.setMetaDataEntry("group_id", self._global_container_stack.getMetaDataEntry("group_id"))
        else:
            Logger.log("i", "Found a %s with the key %s. Let's use it!", machine_name, self.activeMachineNetworkKey())

        # Set the current printer instance to hidden (the metadata entry must exist)
        new_machine.setMetaDataEntry("hidden", False)
        self._global_container_stack.setMetaDataEntry("hidden", True)

        # The new_machine does not contain user changes (global or per-extruder user changes).
        # Keep a temporary copy of the global and per-extruder user changes and transfer them to the user changes
        # of the new machine after the new_machine becomes active.
        global_user_changes = self._global_container_stack.userChanges
        per_extruder_user_changes = [extruder_stack.userChanges for extruder_stack in self._global_container_stack.extruderList]

        self.setActiveMachine(new_machine.getId())

        # Apply the global and per-extruder userChanges to the new_machine (which is of different type than the
        # previous one).
        self._global_container_stack.setUserChanges(global_user_changes)
        for i, user_changes in enumerate(per_extruder_user_changes):
            if i >= len(self._global_container_stack.extruderList):  # New printer has fewer extruders.
                break
            self._global_container_stack.extruderList[i].setUserChanges(per_extruder_user_changes[i])

    @pyqtSlot(QObject)
    def applyRemoteConfiguration(self, configuration: PrinterConfigurationModel) -> None:
        if self._global_container_stack is None:
            return
        self.blurSettings.emit()
        container_registry = CuraContainerRegistry.getInstance()
        with postponeSignals(*self._getContainerChangedSignals(), compress=CompressTechnique.CompressPerParameterValue):
            self.switchPrinterType(configuration.printerType)

            extruders_to_disable = set()

            # If an extruder that's currently used to print a model gets disabled due to the syncing, we need to show
            # a message explaining why.
            need_to_show_message = False

            for extruder_configuration in configuration.extruderConfigurations:
                # We support "" or None, since the cloud uses None instead of empty strings
                extruder_has_hotend = extruder_configuration.hotendID not in ["", None]
                extruder_has_material = extruder_configuration.material.guid not in [None, "", "00000000-0000-0000-0000-000000000000"]

                # If the machine doesn't have a hotend or material, disable this extruder
                if not extruder_has_hotend or not extruder_has_material:
                    extruders_to_disable.add(extruder_configuration.position)

            # If there's no material and/or nozzle on the printer, enable the first extruder and disable the rest.
            if len(extruders_to_disable) == len(self._global_container_stack.extruderList):
                extruders_to_disable.remove(min(extruders_to_disable))

            for extruder_configuration in configuration.extruderConfigurations:
                position = str(extruder_configuration.position)
                if int(position) >= len(self._global_container_stack.extruderList):
                    Logger.warning("Received a configuration for extruder {position}, which is out of bounds for this printer.".format(position=position))
                    continue  # Remote printer gave more extruders than what Cura had locally, e.g. because the user switched to a single-extruder printer while the sync was being processed.

                # If the machine doesn't have a hotend or material, disable this extruder
                if int(position) in extruders_to_disable:
                    self._global_container_stack.extruderList[int(position)].setEnabled(False)

                    need_to_show_message = True

                else:
                    machine_node = ContainerTree.getInstance().machines.get(self._global_container_stack.definition.getId())
                    variant_node = machine_node.variants.get(extruder_configuration.hotendID)
                    if variant_node is None:
                        continue
                    self._setVariantNode(position, variant_node)

                    # Find the material profile that the printer has stored.
                    # This might find one of the duplicates if the user duplicated the material to sync with. But that's okay; both have this GUID so both are correct.
                    approximate_diameter = int(self._global_container_stack.extruderList[int(position)].getApproximateMaterialDiameter())
                    materials_with_guid = container_registry.findInstanceContainersMetadata(GUID=extruder_configuration.material.guid, approximate_diameter=str(approximate_diameter), ignore_case = True)
                    material_container_node = variant_node.preferredMaterial(approximate_diameter)
                    if materials_with_guid:  # We also have the material profile that the printer wants to share.
                        base_file = materials_with_guid[0]["base_file"]
                        material_container_node = variant_node.materials.get(base_file, material_container_node)

                    self._setMaterial(position, material_container_node)
                    self._global_container_stack.extruderList[int(position)].setEnabled(True)
                    self.updateMaterialWithVariant(position)

            self.updateDefaultExtruder()
            self.updateNumberExtrudersEnabled()
            self._updateQualityWithMaterial()

            if need_to_show_message:
                msg_str = "{extruders} is disabled because there is no material loaded. Please load a material or use custom configurations."

                # Show human-readable extruder names such as "Extruder Left", "Extruder Front" instead of "Extruder 1, 2, 3".
                extruder_names = []
                for extruder_position in sorted(extruders_to_disable):
                    extruder_stack = self._global_container_stack.extruderList[int(extruder_position)]
                    extruder_name = extruder_stack.definition.getName()
                    extruder_names.append(extruder_name)
                extruders_str = ", ".join(extruder_names)
                msg_str = msg_str.format(extruders=extruders_str)
                message = Message(catalog.i18nc("@info:status", msg_str),
                                  title=catalog.i18nc("@info:title", "Extruder(s) Disabled"))
                message.show()

        # See if we need to show the Discard or Keep changes screen
        if self.hasUserSettings and self._application.getPreferences().getValue("cura/active_mode") == 1:
            self._application.discardOrKeepProfileChanges()

    @pyqtSlot("QVariant")
    def setGlobalVariant(self, container_node: "ContainerNode") -> None:
        self.blurSettings.emit()
        with postponeSignals(*self._getContainerChangedSignals(), compress=CompressTechnique.CompressPerParameterValue):
            self._setGlobalVariant(container_node)
            self.updateMaterialWithVariant(None)  # Update all materials
            self._updateQualityWithMaterial()

    @pyqtSlot(str, str, result=bool)
    def setMaterialById(self, position: str, root_material_id: str) -> bool:
        if self._global_container_stack is None:
            return False

        machine_definition_id = self._global_container_stack.definition.id
        position = str(position)
        extruder_stack = self._global_container_stack.extruderList[int(position)]
        nozzle_name = extruder_stack.variant.getName()

        materials = ContainerTree.getInstance().machines[machine_definition_id].variants[nozzle_name].materials
        if root_material_id in materials:
            self.setMaterial(position, materials[root_material_id])
            return True
        return False

    @pyqtSlot(str, "QVariant")
    def setMaterial(self, position: str, container_node, global_stack: Optional["GlobalStack"] = None) -> None:
        """Global_stack: if you want to provide your own global_stack instead of the current active one

        if you update an active machine, special measures have to be taken.
        """
        if global_stack is not None and global_stack != self._global_container_stack:
            global_stack.extruderList[int(position)].material = container_node.container
            return
        position = str(position)
        self.blurSettings.emit()
        with postponeSignals(*self._getContainerChangedSignals(), compress=CompressTechnique.CompressPerParameterValue):
            self._setMaterial(position, container_node)
            self._updateQualityWithMaterial()

        # See if we need to show the Discard or Keep changes screen
        if self.hasUserSettings and self._application.getPreferences().getValue("cura/active_mode") == 1:
            self._application.discardOrKeepProfileChanges()

    @pyqtSlot(str, str)
    def setVariantByName(self, position: str, variant_name: str) -> None:
        if self._global_container_stack is None:
            return
        machine_definition_id = self._global_container_stack.definition.id
        machine_node = ContainerTree.getInstance().machines.get(machine_definition_id)
        variant_node = machine_node.variants.get(variant_name)
        if variant_node is None:
            Logger.error(f"There is no variant with the name {variant_name}.")
            return
        self.setVariant(position, variant_node)

    @pyqtSlot(str, "QVariant")
    def setVariant(self, position: str, variant_node: "VariantNode") -> None:
        position = str(position)
        self.blurSettings.emit()
        with postponeSignals(*self._getContainerChangedSignals(), compress=CompressTechnique.CompressPerParameterValue):
            self._setVariantNode(position, variant_node)
            self.updateMaterialWithVariant(position)
            self._updateQualityWithMaterial()

        # See if we need to show the Discard or Keep changes screen
        if self.hasUserSettings and self._application.getPreferences().getValue("cura/active_mode") == 1:
            self._application.discardOrKeepProfileChanges()

    @pyqtSlot(str)
    def setQualityGroupByQualityType(self, quality_type: str) -> None:
        if self._global_container_stack is None:
            return
        # Get all the quality groups for this global stack and filter out by quality_type
        self.setQualityGroup(ContainerTree.getInstance().getCurrentQualityGroups()[quality_type])

    @pyqtSlot(QObject)
    def setQualityGroup(self, quality_group: "QualityGroup", no_dialog: bool = False, global_stack: Optional["GlobalStack"] = None) -> None:
        """Optionally provide global_stack if you want to use your own

        The active global_stack is treated differently.
        """
        if global_stack is not None and global_stack != self._global_container_stack:
            if quality_group is None:
                Logger.log("e", "Could not set quality group because quality group is None")
                return
            if quality_group.node_for_global is None:
                Logger.log("e", "Could not set quality group [%s] because it has no node_for_global", str(quality_group))
                return
            # This is not changing the quality for the active machine !!!!!!!!
            global_stack.quality = quality_group.node_for_global.container
            for extruder_nr, extruder_stack in enumerate(global_stack.extruderList):
                quality_container = empty_quality_container
                if extruder_nr in quality_group.nodes_for_extruders:
                    container = quality_group.nodes_for_extruders[extruder_nr].container
                    quality_container = container if container is not None else quality_container
                extruder_stack.quality = quality_container
            return

        self.blurSettings.emit()
        with postponeSignals(*self._getContainerChangedSignals(), compress=CompressTechnique.CompressPerParameterValue):
            self._setQualityGroup(quality_group)

        # See if we need to show the Discard or Keep changes screen
        if not no_dialog and self.hasUserSettings and self._application.getPreferences().getValue("cura/active_mode") == 1:
            self._application.discardOrKeepProfileChanges()

    # The display name map of currently active quality.
    # The display name has 2 parts, a main part and a suffix part.
    # This display name is:
    #  - For built-in qualities (quality/intent): the quality type name, such as "Fine", "Normal", etc.
    #  - For custom qualities: <custom_quality_name> - <intent_name> - <quality_type_name>
    #        Examples:
    #          - "my_profile - Fine" (only based on a default quality, no intent involved)
    #          - "my_profile - Engineering - Fine" (based on an intent)
    @pyqtProperty("QList<QString>", notify=activeQualityDisplayNameChanged)
    def activeQualityDisplayNameStringParts(self) -> List[str]:
        return self.activeQualityDisplayNameMap().getStringParts()

    @pyqtProperty("QList<QString>", notify=activeQualityDisplayNameChanged)
    def activeQualityDisplayNameMainStringParts(self) -> List[str]:
        return self.activeQualityDisplayNameMap().getMainStringParts()

    @pyqtProperty("QList<QString>", notify=activeQualityDisplayNameChanged)
    def activeQualityDisplayNameTailStringParts(self) -> List[str]:
        return self.activeQualityDisplayNameMap().getTailStringParts()

    def activeQualityDisplayNameMap(self) -> ActiveQuality:
        global_stack = self._application.getGlobalContainerStack()
        if global_stack is None:
            return ActiveQuality()

        return ActiveQuality(
<<<<<<< HEAD
            profile=global_stack.quality.getName(),
            intent_category=self.activeIntentCategory,
            intent_name=IntentCategoryModel.translation(self.activeIntentCategory, "name", self.activeIntentCategory.title()),
            custom_profile=self.activeQualityOrQualityChangesName if global_stack.qualityChanges is not empty_quality_changes_container else None,
            layer_height=self.activeQualityLayerHeight if self.isActiveQualitySupported else None,
            is_experimental=self.isActiveQualityExperimental and self.isActiveQualitySupported
=======
            profile = global_stack.quality.getName(),
            intent_category = self.activeIntentCategory,
            intent_name = IntentCategoryModel.translation(self.activeIntentCategory, "name", self.activeIntentCategory.title()),
            custom_profile = self.activeQualityOrQualityChangesName if global_stack.qualityChanges is not empty_quality_changes_container else None,
            layer_height = float("{:.2f}".format(self.activeQualityLayerHeight)) if self.isActiveQualitySupported else None,
            is_experimental = self.isActiveQualityExperimental and self.isActiveQualitySupported
>>>>>>> b67769b2
        )

    @pyqtSlot(str)
    def setIntentByCategory(self, intent_category: str) -> None:
        """Change the intent category of the current printer.

        All extruders can change their profiles. If an intent profile is
        available with the desired intent category, that one will get chosen.
        Otherwise the intent profile will be left to the empty profile, which
        represents the "default" intent category.
        :param intent_category: The intent category to change to.
        """

        global_stack = self._application.getGlobalContainerStack()
        if global_stack is None:
            return
        container_tree = ContainerTree.getInstance()
        for extruder in global_stack.extruderList:
            definition_id = global_stack.definition.getId()
            variant_name = extruder.variant.getName()
            material_base_file = extruder.material.getMetaDataEntry("base_file")
            quality_id = extruder.quality.getId()
            if quality_id == empty_quality_container.getId():
                extruder.intent = empty_intent_container
                continue

            # Yes, we can find this in a single line of code. This makes it easier to read and it has the benefit
            # that it doesn't lump key errors together for the crashlogs
            try:
                machine_node = container_tree.machines[definition_id]
                variant_node = machine_node.variants[variant_name]
                material_node = variant_node.materials[material_base_file]
                quality_node = material_node.qualities[quality_id]
            except KeyError as e:
                Logger.error("Can't set the intent category '{category}' since the profile '{profile}' in the stack is not supported according to the container tree.".format(category = intent_category, profile = e))
                continue

            for intent_node in quality_node.intents.values():
                if intent_node.intent_category == intent_category:  # Found an intent with the correct category.
                    extruder.intent = intent_node.container
                    break
            else:  # No intent had the correct category.
                extruder.intent = empty_intent_container

    @pyqtSlot()
    def resetIntents(self) -> None:
        """Reset the intent category of the current printer.
        """
        global_stack = self._application.getGlobalContainerStack()
        if global_stack is None:
            return
        for extruder in global_stack.extruderList:
            extruder.intent = empty_intent_container

    def activeQualityGroup(self) -> Optional["QualityGroup"]:
        """Get the currently activated quality group.

        If no printer is added yet or the printer doesn't have quality profiles,
        this returns ``None``.
        :return: The currently active quality group.
        """

        global_stack = self._application.getGlobalContainerStack()
        if not global_stack or global_stack.quality == empty_quality_container:
            return None
        return ContainerTree.getInstance().getCurrentQualityGroups().get(self.activeQualityType)

    @pyqtProperty(str, notify=activeQualityGroupChanged)
    def activeQualityGroupName(self) -> str:
        """Get the name of the active quality group.

        :return: The name of the active quality group.
        """
        quality_group = self.activeQualityGroup()
        if quality_group is None:
            return ""
        return quality_group.getName()

    @pyqtSlot(QObject)
    def setQualityChangesGroup(self, quality_changes_group: "QualityChangesGroup", no_dialog: bool = False) -> None:
        self.blurSettings.emit()
        with postponeSignals(*self._getContainerChangedSignals(), compress=CompressTechnique.CompressPerParameterValue):
            self._setQualityChangesGroup(quality_changes_group)

        # See if we need to show the Discard or Keep changes screen
        if not no_dialog and self.hasUserSettings and self._application.getPreferences().getValue("cura/active_mode") == 1:
            self._application.discardOrKeepProfileChanges()

    @pyqtSlot()
    def resetToUseDefaultQuality(self) -> None:
        if self._global_container_stack is None:
            return
        with postponeSignals(*self._getContainerChangedSignals(), compress=CompressTechnique.CompressPerParameterValue):
            self._setQualityGroup(self.activeQualityGroup())
            for stack in [self._global_container_stack] + self._global_container_stack.extruderList:
                stack.userChanges.clear()

    @pyqtProperty(QObject, fset=setQualityChangesGroup, notify=activeQualityChangesGroupChanged)
    def activeQualityChangesGroup(self) -> Optional["QualityChangesGroup"]:
        global_stack = self._application.getGlobalContainerStack()
        if global_stack is None or global_stack.qualityChanges == empty_quality_changes_container:
            return None

        all_group_list = ContainerTree.getInstance().getCurrentQualityChangesGroups()
        the_group = None
        for group in all_group_list:  # Match on the container ID of the global stack to find the quality changes group belonging to the active configuration.
            if group.metadata_for_global and group.metadata_for_global["id"] == global_stack.qualityChanges.getId():
                the_group = group
                break

        return the_group

    @pyqtProperty(bool, notify=activeQualityChangesGroupChanged)
    def hasCustomQuality(self) -> bool:
        global_stack = self._application.getGlobalContainerStack()
        return global_stack is None or global_stack.qualityChanges != empty_quality_changes_container

    @pyqtProperty(str, notify=activeQualityGroupChanged)
    def activeQualityOrQualityChangesName(self) -> str:
        global_container_stack = self._application.getGlobalContainerStack()
        if not global_container_stack:
            return empty_quality_container.getName()
        if global_container_stack.qualityChanges != empty_quality_changes_container:
            return global_container_stack.qualityChanges.getName()
        return global_container_stack.quality.getName()

    @pyqtProperty(bool, notify=activeQualityGroupChanged)
    def hasNotSupportedQuality(self) -> bool:
        global_container_stack = self._application.getGlobalContainerStack()
        return global_container_stack is not None\
               and global_container_stack.quality == empty_quality_container \
               and global_container_stack.qualityChanges == empty_quality_changes_container

    @pyqtProperty(bool, notify=activeQualityGroupChanged)
    def isActiveQualityCustom(self) -> bool:
        global_stack = self._application.getGlobalContainerStack()
        if global_stack is None:
            return False
        return global_stack.qualityChanges != empty_quality_changes_container

    def updateUponMaterialMetadataChange(self) -> None:
        if self._global_container_stack is None:
            return
        with postponeSignals(*self._getContainerChangedSignals(), compress=CompressTechnique.CompressPerParameterValue):
            self.updateMaterialWithVariant(None)
            self._updateQualityWithMaterial()

    @pyqtSlot(str, result=str)
    def getAbbreviatedMachineName(self, machine_type_name: str) -> str:
        """This function will translate any printer type name to an abbreviated printer type name"""

        abbr_machine = ""
        for word in re.findall(r"[\w']+", machine_type_name):
            if word.lower() == "ultimaker":
                abbr_machine += "UM"
            elif word.isdigit():
                abbr_machine += word
            else:
                stripped_word = "".join(char for char in unicodedata.normalize("NFD", word.upper()) if unicodedata.category(char) != "Mn")
                # - use only the first character if the word is too long (> 3 characters)
                # - use the whole word if it's not too long (<= 3 characters)
                if len(stripped_word) > 3:
                    stripped_word = stripped_word[0]
                abbr_machine += stripped_word

        return abbr_machine

    @pyqtSlot(str, str, result=bool)
    def intentCategoryHasQuality(self, intent_category: str, quality_type: str) -> bool:
        """ Checks if there are any quality groups for active extruders that have an intent category """
        quality_groups = ContainerTree.getInstance().getCurrentQualityGroups()

        if quality_type in quality_groups:
            quality_group = quality_groups[quality_type]
            for node in quality_group.nodes_for_extruders.values():
                if any(intent.intent_category == intent_category for intent in node.intents.values()):
                    return True

        return False

    @pyqtSlot(str, result=str)
    def getDefaultQualityTypeForIntent(self, intent_category) -> str:
        """ If there is an intent category for the default machine quality return it, otherwise return the first quality for this intent category """
        machine = ContainerTree.getInstance().machines.get(self._global_container_stack.definition.getId())

        if self.intentCategoryHasQuality(intent_category, machine.preferred_quality_type):
            return machine.preferred_quality_type

        for quality_type, quality_group in ContainerTree.getInstance().getCurrentQualityGroups().items():
            for node in quality_group.nodes_for_extruders.values():
                if any(intent.intent_category == intent_category for intent in node.intents.values()):
                    return quality_type

        return ""<|MERGE_RESOLUTION|>--- conflicted
+++ resolved
@@ -848,9 +848,7 @@
 
         return result
 
-<<<<<<< HEAD
-    @pyqtSlot(str, result=str)
-=======
+    
     @pyqtProperty(bool, notify = currentConfigurationChanged)
     def variantCoreUsableForFactor4(self) -> bool:
         """The selected core is usable if it is in second extruder of Factor4
@@ -870,7 +868,6 @@
         return True
 
     @pyqtSlot(str, result = str)
->>>>>>> b67769b2
     def getDefinitionByMachineId(self, machine_id: str) -> Optional[str]:
         """Get the Definition ID of a machine (specified by ID)
 
@@ -1679,21 +1676,12 @@
             return ActiveQuality()
 
         return ActiveQuality(
-<<<<<<< HEAD
-            profile=global_stack.quality.getName(),
-            intent_category=self.activeIntentCategory,
-            intent_name=IntentCategoryModel.translation(self.activeIntentCategory, "name", self.activeIntentCategory.title()),
-            custom_profile=self.activeQualityOrQualityChangesName if global_stack.qualityChanges is not empty_quality_changes_container else None,
-            layer_height=self.activeQualityLayerHeight if self.isActiveQualitySupported else None,
-            is_experimental=self.isActiveQualityExperimental and self.isActiveQualitySupported
-=======
             profile = global_stack.quality.getName(),
             intent_category = self.activeIntentCategory,
             intent_name = IntentCategoryModel.translation(self.activeIntentCategory, "name", self.activeIntentCategory.title()),
             custom_profile = self.activeQualityOrQualityChangesName if global_stack.qualityChanges is not empty_quality_changes_container else None,
             layer_height = float("{:.2f}".format(self.activeQualityLayerHeight)) if self.isActiveQualitySupported else None,
             is_experimental = self.isActiveQualityExperimental and self.isActiveQualitySupported
->>>>>>> b67769b2
         )
 
     @pyqtSlot(str)

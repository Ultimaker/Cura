--- conflicted
+++ resolved
@@ -1035,20 +1035,11 @@
             quality_group = quality_group_dict[quality_type]
 
         quality_changes_container = self._empty_quality_changes_container
-<<<<<<< HEAD
-        quality_container = self._empty_quality_changes_container
+        quality_container = self._empty_quality_container
         if quality_changes_group.node_for_global and quality_changes_group.node_for_global.getContainer():
             quality_changes_container = quality_changes_group.node_for_global.getContainer()
-        if quality_group.node_for_global and quality_group.node_for_global.getContainer():
+        if quality_group is not None and quality_group.node_for_global and quality_group.node_for_global.getContainer():
             quality_container = quality_group.node_for_global.getContainer()
-=======
-        if quality_changes_group.node_for_global:
-            quality_changes_container = quality_changes_group.node_for_global.getContainer()
-        quality_container = self._empty_quality_container
-        if quality_group is not None:
-            if quality_group.node_for_global:
-                quality_container = quality_group.node_for_global.getContainer()
->>>>>>> b30df140
 
         self._global_container_stack.quality = quality_container
         self._global_container_stack.qualityChanges = quality_changes_container
@@ -1060,17 +1051,10 @@
                 quality_node = quality_group.nodes_for_extruders.get(position)
 
             quality_changes_container = self._empty_quality_changes_container
-<<<<<<< HEAD
             quality_container = self._empty_quality_container
             if quality_changes_node and quality_changes_node.getContainer():
                 quality_changes_container = quality_changes_node.getContainer()
             if quality_node and quality_node.getContainer():
-=======
-            if quality_changes_node:
-                quality_changes_container = quality_changes_node.getContainer()
-            quality_container = self._empty_quality_container
-            if quality_node:
->>>>>>> b30df140
                 quality_container = quality_node.getContainer()
 
             extruder.quality = quality_container

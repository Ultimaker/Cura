# Copyright (c) 2015 Ultimaker B.V.
# Uranium is released under the terms of the AGPLv3 or higher.

from PyQt5.QtCore import Qt
from PyQt5.QtGui import QPixmap, QColor, QFont
from PyQt5.QtWidgets import QSplashScreen

from UM.Resources import Resources
from UM.Application import Application

class CuraSplashScreen(QSplashScreen):
    def __init__(self):
        super().__init__()
        self.setPixmap(QPixmap(Resources.getPath(Resources.Images, "cura.png")))

    def drawContents(self, painter):
        painter.save()
        painter.setPen(QColor(0, 0, 0, 255))

        version = Application.getInstance().getVersion().split("-")

        painter.setFont(QFont("Proxima Nova Rg", 20))
        painter.drawText(0, 0, 203, 230, Qt.AlignRight | Qt.AlignBottom, version[0])
        if len(version) > 1:
<<<<<<< HEAD
            painter.setFont(QFont("Roboto", 12))
=======
            painter.setFont(QFont("Proxima Nova Rg", 12))
>>>>>>> bcaea7db
            painter.drawText(0, 0, 203, 255, Qt.AlignRight | Qt.AlignBottom, version[1])

        painter.restore()
        super().drawContents(painter)<|MERGE_RESOLUTION|>--- conflicted
+++ resolved
@@ -22,11 +22,7 @@
         painter.setFont(QFont("Proxima Nova Rg", 20))
         painter.drawText(0, 0, 203, 230, Qt.AlignRight | Qt.AlignBottom, version[0])
         if len(version) > 1:
-<<<<<<< HEAD
-            painter.setFont(QFont("Roboto", 12))
-=======
             painter.setFont(QFont("Proxima Nova Rg", 12))
->>>>>>> bcaea7db
             painter.drawText(0, 0, 203, 255, Qt.AlignRight | Qt.AlignBottom, version[1])
 
         painter.restore()

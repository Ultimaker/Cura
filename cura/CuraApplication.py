# Copyright (c) 2021 Ultimaker B.V.
# Cura is released under the terms of the LGPLv3 or higher.

import os
import sys
import tempfile
import time
from typing import cast, TYPE_CHECKING, Optional, Callable, List, Any, Dict

import numpy
from PyQt5.QtCore import QObject, QTimer, QUrl, pyqtSignal, pyqtProperty, QEvent, Q_ENUMS
from PyQt5.QtGui import QColor, QIcon
from PyQt5.QtQml import qmlRegisterUncreatableType, qmlRegisterSingletonType, qmlRegisterType
from PyQt5.QtWidgets import QMessageBox

import UM.Util
import cura.Settings.cura_empty_instance_containers
from UM.Application import Application
from UM.Decorators import override
from UM.FlameProfiler import pyqtSlot
from UM.Logger import Logger
from UM.Math.AxisAlignedBox import AxisAlignedBox
from UM.Math.Matrix import Matrix
from UM.Math.Quaternion import Quaternion
from UM.Math.Vector import Vector
from UM.Mesh.ReadMeshJob import ReadMeshJob
from UM.Message import Message
from UM.Operations.AddSceneNodeOperation import AddSceneNodeOperation
from UM.Operations.GroupedOperation import GroupedOperation
from UM.Operations.SetTransformOperation import SetTransformOperation
from UM.Platform import Platform
from UM.PluginError import PluginNotFoundError
from UM.Preferences import Preferences
from UM.Qt.Bindings.FileProviderModel import FileProviderModel
from UM.Qt.QtApplication import QtApplication  # The class we're inheriting from.
from UM.Resources import Resources
from UM.Scene.Camera import Camera
from UM.Scene.GroupDecorator import GroupDecorator
from UM.Scene.Iterator.DepthFirstIterator import DepthFirstIterator
from UM.Scene.SceneNode import SceneNode
from UM.Scene.SceneNodeSettings import SceneNodeSettings
from UM.Scene.Selection import Selection
from UM.Scene.ToolHandle import ToolHandle
from UM.Settings.ContainerRegistry import ContainerRegistry
from UM.Settings.InstanceContainer import InstanceContainer
from UM.Settings.SettingDefinition import SettingDefinition, DefinitionPropertyType
from UM.Settings.SettingFunction import SettingFunction
from UM.Settings.Validator import Validator
from UM.View.SelectionPass import SelectionPass  # For typing.
from UM.Workspace.WorkspaceReader import WorkspaceReader
from UM.i18n import i18nCatalog
from cura import ApplicationMetadata
from cura.API import CuraAPI
from cura.API.Account import Account
from cura.Arranging.Arrange import Arrange
from cura.Arranging.ArrangeObjectsAllBuildPlatesJob import ArrangeObjectsAllBuildPlatesJob
from cura.Arranging.ArrangeObjectsJob import ArrangeObjectsJob
from cura.Arranging.Nest2DArrange import arrange
from cura.Machines.MachineErrorChecker import MachineErrorChecker
from cura.Machines.Models.BuildPlateModel import BuildPlateModel
from cura.Machines.Models.CustomQualityProfilesDropDownMenuModel import CustomQualityProfilesDropDownMenuModel
from cura.Machines.Models.DiscoveredPrintersModel import DiscoveredPrintersModel
from cura.Machines.Models.DiscoveredCloudPrintersModel import DiscoveredCloudPrintersModel
from cura.Machines.Models.ExtrudersModel import ExtrudersModel
from cura.Machines.Models.FavoriteMaterialsModel import FavoriteMaterialsModel
from cura.Machines.Models.FirstStartMachineActionsModel import FirstStartMachineActionsModel
from cura.Machines.Models.GenericMaterialsModel import GenericMaterialsModel
from cura.Machines.Models.GlobalStacksModel import GlobalStacksModel
from cura.Machines.Models.IntentCategoryModel import IntentCategoryModel
from cura.Machines.Models.IntentModel import IntentModel
from cura.Machines.Models.MaterialBrandsModel import MaterialBrandsModel
from cura.Machines.Models.MaterialManagementModel import MaterialManagementModel
from cura.Machines.Models.MultiBuildPlateModel import MultiBuildPlateModel
from cura.Machines.Models.NozzleModel import NozzleModel
from cura.Machines.Models.QualityManagementModel import QualityManagementModel
from cura.Machines.Models.QualityProfilesDropDownMenuModel import QualityProfilesDropDownMenuModel
from cura.Machines.Models.QualitySettingsModel import QualitySettingsModel
from cura.Machines.Models.SettingVisibilityPresetsModel import SettingVisibilityPresetsModel
from cura.Machines.Models.UserChangesModel import UserChangesModel
from cura.Operations.SetParentOperation import SetParentOperation
from cura.PrinterOutput.NetworkMJPGImage import NetworkMJPGImage
from cura.PrinterOutput.PrinterOutputDevice import PrinterOutputDevice
from cura.Scene import ZOffsetDecorator
from cura.Scene.BlockSlicingDecorator import BlockSlicingDecorator
from cura.Scene.BuildPlateDecorator import BuildPlateDecorator
from cura.Scene.ConvexHullDecorator import ConvexHullDecorator
from cura.Scene.CuraSceneController import CuraSceneController
from cura.Scene.CuraSceneNode import CuraSceneNode
from cura.Scene.SliceableObjectDecorator import SliceableObjectDecorator
from cura.Settings.ContainerManager import ContainerManager
from cura.Settings.CuraContainerRegistry import CuraContainerRegistry
from cura.Settings.CuraFormulaFunctions import CuraFormulaFunctions
from cura.Settings.ExtruderManager import ExtruderManager
from cura.Settings.ExtruderStack import ExtruderStack
from cura.Settings.GlobalStack import GlobalStack
from cura.Settings.IntentManager import IntentManager
from cura.Settings.MachineManager import MachineManager
from cura.Settings.MachineNameValidator import MachineNameValidator
from cura.Settings.MaterialSettingsVisibilityHandler import MaterialSettingsVisibilityHandler
from cura.Settings.SettingInheritanceManager import SettingInheritanceManager
from cura.Settings.SidebarCustomMenuItemsModel import SidebarCustomMenuItemsModel
from cura.Settings.SimpleModeSettingsManager import SimpleModeSettingsManager
from cura.TaskManagement.OnExitCallbackManager import OnExitCallbackManager
from cura.UI import CuraSplashScreen, MachineActionManager, PrintInformation
from cura.UI.AddPrinterPagesModel import AddPrinterPagesModel
from cura.UI.MachineSettingsManager import MachineSettingsManager
from cura.UI.ObjectsModel import ObjectsModel
from cura.UI.RecommendedMode import RecommendedMode
from cura.UI.TextManager import TextManager
from cura.UI.WelcomePagesModel import WelcomePagesModel
from cura.UI.WhatsNewPagesModel import WhatsNewPagesModel
from cura.UltimakerCloud import UltimakerCloudConstants
from cura.Utils.NetworkingUtil import NetworkingUtil
from . import BuildVolume
from . import CameraAnimation
from . import CuraActions
from . import PlatformPhysics
from . import PrintJobPreviewImageProvider
from .AutoSave import AutoSave
from .SingleInstance import SingleInstance
from .UI.AddPrinterPagesModelWitoutCancel import AddPrinterPagesModelWithoutCancel

if TYPE_CHECKING:
    from UM.Settings.EmptyInstanceContainer import EmptyInstanceContainer

numpy.seterr(all = "ignore")


class CuraApplication(QtApplication):
    # SettingVersion represents the set of settings available in the machine/extruder definitions.
    # You need to make sure that this version number needs to be increased if there is any non-backwards-compatible
    # changes of the settings.
    SettingVersion = 19

    Created = False

    class ResourceTypes:
        QmlFiles = Resources.UserType + 1
        Firmware = Resources.UserType + 2
        QualityInstanceContainer = Resources.UserType + 3
        QualityChangesInstanceContainer = Resources.UserType + 4
        MaterialInstanceContainer = Resources.UserType + 5
        VariantInstanceContainer = Resources.UserType + 6
        UserInstanceContainer = Resources.UserType + 7
        MachineStack = Resources.UserType + 8
        ExtruderStack = Resources.UserType + 9
        DefinitionChangesContainer = Resources.UserType + 10
        SettingVisibilityPreset = Resources.UserType + 11
        IntentInstanceContainer = Resources.UserType + 12

    Q_ENUMS(ResourceTypes)

    def __init__(self, *args, **kwargs):
        super().__init__(name = ApplicationMetadata.CuraAppName,
                         app_display_name = ApplicationMetadata.CuraAppDisplayName,
                         version = ApplicationMetadata.CuraVersion if not ApplicationMetadata.IsAlternateVersion else ApplicationMetadata.CuraBuildType,
                         api_version = ApplicationMetadata.CuraSDKVersion,
                         build_type = ApplicationMetadata.CuraBuildType,
                         is_debug_mode = ApplicationMetadata.CuraDebugMode,
                         tray_icon_name = "cura-icon-32.png" if not ApplicationMetadata.IsAlternateVersion else "cura-icon-32_wip.png",
                         **kwargs)

        self.default_theme = "cura-light"

        self.change_log_url = "https://ultimaker.com/ultimaker-cura-latest-features?utm_source=cura&utm_medium=software&utm_campaign=cura-update-features"
        self.beta_change_log_url = "https://ultimaker.com/ultimaker-cura-beta-features?utm_source=cura&utm_medium=software&utm_campaign=cura-update-features"

        self._boot_loading_time = time.time()

        self._on_exit_callback_manager = OnExitCallbackManager(self)

        # Variables set from CLI
        self._files_to_open = []
        self._use_single_instance = False

        self._single_instance = None

        self._cura_formula_functions = None  # type: Optional[CuraFormulaFunctions]

        self._machine_action_manager =  MachineActionManager.MachineActionManager(self)

        self.empty_container = None  # type: EmptyInstanceContainer
        self.empty_definition_changes_container = None  # type: EmptyInstanceContainer
        self.empty_variant_container = None  # type: EmptyInstanceContainer
        self.empty_intent_container = None  # type: EmptyInstanceContainer 
        self.empty_material_container = None  # type: EmptyInstanceContainer
        self.empty_quality_container = None  # type: EmptyInstanceContainer
        self.empty_quality_changes_container = None  # type: EmptyInstanceContainer

        self._material_manager = None
        self._machine_manager = None
        self._extruder_manager = None
        self._container_manager = None

        self._object_manager = None
        self._extruders_model = None
        self._extruders_model_with_optional = None
        self._build_plate_model = None
        self._multi_build_plate_model = None
        self._setting_visibility_presets_model = None
        self._setting_inheritance_manager = None
        self._simple_mode_settings_manager = None
        self._cura_scene_controller = None
        self._machine_error_checker = None

        self._machine_settings_manager = MachineSettingsManager(self, parent = self)
        self._material_management_model = None
        self._quality_management_model = None

        self._discovered_printer_model = DiscoveredPrintersModel(self, parent = self)
        self._discovered_cloud_printers_model = DiscoveredCloudPrintersModel(self, parent = self)
        self._text_manager = TextManager(parent = self)

        self._quality_profile_drop_down_menu_model = None
        self._custom_quality_profile_drop_down_menu_model = None
        self._cura_API = CuraAPI(self)

        self._physics = None
        self._volume = None
        self._output_devices = {}
        self._print_information = None
        self._previous_active_tool = None
        self._platform_activity = False
        self._scene_bounding_box = AxisAlignedBox.Null

        self._center_after_select = False
        self._camera_animation = None
        self._cura_actions = None
        self.started = False

        self._message_box_callback = None
        self._message_box_callback_arguments = []
        self._i18n_catalog = None

        self._currently_loading_files = []
        self._non_sliceable_extensions = []
        self._additional_components = {}  # Components to add to certain areas in the interface

        self._open_file_queue = []  # A list of files to open (after the application has started)

        self._update_platform_activity_timer = None

        self._sidebar_custom_menu_items = []  # type: list # Keeps list of custom menu items for the side bar

        self._plugins_loaded = False

        # Backups
        self._auto_save = None  # type: Optional[AutoSave]
        self._enable_save = True

        self._container_registry_class = CuraContainerRegistry
        # Redefined here in order to please the typing.
        self._container_registry = None # type: CuraContainerRegistry
        from cura.CuraPackageManager import CuraPackageManager
        self._package_manager_class = CuraPackageManager

        from UM.CentralFileStorage import CentralFileStorage
        CentralFileStorage.setIsEnterprise(ApplicationMetadata.IsEnterpriseVersion)

    @pyqtProperty(str, constant=True)
    def ultimakerCloudApiRootUrl(self) -> str:
        return UltimakerCloudConstants.CuraCloudAPIRoot

    @pyqtProperty(str, constant = True)
    def ultimakerCloudAccountRootUrl(self) -> str:
        return UltimakerCloudConstants.CuraCloudAccountAPIRoot

    @pyqtProperty(str, constant=True)
    def ultimakerDigitalFactoryUrl(self) -> str:
        return UltimakerCloudConstants.CuraDigitalFactoryURL

    def addCommandLineOptions(self):
        """Adds command line options to the command line parser.

        This should be called after the application is created and before the pre-start.
        """

        super().addCommandLineOptions()
        self._cli_parser.add_argument("--help", "-h",
                                      action = "store_true",
                                      default = False,
                                      help = "Show this help message and exit.")
        self._cli_parser.add_argument("--single-instance",
                                      dest = "single_instance",
                                      action = "store_true",
                                      default = False)
        # >> For debugging
        # Trigger an early crash, i.e. a crash that happens before the application enters its event loop.
        self._cli_parser.add_argument("--trigger-early-crash",
                                      dest = "trigger_early_crash",
                                      action = "store_true",
                                      default = False,
                                      help = "FOR TESTING ONLY. Trigger an early crash to show the crash dialog.")
        self._cli_parser.add_argument("file", nargs = "*", help = "Files to load after starting the application.")

    def getContainerRegistry(self) -> "CuraContainerRegistry":
        return self._container_registry

    def parseCliOptions(self):
        super().parseCliOptions()

        if self._cli_args.help:
            self._cli_parser.print_help()
            sys.exit(0)

        self._use_single_instance = self._cli_args.single_instance
        # FOR TESTING ONLY
        if self._cli_args.trigger_early_crash:
            assert not "This crash is triggered by the trigger_early_crash command line argument."

        for filename in self._cli_args.file:
            self._files_to_open.append(os.path.abspath(filename))

    def initialize(self) -> None:
        self.__addExpectedResourceDirsAndSearchPaths()  # Must be added before init of super

        super().initialize()

        self._preferences.addPreference("cura/single_instance", False)
        self._use_single_instance = self._preferences.getValue("cura/single_instance") or self._cli_args.single_instance

        self.__sendCommandToSingleInstance()
        self._initializeSettingDefinitions()
        self._initializeSettingFunctions()
        self.__addAllResourcesAndContainerResources()
        self.__addAllEmptyContainers()
        self.__setLatestResouceVersionsForVersionUpgrade()

<<<<<<< HEAD
=======
        self._machine_action_manager = MachineActionManager.MachineActionManager(self)

>>>>>>> d587acfd
    def __sendCommandToSingleInstance(self):
        self._single_instance = SingleInstance(self, self._files_to_open)

        # If we use single instance, try to connect to the single instance server, send commands, and then exit.
        # If we cannot find an existing single instance server, this is the only instance, so just keep going.
        if self._use_single_instance:
            if self._single_instance.startClient():
                Logger.log("i", "Single instance commands were sent, exiting")
                sys.exit(0)

    def __addExpectedResourceDirsAndSearchPaths(self):
        """Adds expected directory names and search paths for Resources."""

        # this list of dir names will be used by UM to detect an old cura directory
        for dir_name in ["extruders", "machine_instances", "materials", "plugins", "quality", "quality_changes", "user", "variants", "intent"]:
            Resources.addExpectedDirNameInData(dir_name)

        app_root = os.path.abspath(os.path.join(os.path.dirname(sys.executable)))
        Resources.addSearchPath(os.path.join(app_root, "share", "cura", "resources"))

        Resources.addSearchPath(os.path.join(self._app_install_dir, "share", "cura", "resources"))
        if not hasattr(sys, "frozen"):
            resource_path = os.path.join(os.path.abspath(os.path.dirname(__file__)), "..", "resources")
            Resources.addSearchPath(resource_path)

    @classmethod
    def _initializeSettingDefinitions(cls):
        # Need to do this before ContainerRegistry tries to load the machines
        SettingDefinition.addSupportedProperty("settable_per_mesh", DefinitionPropertyType.Any, default=True,
                                               read_only=True)
        SettingDefinition.addSupportedProperty("settable_per_extruder", DefinitionPropertyType.Any, default=True,
                                               read_only=True)
        # this setting can be changed for each group in one-at-a-time mode
        SettingDefinition.addSupportedProperty("settable_per_meshgroup", DefinitionPropertyType.Any, default=True,
                                               read_only=True)
        SettingDefinition.addSupportedProperty("settable_globally", DefinitionPropertyType.Any, default=True,
                                               read_only=True)

        # From which stack the setting would inherit if not defined per object (handled in the engine)
        # AND for settings which are not settable_per_mesh:
        # which extruder is the only extruder this setting is obtained from
        SettingDefinition.addSupportedProperty("limit_to_extruder", DefinitionPropertyType.Function, default="-1",
                                               depends_on="value")

        # For settings which are not settable_per_mesh and not settable_per_extruder:
        # A function which determines the glabel/meshgroup value by looking at the values of the setting in all (used) extruders
        SettingDefinition.addSupportedProperty("resolve", DefinitionPropertyType.Function, default=None,
                                               depends_on="value")

        SettingDefinition.addSettingType("extruder", None, str, Validator)
        SettingDefinition.addSettingType("optional_extruder", None, str, None)
        SettingDefinition.addSettingType("[int]", None, str, None)


    def _initializeSettingFunctions(self):
        """Adds custom property types, settings types, and extra operators (functions).

        Whom need to be registered in SettingDefinition and SettingFunction.
        """

        self._cura_formula_functions = CuraFormulaFunctions(self)

        SettingFunction.registerOperator("extruderValue", self._cura_formula_functions.getValueInExtruder)
        SettingFunction.registerOperator("extruderValues", self._cura_formula_functions.getValuesInAllExtruders)
        SettingFunction.registerOperator("resolveOrValue", self._cura_formula_functions.getResolveOrValue)
        SettingFunction.registerOperator("defaultExtruderPosition", self._cura_formula_functions.getDefaultExtruderPosition)
        SettingFunction.registerOperator("valueFromContainer", self._cura_formula_functions.getValueFromContainerAtIndex)
        SettingFunction.registerOperator("extruderValueFromContainer", self._cura_formula_functions.getValueFromContainerAtIndexInExtruder)

    def __addAllResourcesAndContainerResources(self) -> None:
        """Adds all resources and container related resources."""

        Resources.addStorageType(self.ResourceTypes.QualityInstanceContainer, "quality")
        Resources.addStorageType(self.ResourceTypes.QualityChangesInstanceContainer, "quality_changes")
        Resources.addStorageType(self.ResourceTypes.VariantInstanceContainer, "variants")
        Resources.addStorageType(self.ResourceTypes.MaterialInstanceContainer, "materials")
        Resources.addStorageType(self.ResourceTypes.UserInstanceContainer, "user")
        Resources.addStorageType(self.ResourceTypes.ExtruderStack, "extruders")
        Resources.addStorageType(self.ResourceTypes.MachineStack, "machine_instances")
        Resources.addStorageType(self.ResourceTypes.DefinitionChangesContainer, "definition_changes")
        Resources.addStorageType(self.ResourceTypes.SettingVisibilityPreset, "setting_visibility")
        Resources.addStorageType(self.ResourceTypes.IntentInstanceContainer, "intent")

        self._container_registry.addResourceType(self.ResourceTypes.QualityInstanceContainer, "quality")
        self._container_registry.addResourceType(self.ResourceTypes.QualityChangesInstanceContainer, "quality_changes")
        self._container_registry.addResourceType(self.ResourceTypes.VariantInstanceContainer, "variant")
        self._container_registry.addResourceType(self.ResourceTypes.MaterialInstanceContainer, "material")
        self._container_registry.addResourceType(self.ResourceTypes.UserInstanceContainer, "user")
        self._container_registry.addResourceType(self.ResourceTypes.ExtruderStack, "extruder_train")
        self._container_registry.addResourceType(self.ResourceTypes.MachineStack, "machine")
        self._container_registry.addResourceType(self.ResourceTypes.DefinitionChangesContainer, "definition_changes")
        self._container_registry.addResourceType(self.ResourceTypes.IntentInstanceContainer, "intent")

        Resources.addType(self.ResourceTypes.QmlFiles, "qml")
        Resources.addType(self.ResourceTypes.Firmware, "firmware")

    def __addAllEmptyContainers(self) -> None:
        """Adds all empty containers."""

        # Add empty variant, material and quality containers.
        # Since they are empty, they should never be serialized and instead just programmatically created.
        # We need them to simplify the switching between materials.
        self.empty_container = cura.Settings.cura_empty_instance_containers.empty_container

        self._container_registry.addContainer(
            cura.Settings.cura_empty_instance_containers.empty_definition_changes_container)
        self.empty_definition_changes_container = cura.Settings.cura_empty_instance_containers.empty_definition_changes_container

        self._container_registry.addContainer(cura.Settings.cura_empty_instance_containers.empty_variant_container)
        self.empty_variant_container = cura.Settings.cura_empty_instance_containers.empty_variant_container

        self._container_registry.addContainer(cura.Settings.cura_empty_instance_containers.empty_intent_container)
        self.empty_intent_container = cura.Settings.cura_empty_instance_containers.empty_intent_container

        self._container_registry.addContainer(cura.Settings.cura_empty_instance_containers.empty_material_container)
        self.empty_material_container = cura.Settings.cura_empty_instance_containers.empty_material_container

        self._container_registry.addContainer(cura.Settings.cura_empty_instance_containers.empty_quality_container)
        self.empty_quality_container = cura.Settings.cura_empty_instance_containers.empty_quality_container

        self._container_registry.addContainer(cura.Settings.cura_empty_instance_containers.empty_quality_changes_container)
        self.empty_quality_changes_container = cura.Settings.cura_empty_instance_containers.empty_quality_changes_container

    def __setLatestResouceVersionsForVersionUpgrade(self):
        """Initializes the version upgrade manager with by providing the paths for each resource type and the latest
        versions. """

        self._version_upgrade_manager.setCurrentVersions(
            {
                ("quality", InstanceContainer.Version * 1000000 + self.SettingVersion):                         (self.ResourceTypes.QualityInstanceContainer, "application/x-uranium-instancecontainer"),
                ("quality_changes", InstanceContainer.Version * 1000000 + self.SettingVersion):                 (self.ResourceTypes.QualityChangesInstanceContainer, "application/x-uranium-instancecontainer"),
                ("intent", InstanceContainer.Version * 1000000 + self.SettingVersion):                          (self.ResourceTypes.IntentInstanceContainer, "application/x-uranium-instancecontainer"),
                ("machine_stack", GlobalStack.Version * 1000000 + self.SettingVersion):                         (self.ResourceTypes.MachineStack, "application/x-cura-globalstack"),
                ("extruder_train", ExtruderStack.Version * 1000000 + self.SettingVersion):                      (self.ResourceTypes.ExtruderStack, "application/x-cura-extruderstack"),
                ("preferences", Preferences.Version * 1000000 + self.SettingVersion):                           (Resources.Preferences, "application/x-uranium-preferences"),
                ("user", InstanceContainer.Version * 1000000 + self.SettingVersion):                            (self.ResourceTypes.UserInstanceContainer, "application/x-uranium-instancecontainer"),
                ("definition_changes", InstanceContainer.Version * 1000000 + self.SettingVersion):              (self.ResourceTypes.DefinitionChangesContainer, "application/x-uranium-instancecontainer"),
                ("variant", InstanceContainer.Version * 1000000 + self.SettingVersion):                         (self.ResourceTypes.VariantInstanceContainer, "application/x-uranium-instancecontainer"),
                ("setting_visibility", SettingVisibilityPresetsModel.Version * 1000000 + self.SettingVersion):  (self.ResourceTypes.SettingVisibilityPreset, "application/x-uranium-preferences"),
                ("machine", 2):                                                                                 (Resources.DefinitionContainers, "application/x-uranium-definitioncontainer"),
                ("extruder", 2):                                                                                    (Resources.DefinitionContainers, "application/x-uranium-definitioncontainer")
            }
        )

    def startSplashWindowPhase(self) -> None:
        """Runs preparations that needs to be done before the starting process."""

        super().startSplashWindowPhase()

        if not self.getIsHeadLess():
            try:
                self.setWindowIcon(QIcon(Resources.getPath(Resources.Images, "cura-icon.png" if not ApplicationMetadata.IsAlternateVersion else "cura-icon_wip.png")))
            except FileNotFoundError:
                Logger.log("w", "Unable to find the window icon.")

        self.setRequiredPlugins([
            # Misc.:
            "ConsoleLogger", #You want to be able to read the log if something goes wrong.
            "CuraEngineBackend", #Cura is useless without this one since you can't slice.
            "FileLogger", #You want to be able to read the log if something goes wrong.
            "XmlMaterialProfile", #Cura crashes without this one.
            "Toolbox", #This contains the interface to enable/disable plug-ins, so if you disable it you can't enable it back.
            "PrepareStage", #Cura is useless without this one since you can't load models.
            "PreviewStage", #This shows the list of the plugin views that are installed in Cura.
            "MonitorStage", #Major part of Cura's functionality.
            "LocalFileOutputDevice", #Major part of Cura's functionality.
            "LocalContainerProvider", #Cura is useless without any profiles or setting definitions.

            # Views:
            "SimpleView", #Dependency of SolidView.
            "SolidView", #Displays models. Cura is useless without it.

            # Readers & Writers:
            "GCodeWriter", #Cura is useless if it can't write its output.
            "STLReader", #Most common model format, so disabling this makes Cura 90% useless.
            "3MFWriter", #Required for writing project files.

            # Tools:
            "CameraTool", #Needed to see the scene. Cura is useless without it.
            "SelectionTool", #Dependency of the rest of the tools.
            "TranslateTool", #You'll need this for almost every print.
        ])
        self._i18n_catalog = i18nCatalog("cura")

        self._update_platform_activity_timer = QTimer()
        self._update_platform_activity_timer.setInterval(500)
        self._update_platform_activity_timer.setSingleShot(True)
        self._update_platform_activity_timer.timeout.connect(self.updatePlatformActivity)

        self.getController().getScene().sceneChanged.connect(self.updatePlatformActivityDelayed)
        self.getController().toolOperationStopped.connect(self._onToolOperationStopped)
        self.getController().contextMenuRequested.connect(self._onContextMenuRequested)
        self.getCuraSceneController().activeBuildPlateChanged.connect(self.updatePlatformActivityDelayed)

        self._setLoadingHint(self._i18n_catalog.i18nc("@info:progress", "Loading machines..."))

        self._container_registry.allMetadataLoaded.connect(ContainerRegistry.getInstance)

        with self._container_registry.lockFile():
            self._container_registry.loadAllMetadata()

        self._setLoadingHint(self._i18n_catalog.i18nc("@info:progress", "Setting up preferences..."))
        # Set the setting version for Preferences
        preferences = self.getPreferences()
        preferences.addPreference("metadata/setting_version", 0)
        preferences.setValue("metadata/setting_version", self.SettingVersion)  # Don't make it equal to the default so that the setting version always gets written to the file.

        preferences.addPreference("cura/active_mode", "simple")

        preferences.addPreference("cura/categories_expanded", "")
        preferences.addPreference("cura/jobname_prefix", True)
        preferences.addPreference("cura/select_models_on_load", False)
        preferences.addPreference("view/center_on_select", False)
        preferences.addPreference("mesh/scale_to_fit", False)
        preferences.addPreference("mesh/scale_tiny_meshes", True)
        preferences.addPreference("cura/dialog_on_project_save", True)
        preferences.addPreference("cura/asked_dialog_on_project_save", False)
        preferences.addPreference("cura/choice_on_profile_override", "always_ask")
        preferences.addPreference("cura/choice_on_open_project", "always_ask")
        preferences.addPreference("cura/use_multi_build_plate", False)
        preferences.addPreference("cura/show_list_of_objects", False)
        preferences.addPreference("view/settings_list_height", 400)
        preferences.addPreference("view/settings_visible", False)
        preferences.addPreference("view/settings_xpos", 0)
        preferences.addPreference("view/settings_ypos", 56)
        preferences.addPreference("view/colorscheme_xpos", 0)
        preferences.addPreference("view/colorscheme_ypos", 56)
        preferences.addPreference("cura/currency", "€")
        preferences.addPreference("cura/material_settings", "{}")

        preferences.addPreference("view/invert_zoom", False)
        preferences.addPreference("view/filter_current_build_plate", False)
        preferences.addPreference("cura/sidebar_collapsed", False)

        preferences.addPreference("cura/favorite_materials", "")
        preferences.addPreference("cura/expanded_brands", "")
        preferences.addPreference("cura/expanded_types", "")

        preferences.addPreference("general/accepted_user_agreement", False)

        for key in [
            "dialog_load_path",  # dialog_save_path is in LocalFileOutputDevicePlugin
            "dialog_profile_path",
            "dialog_material_path"]:

            preferences.addPreference("local_file/%s" % key, os.path.expanduser("~/"))

        preferences.setDefault("local_file/last_used_type", "text/x-gcode")

        self.applicationShuttingDown.connect(self.saveSettings)
        self.engineCreatedSignal.connect(self._onEngineCreated)

        self.getCuraSceneController().setActiveBuildPlate(0)  # Initialize

        CuraApplication.Created = True

    def _onEngineCreated(self):
        self._qml_engine.addImageProvider("print_job_preview", PrintJobPreviewImageProvider.PrintJobPreviewImageProvider())

    @pyqtProperty(bool)
    def needToShowUserAgreement(self) -> bool:
        return not UM.Util.parseBool(self.getPreferences().getValue("general/accepted_user_agreement"))

    @pyqtSlot(bool)
    def setNeedToShowUserAgreement(self, set_value: bool = True) -> None:
        self.getPreferences().setValue("general/accepted_user_agreement", str(not set_value))

    @pyqtSlot(str, str)
    def writeToLog(self, severity: str, message: str) -> None:
        Logger.log(severity, message)

    # DO NOT call this function to close the application, use checkAndExitApplication() instead which will perform
    # pre-exit checks such as checking for in-progress USB printing, etc.
    # Except for the 'Decline and close' in the 'User Agreement'-step in the Welcome-pages, that should be a hard exit.
    @pyqtSlot()
    def closeApplication(self) -> None:
        Logger.log("i", "Close application")

        # Workaround: Before closing the window, remove the global stack.
        # This is necessary because as the main window gets closed, hundreds of QML elements get updated which often
        # request the global stack. However as the Qt-side of the Machine Manager is being dismantled, the conversion of
        # the Global Stack to a QObject fails.
        # If instead we first take down the global stack, PyQt will just convert `None` to `null` which succeeds, and
        # the QML code then gets `null` as the global stack and can deal with that as it deems fit.
        self.getMachineManager().setActiveMachine(None)

        main_window = self.getMainWindow()
        if main_window is not None:
            main_window.close()
        else:
            self.exit(0)

    # This function first performs all upon-exit checks such as USB printing that is in progress.
    # Use this to close the application.
    @pyqtSlot()
    def checkAndExitApplication(self) -> None:
        self._on_exit_callback_manager.resetCurrentState()
        self._on_exit_callback_manager.triggerNextCallback()

    @pyqtSlot(result = bool)
    def getIsAllChecksPassed(self) -> bool:
        return self._on_exit_callback_manager.getIsAllChecksPassed()

    def getOnExitCallbackManager(self) -> "OnExitCallbackManager":
        return self._on_exit_callback_manager

    def triggerNextExitCheck(self) -> None:
        self._on_exit_callback_manager.triggerNextCallback()

    showConfirmExitDialog = pyqtSignal(str, arguments = ["message"])

    def setConfirmExitDialogCallback(self, callback: Callable) -> None:
        self._confirm_exit_dialog_callback = callback

    @pyqtSlot(bool)
    def callConfirmExitDialogCallback(self, yes_or_no: bool) -> None:
        self._confirm_exit_dialog_callback(yes_or_no)

    showPreferencesWindow = pyqtSignal()
    """Signal to connect preferences action in QML"""

    @pyqtSlot()
    def showPreferences(self) -> None:
        """Show the preferences window"""

        self.showPreferencesWindow.emit()

    # This is called by drag-and-dropping curapackage files.
    @pyqtSlot(QUrl)
    def installPackageViaDragAndDrop(self, file_url: str) -> Optional[str]:
        filename = QUrl(file_url).toLocalFile()
        return self._package_manager.installPackage(filename)

    @override(Application)
    def getGlobalContainerStack(self) -> Optional["GlobalStack"]:
        return self._global_container_stack

    @override(Application)
    def setGlobalContainerStack(self, stack: Optional["GlobalStack"]) -> None:
        self._setLoadingHint(self._i18n_catalog.i18nc("@info:progress", "Initializing Active Machine..."))
        super().setGlobalContainerStack(stack)
        self.showAddPrintersUncancellableDialog.emit()

    showDiscardOrKeepProfileChanges = pyqtSignal()

    def discardOrKeepProfileChanges(self) -> bool:
        has_user_interaction = False
        choice = self.getPreferences().getValue("cura/choice_on_profile_override")
        if choice == "always_discard":
            # don't show dialog and DISCARD the profile
            self.discardOrKeepProfileChangesClosed("discard")
        elif choice == "always_keep":
            # don't show dialog and KEEP the profile
            self.discardOrKeepProfileChangesClosed("keep")
        elif not self._is_headless:
            # ALWAYS ask whether to keep or discard the profile
            self.showDiscardOrKeepProfileChanges.emit()
            has_user_interaction = True
        return has_user_interaction

    @pyqtSlot(str)
    def discardOrKeepProfileChangesClosed(self, option: str) -> None:
        global_stack = self.getGlobalContainerStack()
        if global_stack is None:
            return
        if option == "discard":
            for extruder in global_stack.extruderList:
                extruder.userChanges.clear()
            global_stack.userChanges.clear()
            self.getMachineManager().correctExtruderSettings()

        # if the user decided to keep settings then the user settings should be re-calculated and validated for errors
        # before slicing. To ensure that slicer uses right settings values
        elif option == "keep":
            for extruder in global_stack.extruderList:
                extruder.userChanges.update()
            global_stack.userChanges.update()

    def enableSave(self, enable: bool):
        self._enable_save = enable

    # Cura has multiple locations where instance containers need to be saved, so we need to handle this differently.
    def saveSettings(self) -> None:
        if not self.started or not self._enable_save:
            # Do not do saving during application start or when data should not be saved on quit.
            return
        ContainerRegistry.getInstance().saveDirtyContainers()
        self.savePreferences()

    def saveStack(self, stack):
        if not self._enable_save:
            return
        ContainerRegistry.getInstance().saveContainer(stack)

    @pyqtSlot(str, result = QUrl)
    def getDefaultPath(self, key):
        default_path = self.getPreferences().getValue("local_file/%s" % key)
        if os.path.exists(default_path):
            return QUrl.fromLocalFile(default_path)
        return QUrl()

    @pyqtSlot(str, str)
    def setDefaultPath(self, key, default_path):
        self.getPreferences().setValue("local_file/%s" % key, QUrl(default_path).toLocalFile())

    def _loadPlugins(self) -> None:
        """Handle loading of all plugin types (and the backend explicitly)

        :py:class:`Uranium.UM.PluginRegistry`
        """

        self._plugin_registry.setCheckIfTrusted(ApplicationMetadata.IsEnterpriseVersion)

        self._plugin_registry.addType("profile_reader", self._addProfileReader)
        self._plugin_registry.addType("profile_writer", self._addProfileWriter)

        if Platform.isLinux():
            lib_suffixes = {"", "64", "32", "x32"}  # A few common ones on different distributions.
        else:
            lib_suffixes = {""}
        for suffix in lib_suffixes:
            self._plugin_registry.addPluginLocation(os.path.join(QtApplication.getInstallPrefix(), "lib" + suffix, "cura"))

        if not hasattr(sys, "frozen"):
            self._plugin_registry.addPluginLocation(os.path.join(os.path.abspath(os.path.dirname(__file__)), "..", "plugins"))
            self._plugin_registry.preloaded_plugins.append("ConsoleLogger")

        # Since it's possible to get crashes in code before the sentrylogger is loaded, we want to start this plugin
        # as quickly as possible, as we might get unsolvable crash reports without it.
        self._plugin_registry.preloaded_plugins.append("SentryLogger")
        self._plugin_registry.loadPlugins()

        if self.getBackend() is None:
            raise RuntimeError("Could not load the backend plugin!")

        self._plugins_loaded = True

    def _setLoadingHint(self, hint: str):
        """Set a short, user-friendly hint about current loading status.

        The way this message is displayed depends on application state
        """

        if self.started:
            Logger.info(hint)
        else:
            self.showSplashMessage(hint)

    def run(self):
        super().run()

        Logger.log("i", "Initializing machine error checker")
        self._machine_error_checker = MachineErrorChecker(self)
        self._machine_error_checker.initialize()
        self.processEvents()

        Logger.log("i", "Initializing machine manager")
        self._setLoadingHint(self._i18n_catalog.i18nc("@info:progress", "Initializing machine manager..."))
        self.getMachineManager()
        self.processEvents()

        Logger.log("i", "Initializing container manager")
        self._container_manager = ContainerManager(self)
        self.processEvents()

        # Check if we should run as single instance or not. If so, set up a local socket server which listener which
        # coordinates multiple Cura instances and accepts commands.
        if self._use_single_instance:
            self.__setUpSingleInstanceServer()

        # Setup scene and build volume
        self._setLoadingHint(self._i18n_catalog.i18nc("@info:progress", "Initializing build volume..."))
        root = self.getController().getScene().getRoot()
        self._volume = BuildVolume.BuildVolume(self, root)

        # Ensure that the old style arranger still works.
        Arrange.build_volume = self._volume

        # initialize info objects
        self._print_information = PrintInformation.PrintInformation(self)
        self._cura_actions = CuraActions.CuraActions(self)
        self.processEvents()
        # Initialize setting visibility presets model.
        self._setting_visibility_presets_model = SettingVisibilityPresetsModel(self.getPreferences(), parent = self)

        # Initialize Cura API
        self._cura_API.initialize()
        self.processEvents()
        self._output_device_manager.start()

        # Initialize the FileProviderModel
        self._file_provider_model.initialize(self._onFileProviderEnabledChanged)

        # Detect in which mode to run and execute that mode
        if self._is_headless:
            self.runWithoutGUI()
        else:
            self.runWithGUI()

        self.started = True
        self.initializationFinished.emit()
        Logger.log("d", "Booting Cura took %s seconds", time.time() - self._boot_loading_time)

        # For now use a timer to postpone some things that need to be done after the application and GUI are
        # initialized, for example opening files because they may show dialogs which can be closed due to incomplete
        # GUI initialization.
        self._post_start_timer = QTimer(self)
        self._post_start_timer.setInterval(1000)
        self._post_start_timer.setSingleShot(True)
        self._post_start_timer.timeout.connect(self._onPostStart)
        self._post_start_timer.start()

        self._auto_save = AutoSave(self)
        self._auto_save.initialize()

        self.exec_()

    def __setUpSingleInstanceServer(self):
        if self._use_single_instance:
            self._single_instance.startServer()

    def _onPostStart(self):
        for file_name in self._files_to_open:
            self.callLater(self._openFile, file_name)
        for file_name in self._open_file_queue:  # Open all the files that were queued up while plug-ins were loading.
            self.callLater(self._openFile, file_name)

    initializationFinished = pyqtSignal()
    showAddPrintersUncancellableDialog = pyqtSignal()  # Used to show the add printers dialog with a greyed background

    def runWithoutGUI(self):
        """Run Cura without GUI elements and interaction (server mode)."""

        self.closeSplash()

    def runWithGUI(self):
        """Run Cura with GUI (desktop mode)."""

        self._setLoadingHint(self._i18n_catalog.i18nc("@info:progress", "Setting up scene..."))

        controller = self.getController()

        t = controller.getTool("TranslateTool")
        if t:
            t.setEnabledAxis([ToolHandle.XAxis, ToolHandle.YAxis, ToolHandle.ZAxis])

        Selection.selectionChanged.connect(self.onSelectionChanged)

        # Set default background color for scene
        self.getRenderer().setBackgroundColor(QColor(245, 245, 245))
        self.processEvents()
        # Initialize platform physics
        self._physics = PlatformPhysics.PlatformPhysics(controller, self._volume)

        # Initialize camera
        root = controller.getScene().getRoot()
        camera = Camera("3d", root)
        diagonal = self.getBuildVolume().getDiagonalSize()
        if diagonal < 1: #No printer added yet. Set a default camera distance for normal-sized printers.
            diagonal = 375
        camera.setPosition(Vector(-80, 180, 700) * diagonal / 375)
        camera.lookAt(Vector(0, 0, 0))
        controller.getScene().setActiveCamera("3d")

        # Initialize camera tool
        camera_tool = controller.getTool("CameraTool")
        if camera_tool:
            camera_tool.setOrigin(Vector(0, 30, 0))
            camera_tool.setZoomRange(0.1, 2000)

        # Initialize camera animations
        self._camera_animation = CameraAnimation.CameraAnimation()
        self._camera_animation.setCameraTool(self.getController().getTool("CameraTool"))

        self._setLoadingHint(self._i18n_catalog.i18nc("@info:progress", "Loading interface..."))

        # Initialize QML engine
        self.setMainQml(Resources.getPath(self.ResourceTypes.QmlFiles, "Cura.qml"))
        self._qml_import_paths.append(Resources.getPath(self.ResourceTypes.QmlFiles))
        self._setLoadingHint(self._i18n_catalog.i18nc("@info:progress", "Initializing engine..."))
        self.initializeEngine()

        # Initialize UI state
        controller.setActiveStage("PrepareStage")
        controller.setActiveView("SolidView")
        controller.setCameraTool("CameraTool")
        controller.setSelectionTool("SelectionTool")

        # Hide the splash screen
        self.closeSplash()

    @pyqtSlot(result = QObject)
    def getDiscoveredPrintersModel(self, *args) -> "DiscoveredPrintersModel":
        return self._discovered_printer_model

    @pyqtSlot(result=QObject)
    def getDiscoveredCloudPrintersModel(self, *args) -> "DiscoveredCloudPrintersModel":
        return self._discovered_cloud_printers_model

    @pyqtSlot(result = QObject)
    def getSettingVisibilityPresetsModel(self, *args) -> SettingVisibilityPresetsModel:
        return self._setting_visibility_presets_model

    @pyqtSlot(result = QObject)
    def getMachineSettingsManager(self, *args) -> "MachineSettingsManager":
        return self._machine_settings_manager

    @pyqtSlot(result = QObject)
    def getTextManager(self, *args) -> "TextManager":
        return self._text_manager

    def getCuraFormulaFunctions(self, *args) -> "CuraFormulaFunctions":
        if self._cura_formula_functions is None:
            self._cura_formula_functions = CuraFormulaFunctions(self)
        return self._cura_formula_functions

    def getMachineErrorChecker(self, *args) -> MachineErrorChecker:
        return self._machine_error_checker

    def getMachineManager(self, *args) -> MachineManager:
        if self._machine_manager is None:
            self._machine_manager = MachineManager(self, parent = self)
        return self._machine_manager

    def getExtruderManager(self, *args) -> ExtruderManager:
        if self._extruder_manager is None:
            self._extruder_manager = ExtruderManager()
        return self._extruder_manager

    def getIntentManager(self, *args) -> IntentManager:
        return IntentManager.getInstance()

    def getObjectsModel(self, *args):
        if self._object_manager is None:
            self._object_manager = ObjectsModel(self)
        return self._object_manager

    @pyqtSlot(result = QObject)
    def getExtrudersModel(self, *args) -> "ExtrudersModel":
        if self._extruders_model is None:
            self._extruders_model = ExtrudersModel(self)
        return self._extruders_model

    @pyqtSlot(result = QObject)
    def getExtrudersModelWithOptional(self, *args) -> "ExtrudersModel":
        if self._extruders_model_with_optional is None:
            self._extruders_model_with_optional = ExtrudersModel(self)
            self._extruders_model_with_optional.setAddOptionalExtruder(True)
        return self._extruders_model_with_optional

    @pyqtSlot(result = QObject)
    def getMultiBuildPlateModel(self, *args) -> MultiBuildPlateModel:
        if self._multi_build_plate_model is None:
            self._multi_build_plate_model = MultiBuildPlateModel(self)
        return self._multi_build_plate_model

    @pyqtSlot(result = QObject)
    def getBuildPlateModel(self, *args) -> BuildPlateModel:
        if self._build_plate_model is None:
            self._build_plate_model = BuildPlateModel(self)
        return self._build_plate_model

    def getCuraSceneController(self, *args) -> CuraSceneController:
        if self._cura_scene_controller is None:
            self._cura_scene_controller = CuraSceneController.createCuraSceneController()
        return self._cura_scene_controller

    def getSettingInheritanceManager(self, *args) -> SettingInheritanceManager:
        if self._setting_inheritance_manager is None:
            self._setting_inheritance_manager = SettingInheritanceManager.createSettingInheritanceManager()
        return self._setting_inheritance_manager

    def getMachineActionManager(self, *args: Any) -> MachineActionManager.MachineActionManager:
        """Get the machine action manager

        We ignore any *args given to this, as we also register the machine manager as qml singleton.
        It wants to give this function an engine and script engine, but we don't care about that.
        """

        return cast(MachineActionManager.MachineActionManager, self._machine_action_manager)

    @pyqtSlot(result = QObject)
    def getMaterialManagementModel(self) -> MaterialManagementModel:
        if not self._material_management_model:
            self._material_management_model = MaterialManagementModel(parent = self)
        return self._material_management_model

    @pyqtSlot(result = QObject)
    def getQualityManagementModel(self) -> QualityManagementModel:
        if not self._quality_management_model:
            self._quality_management_model = QualityManagementModel(parent = self)
        return self._quality_management_model

    def getSimpleModeSettingsManager(self, *args):
        if self._simple_mode_settings_manager is None:
            self._simple_mode_settings_manager = SimpleModeSettingsManager()
        return self._simple_mode_settings_manager

    @pyqtSlot(result = QObject)
    def getFileProviderModel(self) -> FileProviderModel:
        return self._file_provider_model

    def _onFileProviderEnabledChanged(self):
        self._file_provider_model.update()

    def event(self, event):
        """Handle Qt events"""

        if event.type() == QEvent.FileOpen:
            if self._plugins_loaded:
                self._openFile(event.file())
            else:
                self._open_file_queue.append(event.file())

        return super().event(event)

    def getAutoSave(self) -> Optional[AutoSave]:
        return self._auto_save

    def getPrintInformation(self):
        """Get print information (duration / material used)"""

        return self._print_information

    def getQualityProfilesDropDownMenuModel(self, *args, **kwargs):
        if self._quality_profile_drop_down_menu_model is None:
            self._quality_profile_drop_down_menu_model = QualityProfilesDropDownMenuModel(self)
        return self._quality_profile_drop_down_menu_model

    def getCustomQualityProfilesDropDownMenuModel(self, *args, **kwargs):
        if self._custom_quality_profile_drop_down_menu_model is None:
            self._custom_quality_profile_drop_down_menu_model = CustomQualityProfilesDropDownMenuModel(self)
        return self._custom_quality_profile_drop_down_menu_model

    def getCuraAPI(self, *args, **kwargs) -> "CuraAPI":
        return self._cura_API

    def registerObjects(self, engine):
        """Registers objects for the QML engine to use.

        :param engine: The QML engine.
        """

        super().registerObjects(engine)

        # global contexts
        self.processEvents()
        engine.rootContext().setContextProperty("Printer", self)
        engine.rootContext().setContextProperty("CuraApplication", self)
        engine.rootContext().setContextProperty("PrintInformation", self._print_information)
        engine.rootContext().setContextProperty("CuraActions", self._cura_actions)
        engine.rootContext().setContextProperty("CuraSDKVersion", ApplicationMetadata.CuraSDKVersion)

        self.processEvents()
        qmlRegisterUncreatableType(CuraApplication, "Cura", 1, 0, "ResourceTypes", "Just an Enum type")

        self.processEvents()
        qmlRegisterSingletonType(CuraSceneController, "Cura", 1, 0, "SceneController", self.getCuraSceneController)
        qmlRegisterSingletonType(ExtruderManager, "Cura", 1, 0, "ExtruderManager", self.getExtruderManager)
        qmlRegisterSingletonType(MachineManager, "Cura", 1, 0, "MachineManager", self.getMachineManager)
        qmlRegisterSingletonType(IntentManager, "Cura", 1, 6, "IntentManager", self.getIntentManager)
        qmlRegisterSingletonType(SettingInheritanceManager, "Cura", 1, 0, "SettingInheritanceManager", self.getSettingInheritanceManager)
        qmlRegisterSingletonType(SimpleModeSettingsManager, "Cura", 1, 0, "SimpleModeSettingsManager", self.getSimpleModeSettingsManager)
        qmlRegisterSingletonType(MachineActionManager.MachineActionManager, "Cura", 1, 0, "MachineActionManager", self.getMachineActionManager)

        self.processEvents()
        qmlRegisterType(NetworkingUtil, "Cura", 1, 5, "NetworkingUtil")
        qmlRegisterType(WelcomePagesModel, "Cura", 1, 0, "WelcomePagesModel")
        qmlRegisterType(WhatsNewPagesModel, "Cura", 1, 0, "WhatsNewPagesModel")
        qmlRegisterType(AddPrinterPagesModel, "Cura", 1, 0, "AddPrinterPagesModel")
        qmlRegisterType(AddPrinterPagesModelWithoutCancel, "Cura", 1, 0, "AddPrinterPagesModelWithoutCancel")
        qmlRegisterType(TextManager, "Cura", 1, 0, "TextManager")
        qmlRegisterType(RecommendedMode, "Cura", 1, 0, "RecommendedMode")

        self.processEvents()
        qmlRegisterType(NetworkMJPGImage, "Cura", 1, 0, "NetworkMJPGImage")
        qmlRegisterType(ObjectsModel, "Cura", 1, 0, "ObjectsModel")
        qmlRegisterType(BuildPlateModel, "Cura", 1, 0, "BuildPlateModel")
        qmlRegisterType(MultiBuildPlateModel, "Cura", 1, 0, "MultiBuildPlateModel")
        qmlRegisterType(InstanceContainer, "Cura", 1, 0, "InstanceContainer")
        qmlRegisterType(ExtrudersModel, "Cura", 1, 0, "ExtrudersModel")
        qmlRegisterType(GlobalStacksModel, "Cura", 1, 0, "GlobalStacksModel")

        self.processEvents()
        qmlRegisterType(FavoriteMaterialsModel, "Cura", 1, 0, "FavoriteMaterialsModel")
        qmlRegisterType(GenericMaterialsModel, "Cura", 1, 0, "GenericMaterialsModel")
        qmlRegisterType(MaterialBrandsModel, "Cura", 1, 0, "MaterialBrandsModel")
        qmlRegisterSingletonType(QualityManagementModel, "Cura", 1, 0, "QualityManagementModel", self.getQualityManagementModel)
        qmlRegisterSingletonType(MaterialManagementModel, "Cura", 1, 5, "MaterialManagementModel", self.getMaterialManagementModel)

        self.processEvents()
        qmlRegisterType(DiscoveredPrintersModel, "Cura", 1, 0, "DiscoveredPrintersModel")
        qmlRegisterType(DiscoveredCloudPrintersModel, "Cura", 1, 7, "DiscoveredCloudPrintersModel")
        qmlRegisterSingletonType(QualityProfilesDropDownMenuModel, "Cura", 1, 0,
                                 "QualityProfilesDropDownMenuModel", self.getQualityProfilesDropDownMenuModel)
        qmlRegisterSingletonType(CustomQualityProfilesDropDownMenuModel, "Cura", 1, 0,
                                 "CustomQualityProfilesDropDownMenuModel", self.getCustomQualityProfilesDropDownMenuModel)
        qmlRegisterType(NozzleModel, "Cura", 1, 0, "NozzleModel")
        qmlRegisterType(IntentModel, "Cura", 1, 6, "IntentModel")
        qmlRegisterType(IntentCategoryModel, "Cura", 1, 6, "IntentCategoryModel")

        self.processEvents()
        qmlRegisterType(MaterialSettingsVisibilityHandler, "Cura", 1, 0, "MaterialSettingsVisibilityHandler")
        qmlRegisterType(SettingVisibilityPresetsModel, "Cura", 1, 0, "SettingVisibilityPresetsModel")
        qmlRegisterType(QualitySettingsModel, "Cura", 1, 0, "QualitySettingsModel")
        qmlRegisterType(FirstStartMachineActionsModel, "Cura", 1, 0, "FirstStartMachineActionsModel")
        qmlRegisterType(MachineNameValidator, "Cura", 1, 0, "MachineNameValidator")
        qmlRegisterType(UserChangesModel, "Cura", 1, 0, "UserChangesModel")
        qmlRegisterSingletonType(ContainerManager, "Cura", 1, 0, "ContainerManager", ContainerManager.getInstance)
        qmlRegisterType(SidebarCustomMenuItemsModel, "Cura", 1, 0, "SidebarCustomMenuItemsModel")

        qmlRegisterType(PrinterOutputDevice, "Cura", 1, 0, "PrinterOutputDevice")

        from cura.API import CuraAPI
        qmlRegisterSingletonType(CuraAPI, "Cura", 1, 1, "API", self.getCuraAPI)
        qmlRegisterUncreatableType(Account, "Cura", 1, 0, "AccountSyncState", "Could not create AccountSyncState")

        # As of Qt5.7, it is necessary to get rid of any ".." in the path for the singleton to work.
        actions_url = QUrl.fromLocalFile(os.path.abspath(Resources.getPath(CuraApplication.ResourceTypes.QmlFiles, "Actions.qml")))
        qmlRegisterSingletonType(actions_url, "Cura", 1, 0, "Actions")

        for path in Resources.getAllResourcesOfType(CuraApplication.ResourceTypes.QmlFiles):
            type_name = os.path.splitext(os.path.basename(path))[0]
            if type_name in ("Cura", "Actions"):
                continue

            # Ignore anything that is not a QML file.
            if not path.endswith(".qml"):
                continue

            qmlRegisterType(QUrl.fromLocalFile(path), "Cura", 1, 0, type_name)
            self.processEvents()

    def onSelectionChanged(self):
        if Selection.hasSelection():
            if self.getController().getActiveTool():
                # If the tool has been disabled by the new selection
                if not self.getController().getActiveTool().getEnabled():
                    # Default
                    self.getController().setActiveTool("TranslateTool")
            else:
                if self._previous_active_tool:
                    self.getController().setActiveTool(self._previous_active_tool)
                    if not self.getController().getActiveTool().getEnabled():
                        self.getController().setActiveTool("TranslateTool")
                    self._previous_active_tool = None
                else:
                    # Default
                    self.getController().setActiveTool("TranslateTool")

            if self.getPreferences().getValue("view/center_on_select"):
                self._center_after_select = True
        else:
            if self.getController().getActiveTool():
                self._previous_active_tool = self.getController().getActiveTool().getPluginId()
                self.getController().setActiveTool(None)

    def _onToolOperationStopped(self, event):
        if self._center_after_select and Selection.getSelectedObject(0) is not None:
            self._center_after_select = False
            self._camera_animation.setStart(self.getController().getTool("CameraTool").getOrigin())
            self._camera_animation.setTarget(Selection.getSelectedObject(0).getWorldPosition())
            self._camera_animation.start()

    activityChanged = pyqtSignal()
    sceneBoundingBoxChanged = pyqtSignal()

    @pyqtProperty(bool, notify = activityChanged)
    def platformActivity(self):
        return self._platform_activity

    @pyqtProperty(str, notify = sceneBoundingBoxChanged)
    def getSceneBoundingBoxString(self):
        return self._i18n_catalog.i18nc("@info 'width', 'depth' and 'height' are variable names that must NOT be translated; just translate the format of ##x##x## mm.", "%(width).1f x %(depth).1f x %(height).1f mm") % {'width' : self._scene_bounding_box.width.item(), 'depth': self._scene_bounding_box.depth.item(), 'height' : self._scene_bounding_box.height.item()}

    def updatePlatformActivityDelayed(self, node = None):
        if node is not None and (node.getMeshData() is not None or node.callDecoration("getLayerData")):
            self._update_platform_activity_timer.start()

    def updatePlatformActivity(self, node = None):
        """Update scene bounding box for current build plate"""

        count = 0
        scene_bounding_box = None
        is_block_slicing_node = False
        active_build_plate = self.getMultiBuildPlateModel().activeBuildPlate

        print_information = self.getPrintInformation()
        for node in DepthFirstIterator(self.getController().getScene().getRoot()):
            if (
                not issubclass(type(node), CuraSceneNode) or
                (not node.getMeshData() and not node.callDecoration("getLayerData")) or
                (node.callDecoration("getBuildPlateNumber") != active_build_plate)):

                continue
            if node.callDecoration("isBlockSlicing"):
                is_block_slicing_node = True

            count += 1

            # After clicking the Undo button, if the build plate empty the project name needs to be set
            if print_information.baseName == '':
                print_information.setBaseName(node.getName())

            if not scene_bounding_box:
                scene_bounding_box = node.getBoundingBox()
            else:
                other_bb = node.getBoundingBox()
                if other_bb is not None:
                    scene_bounding_box = scene_bounding_box + node.getBoundingBox()

        if print_information:
            print_information.setPreSliced(is_block_slicing_node)

        self.getWorkspaceFileHandler().setEnabled(not is_block_slicing_node)

        if not scene_bounding_box:
            scene_bounding_box = AxisAlignedBox.Null

        if repr(self._scene_bounding_box) != repr(scene_bounding_box):
            self._scene_bounding_box = scene_bounding_box
            self.sceneBoundingBoxChanged.emit()

        self._platform_activity = True if count > 0 else False
        self.activityChanged.emit()

    @pyqtSlot()
    def selectAll(self):
        """Select all nodes containing mesh data in the scene."""

        if not self.getController().getToolsEnabled():
            return

        Selection.clear()
        for node in DepthFirstIterator(self.getController().getScene().getRoot()):
            if not isinstance(node, SceneNode):
                continue
            if not node.getMeshData() and not node.callDecoration("isGroup"):
                continue  # Node that doesn't have a mesh and is not a group.
            if node.getParent() and node.getParent().callDecoration("isGroup") or node.getParent().callDecoration("isSliceable"):
                continue  # Grouped nodes don't need resetting as their parent (the group) is reset)
            if not node.isSelectable():
                continue  # i.e. node with layer data
            if not node.callDecoration("isSliceable") and not node.callDecoration("isGroup"):
                continue  # i.e. node with layer data

            Selection.add(node)

    @pyqtSlot()
    def resetAllTranslation(self):
        """Reset all translation on nodes with mesh data."""

        Logger.log("i", "Resetting all scene translations")
        nodes = []
        for node in DepthFirstIterator(self.getController().getScene().getRoot()):
            if not isinstance(node, SceneNode):
                continue
            if not node.getMeshData() and not node.callDecoration("isGroup"):
                continue  # Node that doesn't have a mesh and is not a group.
            if node.getParent() and node.getParent().callDecoration("isGroup"):
                continue  # Grouped nodes don't need resetting as their parent (the group) is reset)
            if not node.isSelectable():
                continue  # i.e. node with layer data
            nodes.append(node)

        if nodes:
            op = GroupedOperation()
            for node in nodes:
                # Ensure that the object is above the build platform
                node.removeDecorator(ZOffsetDecorator.ZOffsetDecorator)
                if node.getBoundingBox():
                    center_y = node.getWorldPosition().y - node.getBoundingBox().bottom
                else:
                    center_y = 0
                op.addOperation(SetTransformOperation(node, Vector(0, center_y, 0)))
            op.push()

    @pyqtSlot()
    def resetAll(self):
        """Reset all transformations on nodes with mesh data."""

        Logger.log("i", "Resetting all scene transformations")
        nodes = []
        for node in DepthFirstIterator(self.getController().getScene().getRoot()):
            if not isinstance(node, SceneNode):
                continue
            if not node.getMeshData() and not node.callDecoration("isGroup"):
                continue  # Node that doesn't have a mesh and is not a group.
            if node.getParent() and node.getParent().callDecoration("isGroup"):
                continue  # Grouped nodes don't need resetting as their parent (the group) is reset)
            if not node.callDecoration("isSliceable") and not node.callDecoration("isGroup"):
                continue  # i.e. node with layer data
            nodes.append(node)

        if nodes:
            op = GroupedOperation()
            for node in nodes:
                # Ensure that the object is above the build platform
                node.removeDecorator(ZOffsetDecorator.ZOffsetDecorator)
                if node.getBoundingBox():
                    center_y = node.getWorldPosition().y - node.getBoundingBox().bottom
                else:
                    center_y = 0
                op.addOperation(SetTransformOperation(node, Vector(0, center_y, 0), Quaternion(), Vector(1, 1, 1)))
            op.push()

    @pyqtSlot()
    def arrangeObjectsToAllBuildPlates(self) -> None:
        """Arrange all objects."""

        nodes_to_arrange = []
        for node in DepthFirstIterator(self.getController().getScene().getRoot()):
            if not isinstance(node, SceneNode):
                continue

            if not node.getMeshData() and not node.callDecoration("isGroup"):
                continue  # Node that doesn't have a mesh and is not a group.

            parent_node = node.getParent()
            if parent_node and parent_node.callDecoration("isGroup"):
                continue  # Grouped nodes don't need resetting as their parent (the group) is reset)

            if not node.callDecoration("isSliceable") and not node.callDecoration("isGroup"):
                continue  # i.e. node with layer data

            bounding_box = node.getBoundingBox()
            # Skip nodes that are too big
            if bounding_box is None or bounding_box.width < self._volume.getBoundingBox().width or bounding_box.depth < self._volume.getBoundingBox().depth:
                nodes_to_arrange.append(node)
        job = ArrangeObjectsAllBuildPlatesJob(nodes_to_arrange)
        job.start()
        self.getCuraSceneController().setActiveBuildPlate(0)  # Select first build plate

    # Single build plate
    @pyqtSlot()
    def arrangeAll(self) -> None:
        nodes_to_arrange = []
        active_build_plate = self.getMultiBuildPlateModel().activeBuildPlate
        locked_nodes = []
        for node in DepthFirstIterator(self.getController().getScene().getRoot()):
            if not isinstance(node, SceneNode):
                continue

            if not node.getMeshData() and not node.callDecoration("isGroup"):
                continue  # Node that doesn't have a mesh and is not a group.

            parent_node = node.getParent()
            if parent_node and parent_node.callDecoration("isGroup"):
                continue  # Grouped nodes don't need resetting as their parent (the group) is reset)

            if not node.isSelectable():
                continue  # i.e. node with layer data

            if not node.callDecoration("isSliceable") and not node.callDecoration("isGroup"):
                continue  # i.e. node with layer data

            if node.callDecoration("getBuildPlateNumber") == active_build_plate:
                # Skip nodes that are too big
                bounding_box = node.getBoundingBox()
                if bounding_box is None or bounding_box.width < self._volume.getBoundingBox().width or bounding_box.depth < self._volume.getBoundingBox().depth:
                    # Arrange only the unlocked nodes and keep the locked ones in place
                    if UM.Util.parseBool(node.getSetting(SceneNodeSettings.LockPosition)):
                        locked_nodes.append(node)
                    else:
                        nodes_to_arrange.append(node)
        self.arrange(nodes_to_arrange, locked_nodes)

    def arrange(self, nodes: List[SceneNode], fixed_nodes: List[SceneNode]) -> None:
        """Arrange a set of nodes given a set of fixed nodes

        :param nodes: nodes that we have to place
        :param fixed_nodes: nodes that are placed in the arranger before finding spots for nodes
        """

        min_offset = self.getBuildVolume().getEdgeDisallowedSize() + 2  # Allow for some rounding errors
        job = ArrangeObjectsJob(nodes, fixed_nodes, min_offset = max(min_offset, 8))
        job.start()

    @pyqtSlot()
    def reloadAll(self) -> None:
        """Reload all mesh data on the screen from file."""

        Logger.log("i", "Reloading all loaded mesh data.")
        nodes = []
        has_merged_nodes = False
        gcode_filename = None  # type: Optional[str]
        for node in DepthFirstIterator(self.getController().getScene().getRoot()):
            # Objects loaded from Gcode should also be included.
            gcode_filename = node.callDecoration("getGcodeFileName")
            if gcode_filename is not None:
                break

            if not isinstance(node, CuraSceneNode) or not node.getMeshData():
                if node.getName() == "MergedMesh":
                    has_merged_nodes = True
                continue

            nodes.append(node)

        # We can open only one gcode file at the same time. If the current view has a gcode file open, just reopen it
        # for reloading.
        if gcode_filename:
            self._openFile(gcode_filename)

        if not nodes:
            return

        objects_in_filename = {}  # type: Dict[str, List[CuraSceneNode]]
        for node in nodes:
            mesh_data = node.getMeshData()
            if mesh_data:
                file_name = mesh_data.getFileName()
                if file_name:
                    if file_name not in objects_in_filename:
                        objects_in_filename[file_name] = []
                    if file_name in objects_in_filename:
                        objects_in_filename[file_name].append(node)
                else:
                    Logger.log("w", "Unable to reload data because we don't have a filename.")

        for file_name, nodes in objects_in_filename.items():
            for node in nodes:
                file_path = os.path.normpath(os.path.dirname(file_name))
                job = ReadMeshJob(file_name, add_to_recent_files = file_path != tempfile.gettempdir())  # Don't add temp files to the recent files list
                job._node = node  # type: ignore
                job.finished.connect(self._reloadMeshFinished)
                if has_merged_nodes:
                    job.finished.connect(self.updateOriginOfMergedMeshes)

                job.start()

    @pyqtSlot("QStringList")
    def setExpandedCategories(self, categories: List[str]) -> None:
        categories = list(set(categories))
        categories.sort()
        joined = ";".join(categories)
        if joined != self.getPreferences().getValue("cura/categories_expanded"):
            self.getPreferences().setValue("cura/categories_expanded", joined)
            self.expandedCategoriesChanged.emit()

    expandedCategoriesChanged = pyqtSignal()

    @pyqtProperty("QStringList", notify = expandedCategoriesChanged)
    def expandedCategories(self) -> List[str]:
        return self.getPreferences().getValue("cura/categories_expanded").split(";")

    @pyqtSlot()
    def mergeSelected(self):
        self.groupSelected()
        try:
            group_node = Selection.getAllSelectedObjects()[0]
        except Exception as e:
            Logger.log("e", "mergeSelected: Exception: %s", e)
            return

        meshes = [node.getMeshData() for node in group_node.getAllChildren() if node.getMeshData()]

        # Compute the center of the objects
        object_centers = []
        for mesh, node in zip(meshes, group_node.getChildren()):
            transformed_mesh = mesh.getTransformed(Matrix())  # Forget about the transformations that the original object had.
            center = transformed_mesh.getCenterPosition()
            if center is not None:
                object_centers.append(center)

        if object_centers:
            middle_x = sum([v.x for v in object_centers]) / len(object_centers)
            middle_y = sum([v.y for v in object_centers]) / len(object_centers)
            middle_z = sum([v.z for v in object_centers]) / len(object_centers)
            offset = Vector(middle_x, middle_y, middle_z)
        else:
            offset = Vector(0, 0, 0)

        # Move each node to the same position.
        for mesh, node in zip(meshes, group_node.getChildren()):
            node.setTransformation(Matrix())  # Removes any changes in position and rotation.
            # Align the object around its zero position
            # and also apply the offset to center it inside the group.
            node.setPosition(-mesh.getZeroPosition() - offset)

        # Use the previously found center of the group bounding box as the new location of the group
        group_node.setPosition(group_node.getBoundingBox().center)
        group_node.setName("MergedMesh")  # add a specific name to distinguish this node


    def updateOriginOfMergedMeshes(self, _):
        """Updates origin position of all merged meshes"""

        group_nodes = []
        for node in DepthFirstIterator(self.getController().getScene().getRoot()):
            if isinstance(node, CuraSceneNode) and node.getName() == "MergedMesh":

                # Checking by name might be not enough, the merged mesh should has "GroupDecorator" decorator
                for decorator in node.getDecorators():
                    if isinstance(decorator, GroupDecorator):
                        group_nodes.append(node)
                        break

        for group_node in group_nodes:
            meshes = [node.getMeshData() for node in group_node.getAllChildren() if node.getMeshData()]

            # Compute the center of the objects
            object_centers = []
            # Forget about the translation that the original objects have
            zero_translation = Matrix(data=numpy.zeros(3))
            for mesh, node in zip(meshes, group_node.getChildren()):
                transformation = node.getLocalTransformation()
                transformation.setTranslation(zero_translation)
                transformed_mesh = mesh.getTransformed(transformation)
                center = transformed_mesh.getCenterPosition()
                if center is not None:
                    object_centers.append(center)

            if object_centers:
                middle_x = sum([v.x for v in object_centers]) / len(object_centers)
                middle_y = sum([v.y for v in object_centers]) / len(object_centers)
                middle_z = sum([v.z for v in object_centers]) / len(object_centers)
                offset = Vector(middle_x, middle_y, middle_z)
            else:
                offset = Vector(0, 0, 0)

            # Move each node to the same position.
            for mesh, node in zip(meshes, group_node.getChildren()):
                transformation = node.getLocalTransformation()
                transformation.setTranslation(zero_translation)
                transformed_mesh = mesh.getTransformed(transformation)

                # Align the object around its zero position
                # and also apply the offset to center it inside the group.
                node.setPosition(-transformed_mesh.getZeroPosition() - offset)

            # Use the previously found center of the group bounding box as the new location of the group
            group_node.setPosition(group_node.getBoundingBox().center)


    @pyqtSlot()
    def groupSelected(self) -> None:
        # Create a group-node
        group_node = CuraSceneNode()
        group_decorator = GroupDecorator()
        group_node.addDecorator(group_decorator)
        group_node.addDecorator(ConvexHullDecorator())
        group_node.addDecorator(BuildPlateDecorator(self.getMultiBuildPlateModel().activeBuildPlate))
        group_node.setParent(self.getController().getScene().getRoot())
        group_node.setSelectable(True)
        center = Selection.getSelectionCenter()
        group_node.setPosition(center)
        group_node.setCenterPosition(center)

        # Remove nodes that are directly parented to another selected node from the selection so they remain parented
        selected_nodes = Selection.getAllSelectedObjects().copy()
        for node in selected_nodes:
            parent = node.getParent()
            if parent is not None and parent in selected_nodes and not parent.callDecoration("isGroup"):
                Selection.remove(node)

        # Move selected nodes into the group-node
        Selection.applyOperation(SetParentOperation, group_node)

        # Deselect individual nodes and select the group-node instead
        for node in group_node.getChildren():
            Selection.remove(node)
        Selection.add(group_node)

    @pyqtSlot()
    def ungroupSelected(self) -> None:
        selected_objects = Selection.getAllSelectedObjects().copy()
        for node in selected_objects:
            if node.callDecoration("isGroup"):
                op = GroupedOperation()

                group_parent = node.getParent()
                children = node.getChildren().copy()
                for child in children:
                    # Ungroup only 1 level deep
                    if child.getParent() != node:
                        continue

                    # Set the parent of the children to the parent of the group-node
                    op.addOperation(SetParentOperation(child, group_parent))

                    # Add all individual nodes to the selection
                    Selection.add(child)

                op.push()
                # Note: The group removes itself from the scene once all its children have left it,
                # see GroupDecorator._onChildrenChanged

    def _createSplashScreen(self) -> Optional[CuraSplashScreen.CuraSplashScreen]:
        if self._is_headless:
            return None
        return CuraSplashScreen.CuraSplashScreen()

    def _onActiveMachineChanged(self):
        pass

    fileLoaded = pyqtSignal(str)
    fileCompleted = pyqtSignal(str)

    def _reloadMeshFinished(self, job) -> None:
        """
        Function called whenever a ReadMeshJob finishes in the background. It reloads a specific node object in the
        scene from its source file. The function gets all the nodes that exist in the file through the job result, and
        then finds the scene node that it wants to refresh by its object id. Each job refreshes only one node.

        :param job: The :py:class:`Uranium.UM.ReadMeshJob.ReadMeshJob` running in the background that reads all the
        meshes in a file
        """

        job_result = job.getResult()  # nodes that exist inside the file read by this job
        if len(job_result) == 0:
            Logger.log("e", "Reloading the mesh failed.")
            return
        object_found = False
        mesh_data = None
        # Find the node to be refreshed based on its id
        for job_result_node in job_result:
            if job_result_node.getId() == job._node.getId():
                mesh_data = job_result_node.getMeshData()
                object_found = True
                break
        if not object_found:
            Logger.warning("The object with id {} no longer exists! Keeping the old version in the scene.".format(job_result_node.getId()))
            return
        if not mesh_data:
            Logger.log("w", "Could not find a mesh in reloaded node.")
            return
        job._node.setMeshData(mesh_data)

    def _openFile(self, filename):
        self.readLocalFile(QUrl.fromLocalFile(filename))

    def _addProfileReader(self, profile_reader):
        # TODO: Add the profile reader to the list of plug-ins that can be used when importing profiles.
        pass

    def _addProfileWriter(self, profile_writer):
        pass

    @pyqtSlot("QSize")
    def setMinimumWindowSize(self, size):
        main_window = self.getMainWindow()
        if main_window:
            main_window.setMinimumSize(size)

    def getBuildVolume(self):
        return self._volume

    additionalComponentsChanged = pyqtSignal(str, arguments = ["areaId"])

    @pyqtProperty("QVariantMap", notify = additionalComponentsChanged)
    def additionalComponents(self):
        return self._additional_components

    @pyqtSlot(str, "QVariant")
    def addAdditionalComponent(self, area_id: str, component):
        """Add a component to a list of components to be reparented to another area in the GUI.

        The actual reparenting is done by the area itself.
        :param area_id: dentifying name of the area to which the component should be reparented
        :param (QQuickComponent) component: The component that should be reparented
        """

        if area_id not in self._additional_components:
            self._additional_components[area_id] = []
        self._additional_components[area_id].append(component)

        self.additionalComponentsChanged.emit(area_id)

    @pyqtSlot(str)
    def log(self, msg):
        Logger.log("d", msg)

    openProjectFile = pyqtSignal(QUrl, bool, arguments = ["project_file", "add_to_recent_files"])  # Emitted when a project file is about to open.

    @pyqtSlot(QUrl, str, bool)
    @pyqtSlot(QUrl, str)
    @pyqtSlot(QUrl)
    def readLocalFile(self, file: QUrl, project_mode: Optional[str] = None, add_to_recent_files: bool = True):
        """Open a local file

        :param project_mode: How to handle project files. Either None(default): Follow user preference, "open_as_model"
         or "open_as_project". This parameter is only considered if the file is a project file.
        :param add_to_recent_files: Whether or not to add the file as an option to the Recent Files list.
        """
        Logger.log("i", "Attempting to read file %s", file.toString())
        if not file.isValid():
            return

        scene = self.getController().getScene()

        for node in DepthFirstIterator(scene.getRoot()):
            if node.callDecoration("isBlockSlicing"):
                self.deleteAll()
                break

        is_project_file = self.checkIsValidProjectFile(file)

        if project_mode is None:
            project_mode = self.getPreferences().getValue("cura/choice_on_open_project")

        if is_project_file and project_mode == "open_as_project":
            # open as project immediately without presenting a dialog
            workspace_handler = self.getWorkspaceFileHandler()
            workspace_handler.readLocalFile(file, add_to_recent_files_hint = add_to_recent_files)
            return

        if is_project_file and project_mode == "always_ask":
            # present a dialog asking to open as project or import models
            self.callLater(self.openProjectFile.emit, file, add_to_recent_files)
            return

        # Either the file is a model file or we want to load only models from project. Continue to load models.

        if self.getPreferences().getValue("cura/select_models_on_load"):
            Selection.clear()

        f = file.toLocalFile()
        extension = os.path.splitext(f)[1]
        extension = extension.lower()
        filename = os.path.basename(f)
        if self._currently_loading_files:
            # If a non-slicable file is already being loaded, we prevent loading of any further non-slicable files
            if extension in self._non_sliceable_extensions:
                message = Message(
                    self._i18n_catalog.i18nc("@info:status",
                                             "Only one G-code file can be loaded at a time. Skipped importing {0}",
                                             filename),
                    title = self._i18n_catalog.i18nc("@info:title", "Warning"),
                    message_type = Message.MessageType.WARNING)
                message.show()
                return
            # If file being loaded is non-slicable file, then prevent loading of any other files
            extension = os.path.splitext(self._currently_loading_files[0])[1]
            extension = extension.lower()
            if extension in self._non_sliceable_extensions:
                message = Message(
                    self._i18n_catalog.i18nc("@info:status",
                                             "Can't open any other file if G-code is loading. Skipped importing {0}",
                                             filename),
                    title = self._i18n_catalog.i18nc("@info:title", "Error"),
                    message_type = Message.MessageType.ERROR)
                message.show()
                return

        self._currently_loading_files.append(f)
        if extension in self._non_sliceable_extensions:
            self.deleteAll(only_selectable = False)

        job = ReadMeshJob(f, add_to_recent_files = add_to_recent_files)
        job.finished.connect(self._readMeshFinished)
        job.start()

    def _readMeshFinished(self, job):
        global_container_stack = self.getGlobalContainerStack()
        if not global_container_stack:
            Logger.log("w", "Can't load meshes before a printer is added.")
            return
        if not self._volume:
            Logger.log("w", "Can't load meshes before the build volume is initialized")
            return

        nodes = job.getResult()
        if nodes is None:
            Logger.error("Read mesh job returned None. Mesh loading must have failed.")
            return
        file_name = job.getFileName()
        file_name_lower = file_name.lower()
        file_extension = file_name_lower.split(".")[-1]
        self._currently_loading_files.remove(file_name)

        self.fileLoaded.emit(file_name)
        target_build_plate = self.getMultiBuildPlateModel().activeBuildPlate

        root = self.getController().getScene().getRoot()
        fixed_nodes = []
        for node_ in DepthFirstIterator(root):
            if node_.callDecoration("isSliceable") and node_.callDecoration("getBuildPlateNumber") == target_build_plate:
                fixed_nodes.append(node_)

        default_extruder_position = self.getMachineManager().defaultExtruderPosition
        default_extruder_id = self._global_container_stack.extruderList[int(default_extruder_position)].getId()

        select_models_on_load = self.getPreferences().getValue("cura/select_models_on_load")

        nodes_to_arrange = []  # type: List[CuraSceneNode]
        
        fixed_nodes = []
        for node_ in DepthFirstIterator(self.getController().getScene().getRoot()):
            # Only count sliceable objects
            if node_.callDecoration("isSliceable"):
                fixed_nodes.append(node_)

        for original_node in nodes:
            # Create a CuraSceneNode just if the original node is not that type
            if isinstance(original_node, CuraSceneNode):
                node = original_node
            else:
                node = CuraSceneNode()
                node.setMeshData(original_node.getMeshData())
                node.source_mime_type = original_node.source_mime_type

                # Setting meshdata does not apply scaling.
                if original_node.getScale() != Vector(1.0, 1.0, 1.0):
                    node.scale(original_node.getScale())

            node.setSelectable(True)
            node.setName(os.path.basename(file_name))
            self.getBuildVolume().checkBoundsAndUpdate(node)

            is_non_sliceable = "." + file_extension in self._non_sliceable_extensions

            if is_non_sliceable:
                # Need to switch first to the preview stage and then to layer view
                self.callLater(lambda: (self.getController().setActiveStage("PreviewStage"),
                                        self.getController().setActiveView("SimulationView")))

                block_slicing_decorator = BlockSlicingDecorator()
                node.addDecorator(block_slicing_decorator)
            else:
                sliceable_decorator = SliceableObjectDecorator()
                node.addDecorator(sliceable_decorator)

            scene = self.getController().getScene()

            # If there is no convex hull for the node, start calculating it and continue.
            if not node.getDecorator(ConvexHullDecorator):
                node.addDecorator(ConvexHullDecorator())
            for child in node.getAllChildren():
                if not child.getDecorator(ConvexHullDecorator):
                    child.addDecorator(ConvexHullDecorator())

            if file_extension != "3mf":
                if node.callDecoration("isSliceable"):
                    # Ensure that the bottom of the bounding box is on the build plate
                    if node.getBoundingBox():
                        center_y = node.getWorldPosition().y - node.getBoundingBox().bottom
                    else:
                        center_y = 0

                    node.translate(Vector(0, center_y, 0))

                    nodes_to_arrange.append(node)

            # This node is deep copied from some other node which already has a BuildPlateDecorator, but the deepcopy
            # of BuildPlateDecorator produces one that's associated with build plate -1. So, here we need to check if
            # the BuildPlateDecorator exists or not and always set the correct build plate number.
            build_plate_decorator = node.getDecorator(BuildPlateDecorator)
            if build_plate_decorator is None:
                build_plate_decorator = BuildPlateDecorator(target_build_plate)
                node.addDecorator(build_plate_decorator)
            build_plate_decorator.setBuildPlateNumber(target_build_plate)

            operation = AddSceneNodeOperation(node, scene.getRoot())
            operation.push()

            node.callDecoration("setActiveExtruder", default_extruder_id)
            scene.sceneChanged.emit(node)

            if select_models_on_load:
                Selection.add(node)
        try:
            arrange(nodes_to_arrange, self.getBuildVolume(), fixed_nodes)
        except:
            Logger.logException("e", "Failed to arrange the models")

        # Ensure that we don't have any weird floaty objects (CURA-7855)
        for node in nodes_to_arrange:
            node.translate(Vector(0, -node.getBoundingBox().bottom, 0), SceneNode.TransformSpace.World)

        self.fileCompleted.emit(file_name)

    def addNonSliceableExtension(self, extension):
        self._non_sliceable_extensions.append(extension)

    @pyqtSlot(str, result=bool)
    def checkIsValidProjectFile(self, file_url):
        """Checks if the given file URL is a valid project file. """

        file_path = QUrl(file_url).toLocalFile()
        workspace_reader = self.getWorkspaceFileHandler().getReaderForFile(file_path)
        if workspace_reader is None:
            return False  # non-project files won't get a reader
        try:
            result = workspace_reader.preRead(file_path, show_dialog=False)
            return result == WorkspaceReader.PreReadResult.accepted
        except:
            Logger.logException("e", "Could not check file %s", file_url)
            return False

    def _onContextMenuRequested(self, x: float, y: float) -> None:
        # Ensure we select the object if we request a context menu over an object without having a selection.
        if Selection.hasSelection():
            return
        selection_pass = cast(SelectionPass, self.getRenderer().getRenderPass("selection"))
        if not selection_pass:  # If you right-click before the rendering has been initialised there might not be a selection pass yet.
            return
        node = self.getController().getScene().findObject(selection_pass.getIdAtPosition(x, y))
        if not node:
            return
        parent = node.getParent()
        while parent and parent.callDecoration("isGroup"):
            node = parent
            parent = node.getParent()

        Selection.add(node)

    @pyqtSlot()
    def showMoreInformationDialogForAnonymousDataCollection(self):
        try:
            slice_info = self._plugin_registry.getPluginObject("SliceInfoPlugin")
            slice_info.showMoreInfoDialog()
        except PluginNotFoundError:
            Logger.log("w", "Plugin SliceInfo was not found, so not able to show the info dialog.")

    def addSidebarCustomMenuItem(self, menu_item: dict) -> None:
        self._sidebar_custom_menu_items.append(menu_item)

    def getSidebarCustomMenuItems(self) -> list:
        return self._sidebar_custom_menu_items

    @pyqtSlot(result = bool)
    def shouldShowWelcomeDialog(self) -> bool:
        # Only show the complete flow if there is no printer yet.
        return self._machine_manager.activeMachine is None

    @pyqtSlot(result = bool)
    def shouldShowWhatsNewDialog(self) -> bool:
        has_active_machine = self._machine_manager.activeMachine is not None
        has_app_just_upgraded = self.hasJustUpdatedFromOldVersion()

        # Only show the what's new dialog if there's no machine and we have just upgraded
        show_whatsnew_only = has_active_machine and has_app_just_upgraded
        return show_whatsnew_only

    @pyqtSlot(result = int)
    def appWidth(self) -> int:
        main_window = QtApplication.getInstance().getMainWindow()
        if main_window:
            return main_window.width()
        return 0

    @pyqtSlot(result = int)
    def appHeight(self) -> int:
        main_window = QtApplication.getInstance().getMainWindow()
        if main_window:
            return main_window.height()
        return 0

    @pyqtSlot()
    def deleteAll(self, only_selectable: bool = True) -> None:
        super().deleteAll(only_selectable = only_selectable)

        # Also remove nodes with LayerData
        self._removeNodesWithLayerData(only_selectable = only_selectable)

    def _removeNodesWithLayerData(self, only_selectable: bool = True) -> None:
        Logger.log("i", "Clearing scene")
        nodes = []
        for node in DepthFirstIterator(self.getController().getScene().getRoot()):
            if not isinstance(node, SceneNode):
                continue
            if not node.isEnabled():
                continue
            if (not node.getMeshData() and not node.callDecoration("getLayerData")) and not node.callDecoration("isGroup"):
                continue  # Node that doesn't have a mesh and is not a group.
            if only_selectable and not node.isSelectable():
                continue  # Only remove nodes that are selectable.
            if not node.callDecoration("isSliceable") and not node.callDecoration("getLayerData") and not node.callDecoration("isGroup"):
                continue  # Grouped nodes don't need resetting as their parent (the group) is reset)
            nodes.append(node)
        if nodes:
            from UM.Operations.GroupedOperation import GroupedOperation
            op = GroupedOperation()

            for node in nodes:
                from UM.Operations.RemoveSceneNodeOperation import RemoveSceneNodeOperation
                op.addOperation(RemoveSceneNodeOperation(node))

                # Reset the print information
                self.getController().getScene().sceneChanged.emit(node)

            op.push()
            from UM.Scene.Selection import Selection
            Selection.clear()

    @classmethod
    def getInstance(cls, *args, **kwargs) -> "CuraApplication":
        return cast(CuraApplication, super().getInstance(**kwargs))<|MERGE_RESOLUTION|>--- conflicted
+++ resolved
@@ -177,7 +177,7 @@
 
         self._cura_formula_functions = None  # type: Optional[CuraFormulaFunctions]
 
-        self._machine_action_manager =  MachineActionManager.MachineActionManager(self)
+        self._machine_action_manager = MachineActionManager.MachineActionManager(self)
 
         self.empty_container = None  # type: EmptyInstanceContainer
         self.empty_definition_changes_container = None  # type: EmptyInstanceContainer
@@ -326,11 +326,8 @@
         self.__addAllEmptyContainers()
         self.__setLatestResouceVersionsForVersionUpgrade()
 
-<<<<<<< HEAD
-=======
         self._machine_action_manager = MachineActionManager.MachineActionManager(self)
 
->>>>>>> d587acfd
     def __sendCommandToSingleInstance(self):
         self._single_instance = SingleInstance(self, self._files_to_open)
 

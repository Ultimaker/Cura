--- conflicted
+++ resolved
@@ -705,11 +705,7 @@
         self._post_start_timer.timeout.connect(self._onPostStart)
         self._post_start_timer.start()
 
-<<<<<<< HEAD
-
-=======
         Logger.log("d", "Booting Cura took %s seconds", time.time() - self._boot_loading_time)
->>>>>>> db09272b
         self.exec_()
 
     def _onPostStart(self):

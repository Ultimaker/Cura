--- conflicted
+++ resolved
@@ -1897,15 +1897,9 @@
                 model_url = QUrl(query.queryItemValue("file", options=QUrl.ComponentFormattingOption.FullyDecoded))
 
                 def on_error(*args, **kwargs):
-<<<<<<< HEAD
-                    Logger.log("w", "Could not download file from {0}".format(model_url.url()))
-                    Message("Could not download file: " + str(model_url.url()),
-                            title="Loading Model failed",
-=======
                     Logger.warning(f"Could not download file from {model_url.url()}")
                     Message(f"Could not download file: {str(model_url.url())}",
                             title= "Loading Model failed",
->>>>>>> 04acc9a1
                             message_type=Message.MessageType.ERROR).show()
 
                 def on_finish(response):

# Copyright (c) 2022 Ultimaker B.V.
# Cura is released under the terms of the LGPLv3 or higher.

from enum import IntEnum
from typing import Callable, List, Optional, Union

from PyQt6.QtCore import pyqtProperty, pyqtSignal, QObject, QTimer, QUrl
from PyQt6.QtWidgets import QMessageBox

import cura.CuraApplication  # Imported like this to prevent circular imports.
from UM.Logger import Logger
from UM.Signal import signalemitter
from UM.Qt.QtApplication import QtApplication
from UM.FlameProfiler import pyqtSlot
from UM.i18n import i18nCatalog
from UM.OutputDevice.OutputDevice import OutputDevice

MYPY = False
if MYPY:
    from UM.FileHandler.FileHandler import FileHandler
    from UM.Scene.SceneNode import SceneNode
    from .Models.PrinterOutputModel import PrinterOutputModel
    from .Models.PrinterConfigurationModel import PrinterConfigurationModel
    from .FirmwareUpdater import FirmwareUpdater

i18n_catalog = i18nCatalog("cura")


class ConnectionState(IntEnum):
    """The current processing state of the backend."""

    Closed = 0
    Connecting = 1
    Connected = 2
    Busy = 3
    Error = 4


class ConnectionType(IntEnum):
    NotConnected = 0
    UsbConnection = 1
    NetworkConnection = 2
    CloudConnection = 3


@signalemitter
class PrinterOutputDevice(QObject, OutputDevice):
    """Printer output device adds extra interface options on top of output device.

    The assumption is made the printer is a FDM printer.

    Note that a number of settings are marked as "final". This is because decorators
    are not inherited by children. To fix this we use the private counterpart of those
    functions to actually have the implementation.

    For all other uses it should be used in the same way as a "regular" OutputDevice.
    """

    printersChanged = pyqtSignal()
    connectionStateChanged = pyqtSignal(str)
    acceptsCommandsChanged = pyqtSignal()

    # Signal to indicate that the material of the active printer on the remote changed.
    materialIdChanged = pyqtSignal()

    # # Signal to indicate that the hotend of the active printer on the remote changed.
    hotendIdChanged = pyqtSignal()

    # Signal to indicate that the info text about the connection has changed.
    connectionTextChanged = pyqtSignal()

    # Signal to indicate that the configuration of one of the printers has changed.
    uniqueConfigurationsChanged = pyqtSignal()

<<<<<<< HEAD
    def __init__(self, device_id: str, connection_type: "ConnectionType" = ConnectionType.NotConnected, parent: QObject = None) -> None:
        super().__init__(device_id=device_id, parent=parent) # type: ignore  # MyPy complains with the multiple inheritance
=======
    # Signal to indicate that the printer has become active or inactive
    activeChanged = pyqtSignal()

    def __init__(self, device_id: str, connection_type: "ConnectionType" = ConnectionType.NotConnected, parent: QObject = None, active: bool = True) -> None:
        super().__init__(device_id = device_id, parent = parent) # type: ignore  # MyPy complains with the multiple inheritance
>>>>>>> 04acc9a1

        self._printers = []  # type: List[PrinterOutputModel]
        self._unique_configurations = []   # type: List[PrinterConfigurationModel]

        self._monitor_view_qml_path = ""  # type: str
        self._monitor_component = None  # type: Optional[QObject]
        self._monitor_item = None  # type: Optional[QObject]

        self._control_view_qml_path = ""  # type: str
        self._control_component = None  # type: Optional[QObject]
        self._control_item = None  # type: Optional[QObject]

        self._accepts_commands = False  # type: bool

        self._active: bool = active

        self._update_timer = QTimer()  # type: QTimer
        self._update_timer.setInterval(2000)  # TODO; Add preference for update interval
        self._update_timer.setSingleShot(False)
        self._update_timer.timeout.connect(self._update)

        self._connection_state = ConnectionState.Closed  # type: ConnectionState
        self._connection_type = connection_type  # type: ConnectionType

        self._firmware_updater = None  # type: Optional[FirmwareUpdater]
        self._firmware_name = None  # type: Optional[str]
        self._address = ""  # type: str
        self._connection_text = ""  # type: str
        self.printersChanged.connect(self._onPrintersChanged)
        QtApplication.getInstance().getOutputDeviceManager().outputDevicesChanged.connect(self._updateUniqueConfigurations)

    @pyqtProperty(str, notify=connectionTextChanged)
    def address(self) -> str:
        return self._address

    def setConnectionText(self, connection_text):
        if self._connection_text != connection_text:
            self._connection_text = connection_text
            self.connectionTextChanged.emit()

    @pyqtProperty(str, constant=True)
    def connectionText(self) -> str:
        return self._connection_text

    def materialHotendChangedMessage(self, callback: Callable[[int], None]) -> None:
        Logger.log("w", "materialHotendChangedMessage needs to be implemented, returning 'Yes'")
        callback(QMessageBox.Yes)

    def isConnected(self) -> bool:
        """
        Returns whether we could theoretically send commands to this printer.
        :return: `True` if we are connected, or `False` if not.
        """
        return self.connectionState != ConnectionState.Closed and self.connectionState != ConnectionState.Error

    def setConnectionState(self, connection_state: "ConnectionState") -> None:
        """
        Store the connection state of the printer.

        Causes everything that displays the connection state to update its QML models.
        :param connection_state: The new connection state to store.
        """
        if self.connectionState != connection_state:
            self._connection_state = connection_state
            application = cura.CuraApplication.CuraApplication.getInstance()
            if application is not None:  # Might happen during the closing of Cura or in a test.
                global_stack = application.getGlobalContainerStack()
                if global_stack is not None:
                    global_stack.setMetaDataEntry("is_online", self.isConnected())
            self.connectionStateChanged.emit(self._id)

    @pyqtProperty(int, constant=True)
    def connectionType(self) -> "ConnectionType":
        return self._connection_type

    @pyqtProperty(int, notify=connectionStateChanged)
    def connectionState(self) -> "ConnectionState":
        """
        Get the connection state of the printer, e.g. whether it is connected, still connecting, error state, etc.
        :return: The current connection state of this output device.
        """
        return self._connection_state

    def _update(self) -> None:
        pass

    def _getPrinterByKey(self, key: str) -> Optional["PrinterOutputModel"]:
        for printer in self._printers:
            if printer.key == key:
                return printer

        return None

    def requestWrite(self, nodes: List["SceneNode"], file_name: Optional[str] = None, limit_mimetypes: bool = False,
                     file_handler: Optional["FileHandler"] = None, filter_by_machine: bool = False, **kwargs) -> None:
        raise NotImplementedError("requestWrite needs to be implemented")

    @pyqtProperty(QObject, notify=printersChanged)
    def activePrinter(self) -> Optional["PrinterOutputModel"]:
        if self._printers:
            return self._printers[0]
        return None

    @pyqtProperty("QVariantList", notify=printersChanged)
    def printers(self) -> List["PrinterOutputModel"]:
        return self._printers

    @pyqtProperty(QObject, constant=True)
    def monitorItem(self) -> QObject:
        # Note that we specifically only check if the monitor component is created.
        # It could be that it failed to actually create the qml item! If we check if the item was created, it will try
        # to create the item (and fail) every time.
        if not self._monitor_component:
            self._createMonitorViewFromQML()
        return self._monitor_item

    @pyqtProperty(QObject, constant=True)
    def controlItem(self) -> QObject:
        if not self._control_component:
            self._createControlViewFromQML()
        return self._control_item

    def _createControlViewFromQML(self) -> None:
        if not self._control_view_qml_path:
            return
        if self._control_item is None:
            self._control_item = QtApplication.getInstance().createQmlComponent(self._control_view_qml_path, {"OutputDevice": self})

    def _createMonitorViewFromQML(self) -> None:
        if not self._monitor_view_qml_path:
            return

        if self._monitor_item is None:
            self._monitor_item = QtApplication.getInstance().createQmlComponent(self._monitor_view_qml_path, {"OutputDevice": self})

    def connect(self) -> None:
        """Attempt to establish connection"""

        self.setConnectionState(ConnectionState.Connecting)
        self._update_timer.start()

    def close(self) -> None:
        """Attempt to close the connection"""

        self._update_timer.stop()
        self.setConnectionState(ConnectionState.Closed)

    def __del__(self) -> None:
        """Ensure that close gets called when object is destroyed"""

        self.close()

    @pyqtProperty(bool, notify=acceptsCommandsChanged)
    def acceptsCommands(self) -> bool:
        return self._accepts_commands

    def _setAcceptsCommands(self, accepts_commands: bool) -> None:
        """Set a flag to signal the UI that the printer is not (yet) ready to receive commands"""

        if self._accepts_commands != accepts_commands:
            self._accepts_commands = accepts_commands

            self.acceptsCommandsChanged.emit()

    @pyqtProperty("QVariantList", notify=uniqueConfigurationsChanged)
    def uniqueConfigurations(self) -> List["PrinterConfigurationModel"]:
        """ Returns the unique configurations of the printers within this output device """
        return self._unique_configurations

    def _updateUniqueConfigurations(self) -> None:
        all_configurations = set()
        for printer in self._printers:
            if printer.printerConfiguration is not None and printer.printerConfiguration.hasAnyMaterialLoaded():
                all_configurations.add(printer.printerConfiguration)
            all_configurations.update(printer.availableConfigurations)
        if None in all_configurations:
            # Shouldn't happen, but it does. I don't see how it could ever happen. Skip adding that configuration.
            # List could end up empty!
            Logger.log("e", "Found a broken configuration in the synced list!")
            all_configurations.remove(None)
        new_configurations = sorted(all_configurations, key=lambda config: config.printerType or "", reverse=True)
        if new_configurations != self._unique_configurations:
            self._unique_configurations = new_configurations
            self.uniqueConfigurationsChanged.emit()

    @pyqtProperty("QStringList", notify=uniqueConfigurationsChanged)
    def uniquePrinterTypes(self) -> List[str]:
        """ Returns the unique configurations of the printers within this output device """
        return list(sorted(set([configuration.printerType or "" for configuration in self._unique_configurations])))

    def _onPrintersChanged(self) -> None:
        for printer in self._printers:
            printer.configurationChanged.connect(self._updateUniqueConfigurations)
            printer.availableConfigurationsChanged.connect(self._updateUniqueConfigurations)

        # At this point there may be non-updated configurations
        self._updateUniqueConfigurations()

    def _setFirmwareName(self, name: str) -> None:
        """Set the device firmware name

        :param name: The name of the firmware.
        """

        self._firmware_name = name

    def getFirmwareName(self) -> Optional[str]:
        """Get the name of device firmware

        This name can be used to define device type
        """

        return self._firmware_name

    def getFirmwareUpdater(self) -> Optional["FirmwareUpdater"]:
        return self._firmware_updater

    @pyqtSlot(str)
    def updateFirmware(self, firmware_file: Union[str, QUrl]) -> None:
        if not self._firmware_updater:
            return

        self._firmware_updater.updateFirmware(firmware_file)

    @pyqtProperty(bool, notify = activeChanged)
    def active(self) -> bool:
        """
        Indicates whether the printer is active, which is not the same as "being the active printer". In this case,
        active means that the printer can be used. An example of an inactive printer is one that cannot be used because
        the user doesn't have enough seats on Digital Factory.
        """
        return self._active

    def _setActive(self, active: bool) -> None:
        if active != self._active:
            self._active = active
            self.activeChanged.emit()<|MERGE_RESOLUTION|>--- conflicted
+++ resolved
@@ -72,16 +72,11 @@
     # Signal to indicate that the configuration of one of the printers has changed.
     uniqueConfigurationsChanged = pyqtSignal()
 
-<<<<<<< HEAD
-    def __init__(self, device_id: str, connection_type: "ConnectionType" = ConnectionType.NotConnected, parent: QObject = None) -> None:
-        super().__init__(device_id=device_id, parent=parent) # type: ignore  # MyPy complains with the multiple inheritance
-=======
     # Signal to indicate that the printer has become active or inactive
     activeChanged = pyqtSignal()
 
     def __init__(self, device_id: str, connection_type: "ConnectionType" = ConnectionType.NotConnected, parent: QObject = None, active: bool = True) -> None:
         super().__init__(device_id = device_id, parent = parent) # type: ignore  # MyPy complains with the multiple inheritance
->>>>>>> 04acc9a1
 
         self._printers = []  # type: List[PrinterOutputModel]
         self._unique_configurations = []   # type: List[PrinterConfigurationModel]

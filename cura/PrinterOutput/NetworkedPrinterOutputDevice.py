--- conflicted
+++ resolved
@@ -33,13 +33,8 @@
 class NetworkedPrinterOutputDevice(PrinterOutputDevice):
     authenticationStateChanged = pyqtSignal()
 
-<<<<<<< HEAD
-    def __init__(self, device_id, address: str, properties: Dict[bytes, bytes], connection_type: ConnectionType = ConnectionType.NetworkConnection, parent: QObject = None) -> None:
-        super().__init__(device_id=device_id, connection_type=connection_type, parent=parent)
-=======
     def __init__(self, device_id, address: str, properties: Dict[bytes, bytes], connection_type: ConnectionType = ConnectionType.NetworkConnection, parent: QObject = None, active: bool = True) -> None:
         super().__init__(device_id = device_id, connection_type = connection_type, parent = parent, active = active)
->>>>>>> 04acc9a1
         self._manager = None    # type: Optional[QNetworkAccessManager]
         self._timeout_time = 10  # After how many seconds of no response should a timeout occur?
 

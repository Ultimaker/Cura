--- conflicted
+++ resolved
@@ -6,11 +6,7 @@
 MYPY = False
 if MYPY:
     from cura.PrinterOutput.PrintJobOutputModel import PrintJobOutputModel
-<<<<<<< HEAD
-    from cura.PrinterOutput.ExtruderOuputModel import ExtruderOutputModel
-=======
     from cura.PrinterOutput.ExtruderOutputModel import ExtruderOutputModel
->>>>>>> cff1e863
     from cura.PrinterOutput.PrinterOutputModel import PrinterOutputModel
 
 

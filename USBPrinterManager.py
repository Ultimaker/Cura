from UM.Signal import Signal, SignalEmitter
from UM.PluginObject import PluginObject
from . import PrinterConnection
from UM.Application import Application
from UM.Scene.Iterator.DepthFirstIterator import DepthFirstIterator
from UM.Scene.SceneNode import SceneNode
import threading
import platform
import glob
import time
import os

from PyQt5.QtQuick import QQuickView
from PyQt5.QtCore import QUrl, QObject,pyqtSlot , pyqtProperty,pyqtSignal

class USBPrinterManager(QObject, SignalEmitter,PluginObject):
    def __init__(self, parent = None):
        super().__init__(parent)
        self._serial_port_list = []
        self._printer_connections = []
        self._check_ports_thread = threading.Thread(target=self._updateConnectionList)
        self._check_ports_thread.daemon = True
        self._check_ports_thread.start()
        
        self._progress = 50

        
        ## DEBUG CODE
        self.view = QQuickView()
        self.view.setSource(QUrl("plugins/USBPrinting/ControlWindow.qml"))
        self.view.show()
        self.view.engine().rootContext().setContextProperty('manager',self)
        
        #time.sleep(1)
        #self.connectAllConnections()
        #time.sleep(5)
        #f = open("Orb.gcode")
        #lines = f.readlines()
        #print(len(lines))
        #print(len(self._printer_connections))
        #self.sendGCodeToAllActive(lines)
        #print("sending heat " , self.sendCommandToAllActive("M104 S190"))
        
    
    #def spawnInterface(self):
        #view = QQuickView()
        #view.setSource(QUrl("plugins/USBPrinting/ControlWindow.qml"))
        #view.show()
    
    ##  Check all serial ports and create a PrinterConnection object for them.
    #   Note that this does not validate if the serial ports are actually usable!
    #   This is only done when the connect function is called.
    
    
    processingProgress = pyqtSignal(float, arguments = ['amount'])
    #@pyqtProperty(float, notify = processingProgress)
    @pyqtProperty(float,notify = processingProgress)
    def progress(self):
        return self._progress
    
    @pyqtSlot()
    def test(self):
        print("derp")
    
    
    def _updateConnectionList(self):  
        while True: 
            temp_serial_port_list = self.getSerialPortList(only_list_usb = True)
            if temp_serial_port_list != self._serial_port_list: # Something changed about the list since we last changed something.
                disconnected_ports = [port for port in self._serial_port_list if port not in temp_serial_port_list ]
                self._serial_port_list = temp_serial_port_list
                for serial_port in self._serial_port_list:
                    if self.getConnectionByPort(serial_port) is None: #If it doesn't already exist, add it
                        if not os.path.islink(serial_port): #Only add the connection if it's a non symbolic link
                            connection = PrinterConnection.PrinterConnection(serial_port)
                            connection.connect()
                            connection.connectionStateChanged.connect(self.serialConectionStateCallback)
                            connection.progressChanged.connect(self.onProgress)
                            self._printer_connections.append(connection)
                
                for serial_port in disconnected_ports: # Close connections and remove them from list.
                    connection = self.getConnectionByPort(serial_port)
                    if connection != None:
                        self._printer_connections.remove(connection)
                        connection.close()
            time.sleep(5) #Throttle, as we don't need this information to be updated every single second.        
    
    def onProgress(self, progress, serial_port):
        self._progress = progress
        self.processingProgress.emit(progress)
        pass
    
    ##  Attempt to connect with all possible connections. 
    def connectAllConnections(self):
        for connection in self._printer_connections:
            connection.connect()
    
    ##  send gcode to printer and start printing
    def sendGCodeByPort(self, serial_port, gcode_list):
        printer_connection = self.getConnectionByPort(serial_port)
        if printer_connection is not None:
            printer_connection.printGCode(gcode_list)
            return True
        return False
    @pyqtSlot()
    def cancelPrint(self):
        for printer_connection in self.getActiveConnections():
            printer_connection.cancelPrint()
    
    ##  Send gcode to all active printers.
    #   \return True if there was at least one active connection.
    def sendGCodeToAllActive(self, gcode_list):
        for printer_connection in self.getActiveConnections():
            printer_connection.printGCode(gcode_list)
        if len(self.getActiveConnections()):
            return True
        else:
            return False
    
    ##  Send a command to a printer indentified by port
    #   \param serial port String indentifieing the port
    #   \param command String with the g-code command to send.
    #   \return True if connection was found, false otherwise
    def sendCommandByPort(self, serial_port, command):
        printer_connection = self.getConnectionByPort(serial_port)
        if printer_connection is not None:
            printer_connection.sendCommand(command)
            return True
        return False
    
    ##  Send a command to all active (eg; connected) printers
    #   \param command String with the g-code command to send.
    #   \return True if at least one connection was found, false otherwise
    def sendCommandToAllActive(self, command):
        for printer_connection in self.getActiveConnections():
            printer_connection.sendCommand(command)
        if len(self.getActiveConnections()):
            return True
        else: 
            return False
        
        
    def serialConectionStateCallback(self,serial_port):
        connection = self.getConnectionByPort(serial_port)
<<<<<<< HEAD
        if connection is not None:
            if connection.isConnected():
                Application.getInstance().addOutputDevice(serial_port, {
                    'id': serial_port,
                    'function': self._writeToSerial,
                    'description': 'Write to USB {0}'.format(serial_port),
                    'icon': 'print_usb',
                    'priority': 1
                })
            else:
                Application.getInstance().removeOutputDevice(serial_port)
    
    
    def _writeToSerial(self, serial_port):
        ## Create USB control window
        #self.view = QQuickView()
        #self.view.setSource(QUrl("plugins/USBPrinting/ControlWindow.qml"))
        #self.view.show()
        
        #self.view.engine().rootContext().setContextProperty('manager',self)
        
        for node in DepthFirstIterator(Application.getInstance().getController().getScene().getRoot()):
            if type(node) is not SceneNode or not node.getMeshData():
                continue
            
            gcode = getattr(node.getMeshData(), 'gcode', False)
            self.sendGCodeByPort(serial_port,gcode.split('\n'))
            
        
=======
        if connection.isConnected():
            Application.getInstance().addOutputDevice(serial_port, {
                'id': serial_port,
                'function': self._writeToSerial,
                'description': 'Write to USB {0}'.format(serial_port),
                'icon': 'print_usb',
                'priority': 1
            })
        else:
            Application.getInstance().removeOutputDevice(serial_port)

    def _writeToSerial(self, serial_port):
        gcode_list = getattr(Application.getInstance().getController().getScene(), 'gcode_list', None)
        if gcode_list:
            final_list = []
            for gcode in gcode_list:
                final_list += gcode.split('\n')
            self.sendGCodeByPort(serial_port, gcode_list)

>>>>>>> 8d211365
    ## Get a list of printer connection objects that are connected.
    def getActiveConnections(self):
        return [connection for connection in self._printer_connections if connection.isConnected()]
    
    ##  get a printer connection object by serial port
    def getConnectionByPort(self, serial_port):
        for printer_connection in self._printer_connections:
            if serial_port == printer_connection.getSerialPort():
                return printer_connection
        return None

    ##  Create a list of serial ports on the system.
    #   \param only_list_usb If true, only usb ports are listed
    def getSerialPortList(self,only_list_usb=False):
        base_list=[]
        if platform.system() == "Windows":
            try:
                key=_winreg.OpenKey(_winreg.HKEY_LOCAL_MACHINE,"HARDWARE\\DEVICEMAP\\SERIALCOMM")
                i=0
                while True:
                    values = _winreg.EnumValue(key, i)
                    if not base_list or 'USBSER' in values[0]:
                        base_list+=[values[1]]
                    i+=1
            except:
                pass
        
        if base_list:
            base_list = base_list + glob.glob('/dev/ttyUSB*') + glob.glob('/dev/ttyACM*') + glob.glob("/dev/cu.usb*")
            base_list = filter(lambda s: not 'Bluetooth' in s, base_list) #Filter because mac sometimes puts them in the list
            #prev = profile.getMachineSetting('serial_port_auto')
            #if prev in base_list:
            #    base_list.remove(prev)
            #    base_list.insert(0, prev)
        else:
            base_list = base_list + glob.glob('/dev/ttyUSB*') + glob.glob('/dev/ttyACM*') + glob.glob("/dev/cu.*") + glob.glob("/dev/tty.usb*") + glob.glob("/dev/rfcomm*") + glob.glob('/dev/serial/by-id/*')
        #if version.isDevVersion() and not base_list:
            #base_list.append('VIRTUAL')
        return base_list<|MERGE_RESOLUTION|>--- conflicted
+++ resolved
@@ -142,37 +142,6 @@
         
     def serialConectionStateCallback(self,serial_port):
         connection = self.getConnectionByPort(serial_port)
-<<<<<<< HEAD
-        if connection is not None:
-            if connection.isConnected():
-                Application.getInstance().addOutputDevice(serial_port, {
-                    'id': serial_port,
-                    'function': self._writeToSerial,
-                    'description': 'Write to USB {0}'.format(serial_port),
-                    'icon': 'print_usb',
-                    'priority': 1
-                })
-            else:
-                Application.getInstance().removeOutputDevice(serial_port)
-    
-    
-    def _writeToSerial(self, serial_port):
-        ## Create USB control window
-        #self.view = QQuickView()
-        #self.view.setSource(QUrl("plugins/USBPrinting/ControlWindow.qml"))
-        #self.view.show()
-        
-        #self.view.engine().rootContext().setContextProperty('manager',self)
-        
-        for node in DepthFirstIterator(Application.getInstance().getController().getScene().getRoot()):
-            if type(node) is not SceneNode or not node.getMeshData():
-                continue
-            
-            gcode = getattr(node.getMeshData(), 'gcode', False)
-            self.sendGCodeByPort(serial_port,gcode.split('\n'))
-            
-        
-=======
         if connection.isConnected():
             Application.getInstance().addOutputDevice(serial_port, {
                 'id': serial_port,
@@ -192,7 +161,6 @@
                 final_list += gcode.split('\n')
             self.sendGCodeByPort(serial_port, gcode_list)
 
->>>>>>> 8d211365
     ## Get a list of printer connection objects that are connected.
     def getActiveConnections(self):
         return [connection for connection in self._printer_connections if connection.isConnected()]

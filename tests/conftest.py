# Copyright (c) 2018 Ultimaker B.V.
# Cura is released under the terms of the LGPLv3 or higher.

# The purpose of this class is to create fixtures or methods that can be shared among all tests.

from unittest.mock import MagicMock, patch
import pytest

# Prevents error: "PyCapsule_GetPointer called with incorrect name" with conflicting SIP configurations between Arcus and PyQt: Import Arcus and Savitar first!
import Savitar  # Dont remove this line
import Arcus  # No really. Don't. It needs to be there!
from UM.Qt.QtApplication import QtApplication  # QtApplication import is required, even though it isn't used.
# Even though your IDE says these files are not used, don't believe it. It's lying. They need to be there.
from UM.Settings.ContainerRegistry import ContainerRegistry

from cura.CuraApplication import CuraApplication
from cura.Settings.ExtruderManager import ExtruderManager
<<<<<<< HEAD
from cura.Settings.MachineManager import MachineManager
from cura.UI.MachineActionManager import MachineActionManager
from UM.Settings.ContainerRegistry import ContainerRegistry
=======
from cura.UI.MachineActionManager import MachineActionManager
from unittest.mock import MagicMock, patch
>>>>>>> 3e5d81dd

# Create a CuraApplication object that will be shared among all tests. It needs to be initialized.
# Since we need to use it more that once, we create the application the first time and use its instance afterwards.
@pytest.fixture()
def application() -> CuraApplication:
    app = MagicMock()
    return app


@pytest.fixture()
def container_registry() -> ContainerRegistry:
    return MagicMock(name = "ContainerRegistry")


# Returns a MachineActionManager instance.
@pytest.fixture()
def machine_action_manager(application) -> MachineActionManager:
    return MachineActionManager(application)

@pytest.fixture()
<<<<<<< HEAD
def global_stack():
    return MagicMock(name="Global Stack")

@pytest.fixture()
def container_registry(application, global_stack) -> ContainerRegistry:
  result = MagicMock()
  result.findContainerStacks = MagicMock(return_value = [global_stack])
  application.getContainerRegistry = MagicMock(return_value = result)
  return result

@pytest.fixture()
=======
>>>>>>> 3e5d81dd
def extruder_manager(application, container_registry) -> ExtruderManager:
    if ExtruderManager.getInstance() is not None:
        # Reset the data
        ExtruderManager._ExtruderManager__instance = None

    with patch("cura.CuraApplication.CuraApplication.getInstance", MagicMock(return_value=application)):
        with patch("UM.Settings.ContainerRegistry.ContainerRegistry.getInstance", MagicMock(return_value=container_registry)):
            manager = ExtruderManager()
<<<<<<< HEAD
    return manager


@pytest.fixture()
def machine_manager(application, extruder_manager, container_registry, global_stack) -> MachineManager:
    application.getExtruderManager = MagicMock(return_value = extruder_manager)
    application.getGlobalContainerStack = MagicMock(return_value = global_stack)
    with patch("UM.Settings.ContainerRegistry.ContainerRegistry.getInstance", MagicMock(return_value=container_registry)):
        manager = MachineManager(application)

=======
>>>>>>> 3e5d81dd
    return manager<|MERGE_RESOLUTION|>--- conflicted
+++ resolved
@@ -15,14 +15,8 @@
 
 from cura.CuraApplication import CuraApplication
 from cura.Settings.ExtruderManager import ExtruderManager
-<<<<<<< HEAD
-from cura.Settings.MachineManager import MachineManager
-from cura.UI.MachineActionManager import MachineActionManager
-from UM.Settings.ContainerRegistry import ContainerRegistry
-=======
 from cura.UI.MachineActionManager import MachineActionManager
 from unittest.mock import MagicMock, patch
->>>>>>> 3e5d81dd
 
 # Create a CuraApplication object that will be shared among all tests. It needs to be initialized.
 # Since we need to use it more that once, we create the application the first time and use its instance afterwards.
@@ -43,20 +37,6 @@
     return MachineActionManager(application)
 
 @pytest.fixture()
-<<<<<<< HEAD
-def global_stack():
-    return MagicMock(name="Global Stack")
-
-@pytest.fixture()
-def container_registry(application, global_stack) -> ContainerRegistry:
-  result = MagicMock()
-  result.findContainerStacks = MagicMock(return_value = [global_stack])
-  application.getContainerRegistry = MagicMock(return_value = result)
-  return result
-
-@pytest.fixture()
-=======
->>>>>>> 3e5d81dd
 def extruder_manager(application, container_registry) -> ExtruderManager:
     if ExtruderManager.getInstance() is not None:
         # Reset the data
@@ -65,17 +45,4 @@
     with patch("cura.CuraApplication.CuraApplication.getInstance", MagicMock(return_value=application)):
         with patch("UM.Settings.ContainerRegistry.ContainerRegistry.getInstance", MagicMock(return_value=container_registry)):
             manager = ExtruderManager()
-<<<<<<< HEAD
     return manager
-
-
-@pytest.fixture()
-def machine_manager(application, extruder_manager, container_registry, global_stack) -> MachineManager:
-    application.getExtruderManager = MagicMock(return_value = extruder_manager)
-    application.getGlobalContainerStack = MagicMock(return_value = global_stack)
-    with patch("UM.Settings.ContainerRegistry.ContainerRegistry.getInstance", MagicMock(return_value=container_registry)):
-        manager = MachineManager(application)
-
-=======
->>>>>>> 3e5d81dd
-    return manager
[general]
definition = ultimaker_s3
name = BB 0.4
version = 4

[metadata]
hardware_type = nozzle
setting_version = 21
type = variant

[values]
acceleration_prime_tower = =math.ceil(acceleration_print * 200 / 3500)
acceleration_support = =math.ceil(acceleration_print * 2000 / 3500)
acceleration_support_bottom = =math.ceil(acceleration_support_interface * 100 / 1500)
acceleration_support_interface = =math.ceil(acceleration_support * 1500 / 2000)
machine_nozzle_heat_up_speed = 1.5
machine_nozzle_id = BB 0.4
machine_nozzle_tip_outer_diameter = 1.0
prime_tower_enable = True
prime_tower_min_volume = 20
retraction_min_travel = =3 * line_width
<<<<<<< HEAD
speed_layer_0 = 20
speed_prime_tower = =speed_support
=======
speed_prime_tower = =math.ceil(speed_print * 10 / 35)
>>>>>>> 1e0fc600
speed_support = =math.ceil(speed_print * 25 / 35)
speed_support_bottom = =math.ceil(speed_support_interface * 10 / 20)
speed_support_interface = =math.ceil(speed_support * 20 / 25)
speed_wall_0 = =math.ceil(speed_wall * 25 / 30)
support_bottom_height = =layer_height * 2
support_interface_enable = True
switch_extruder_retraction_amount = 12
<|MERGE_RESOLUTION|>--- conflicted
+++ resolved
@@ -19,12 +19,7 @@
 prime_tower_enable = True
 prime_tower_min_volume = 20
 retraction_min_travel = =3 * line_width
-<<<<<<< HEAD
-speed_layer_0 = 20
-speed_prime_tower = =speed_support
-=======
 speed_prime_tower = =math.ceil(speed_print * 10 / 35)
->>>>>>> 1e0fc600
 speed_support = =math.ceil(speed_print * 25 / 35)
 speed_support_bottom = =math.ceil(speed_support_interface * 10 / 20)
 speed_support_interface = =math.ceil(speed_support * 20 / 25)

{
    "version": 2,
    "name": "Koonovo Base Printer",
    "inherits": "fdmprinter",
    "metadata":
    {
        "visible": false,
        "author": "Koonovo",
        "manufacturer": "Koonovo",
        "file_formats": "text/x-gcode",
        "platform": "koonovo.obj",
        "first_start_actions": [ "MachineSettingsAction" ],
        "has_machine_quality": true,
        "has_materials": true,
        "machine_extruder_trains": { "0": "koonovo_base_extruder_0" },
        "platform_texture": "koonovo.png",
        "preferred_material": "generic_pla",
        "preferred_quality_type": "standard"
    },
    "overrides":
    {
        "acceleration_print": { "value": 500 },
        "acceleration_travel": { "value": 500 },
        "adhesion_type": { "value": "'skirt'" },
        "brim_replaces_support": { "value": false },
        "cool_fan_full_at_height": { "value": "layer_height_0 + 2 * layer_height" },
        "cool_min_layer_time": { "value": 10 },
        "default_material_print_temperature": { "value": "195" },
        "fill_outline_gaps": { "value": false },
        "infill_pattern": { "value": "'lines' if infill_sparse_density > 50 else 'cubic'" },
        "infill_sparse_density": { "value": "15" },
        "machine_acceleration": { "value": 500 },
        "machine_end_gcode": { "default_value": "M104 T0 S0 ;1st extruder heater off\nM104 T1 S0 ;2nd extruder heater off\nM140 S0 ;heated bed heater off (if you have it)\nG91 ;relative positioning\nG1 E-1 F300  ;retract the filament a bit before lifting the nozzle, to release some of the pressure\nG1 Z+0.5 E-5 X-20 Y-20 F9000 ;move Z up a bit and retract filament even more\nG28 X0 Y0 ;move X/Y to min endstops, so the head is out of the way\nM84 ;steppers off\nG90 ;absolute positioning" },
        "machine_heated_bed": { "default_value": true },
        "machine_max_acceleration_e": { "value": 2000 },
        "machine_max_acceleration_x": { "value": 500 },
        "machine_max_acceleration_y": { "value": 500 },
        "machine_max_acceleration_z": { "value": 50 },
        "machine_max_feedrate_e": { "value": 100 },
        "machine_max_feedrate_x": { "value": 200 },
        "machine_max_feedrate_y": { "value": 200 },
        "machine_max_feedrate_z": { "value": 50 },
        "machine_start_gcode": { "default_value": "G21 ;metric values\nG90 ;absolute positioning\nM82 ;set extruder to absolute mode\nM107 ;start with the fan off\nG28 ;Move to min endstops\nG1 Z15.0 F9000 ;move the platform down 15mm\nM117 Printing..." },
        "material_bed_temperature": { "value": "55" },
        "material_bed_temperature_layer_0": { "value": "material_bed_temperature" },
        "material_diameter": { "default_value": 1.75 },
        "material_final_print_temperature": { "value": "material_print_temperature" },
        "material_initial_print_temperature": { "value": "material_print_temperature" },
        "material_standby_temperature": { "value": "material_print_temperature" },
        "minimum_interface_area": { "value": 10 },
        "minimum_support_area": { "value": 2 },
        "retraction_amount": { "value": 2.5 },
        "retraction_speed": { "value": 40 },
        "skirt_gap": { "value": 6.0 },
        "skirt_line_count": { "value": 3 },
        "speed_layer_0": { "value": 25.0 },
        "speed_prime_tower": { "value": "speed_topbottom" },
        "speed_print": { "value": 50.0 },
        "speed_support": { "value": "speed_wall_0" },
        "speed_travel": { "value": "120.0 if speed_print < 60 else 180.0 if speed_print > 100 else speed_print * 2.2" },
        "speed_travel_layer_0": { "value": "100 if speed_layer_0 < 25 else 150 if speed_layer_0 > 30 else speed_layer_0 * 5" },
        "speed_wall_x": { "value": "speed_wall" },
        "speed_z_hop": { "value": 5 },
        "support_angle": { "value": "math.floor(math.degrees(math.atan(line_width/2.0/layer_height)))" },
        "support_brim_enable": { "value": true },
        "support_brim_width": { "value": 4 },
        "support_enable": { "value": true },
        "support_infill_rate": { "value": "0 if support_enable and support_structure == 'tree' else 20" },
        "support_interface_density": { "value": 33.333 },
        "support_interface_enable": { "value": true },
        "support_interface_height": { "value": "layer_height * 4" },
        "support_interface_pattern": { "value": "'grid'" },
        "support_interface_skip_height": { "value": 0.2 },
<<<<<<< HEAD
        "minimum_support_area": { "value": "2.0 if support_structure != 'tree' else 0.0" },
        "minimum_interface_area": { "value": 10 },

        "fill_outline_gaps": { "value": false },

        "adhesion_type": { "value": "'skirt'" },
        "brim_replaces_support": { "value": false },
        "skirt_gap": { "value": 6.0 },
        "skirt_line_count": { "value": 3 }


=======
        "support_pattern": { "value": "'zigzag'" },
        "support_wall_count": { "value": 1 },
        "support_xy_distance": { "value": "wall_line_width_0 * 2" },
        "support_xy_distance_overhang": { "value": "wall_line_width_0" },
        "support_xy_overrides_z": { "value": "'xy_overrides_z'" },
        "support_z_distance": { "value": "layer_height if layer_height >= 0.16 else layer_height*2" },
        "top_bottom_thickness": { "value": "layer_height_0 + layer_height * 3" },
        "wall_thickness": { "value": "line_width * 2" }
>>>>>>> 1e0fc600
    }
}<|MERGE_RESOLUTION|>--- conflicted
+++ resolved
@@ -71,19 +71,6 @@
         "support_interface_height": { "value": "layer_height * 4" },
         "support_interface_pattern": { "value": "'grid'" },
         "support_interface_skip_height": { "value": 0.2 },
-<<<<<<< HEAD
-        "minimum_support_area": { "value": "2.0 if support_structure != 'tree' else 0.0" },
-        "minimum_interface_area": { "value": 10 },
-
-        "fill_outline_gaps": { "value": false },
-
-        "adhesion_type": { "value": "'skirt'" },
-        "brim_replaces_support": { "value": false },
-        "skirt_gap": { "value": 6.0 },
-        "skirt_line_count": { "value": 3 }
-
-
-=======
         "support_pattern": { "value": "'zigzag'" },
         "support_wall_count": { "value": 1 },
         "support_xy_distance": { "value": "wall_line_width_0 * 2" },
@@ -92,6 +79,5 @@
         "support_z_distance": { "value": "layer_height if layer_height >= 0.16 else layer_height*2" },
         "top_bottom_thickness": { "value": "layer_height_0 + layer_height * 3" },
         "wall_thickness": { "value": "line_width * 2" }
->>>>>>> 1e0fc600
     }
 }
--- conflicted
+++ resolved
@@ -48,11 +48,7 @@
             "maximum_value_warning": 2.0
         },
         "retraction_speed": { "default_value": 40 },
-<<<<<<< HEAD
-        
-=======
-        "speed_pr
->>>>>>> aad52208
+
         "travel_avoid_distance": { "value": 1 },
         "travel_avoid_supports": { "value": true },
         "travel_retract_before_outer_wall": { "value": true }

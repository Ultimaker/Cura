--- conflicted
+++ resolved
@@ -44,10 +44,7 @@
             "maximum_value_warning": 2.0
         },
         "retraction_speed": { "default_value": 40 },
-<<<<<<< HEAD
-        
-=======
->>>>>>> aad52208
+
         "travel_avoid_distance": { "value": 1 },
         "travel_avoid_supports": { "value": true },
         "travel_retract_before_outer_wall": { "value": true }

--- conflicted
+++ resolved
@@ -44,11 +44,7 @@
             "maximum_value_warning": 3
         },
         "retraction_speed": { "default_value": 35 },
-<<<<<<< HEAD
-        
-=======
-        "speed_pr
->>>>>>> aad52208
+
         "travel_avoid_distance": { "value": 1 },
         "travel_avoid_supports": { "value": true },
         "travel_retract_before_outer_wall": { "value": true }

--- conflicted
+++ resolved
@@ -89,13 +89,12 @@
         "meshfix_maximum_deviation": {
             "value": "machine_nozzle_size / 10"
         },
-<<<<<<< HEAD
         "jerk_travel_enabled": {
             "value": false
         },
         "acceleration_travel_enabled": {
             "value": false
-=======
+        },
         "acceleration_travel": {
             "value": "acceleration_wall"
         },
@@ -205,7 +204,6 @@
         },
         "jerk_skirt_brim": {
             "minimum_value_warning": 20
->>>>>>> 95e078a3
         }
     }
 }
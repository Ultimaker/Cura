{
    "version": 2,
    "name": "Ultimaker",
    "inherits": "fdmprinter",
    "metadata":
    {
        "visible": false,
        "author": "Ultimaker",
        "manufacturer": "Ultimaker B.V.",
<<<<<<< HEAD
        "visible": false,
=======
>>>>>>> 1e0fc600
        "exclude_materials": [
            "generic_hips",
            "structur3d_dap100silicone"
        ]
    },
<<<<<<< HEAD
    "overrides": {
        "machine_max_feedrate_e": {
            "default_value": 45
        },
        "material_print_temperature": {
            "minimum_value": "0"
        },
        "material_bed_temperature": {
            "minimum_value": "0",
            "maximum_value_warning": "125"
        },
        "material_bed_temperature_layer_0": {
            "maximum_value_warning": "125"
        },
        "material_standby_temperature": {
            "value": "material_print_temperature - 100",
            "minimum_value": "0"
        },
        "extruder_prime_pos_y": {
            "minimum_value": "0",
            "maximum_value": "machine_depth"
        },
        "extruder_prime_pos_x": {
            "minimum_value": "0",
            "maximum_value": "machine_width"
        },
        "relative_extrusion": {
            "value": false,
            "enabled": false
        },
        "skin_angles": {
            "value": "[] if infill_pattern not in ['cross', 'cross_3d'] else [20, 110]"
        },
        "line_width": {
            "value": "machine_nozzle_size"
        },
        "wall_thickness": {
            "value": "wall_line_width_0 + wall_line_width_x"
        },
        "infill_material_flow": {
            "value": "(1.95-infill_sparse_density / 100 if infill_sparse_density > 95 else 1) * material_flow"
        },
        "inset_direction": {
            "value": "'outside_in'"
        },
        "retraction_combing": {
            "value": "'no_outer_surfaces'"
        },
        "retraction_count_max": {
            "value": 25
        },
        "retraction_extrusion_window": {
            "value": 1
        },
        "roofing_layer_count": {
            "value": "1"
        },
        "roofing_material_flow": {
            "value": "material_flow"
        },
        "skin_material_flow": {
            "value": "0.95 * material_flow"
        },
        "support_interface_material_flow": {
            "value": "skin_material_flow"
        },
        "skin_monotonic": {
            "value": "roofing_layer_count == 0"
        },
        "speed_equalize_flow_width_factor": {
            "value": "110.0"
        },
        "top_layers": {
            "value": "math.ceil(round(top_thickness / resolveOrValue('layer_height'), 4))"
        },
        "bottom_layers": {
            "value": "math.ceil(round(bottom_thickness / resolveOrValue('layer_height'), 4))"
        },
        "xy_offset": {
            "value": "-layer_height * 0.1"
        },
        "meshfix_maximum_resolution": {
            "value": "max(speed_wall_0 / 75, 0.5)"
        },
        "meshfix_maximum_deviation": {
            "value": "machine_nozzle_size / 10"
        },
        "jerk_travel_enabled": {
            "value": false
        },
        "acceleration_travel_enabled": {
            "value": false
        },
        "acceleration_travel": {
            "value": "acceleration_wall"
        },
        "skin_edge_support_thickness": {
            "value": "4 * layer_height if infill_sparse_density < 30 else 0"
        },
        "bridge_settings_enabled": {
            "value": true
        },
        "bridge_skin_support_threshold": {
            "value": 50
        },
        "bridge_sparse_infill_max_density": {
            "value": 0
        },
        "bridge_wall_coast": {
            "value": 0
        },
        "bridge_wall_speed": {
            "value": "bridge_skin_speed"
        },
        "bridge_wall_material_flow": {
            "value": "wall_material_flow"
        },
        "bridge_skin_speed": {
            "value": "speed_topbottom"
        },
        "bridge_skin_material_flow": {
            "value": "skin_material_flow"
        },
        "bridge_skin_density": {
            "value": "80"
        },
        "bridge_fan_speed": {
            "value": "cool_fan_speed_max"
        },
        "bridge_enable_more_layers": {
            "value": false
        },
        "bridge_skin_speed_2": {
            "value": "speed_topbottom"
        },
        "bridge_skin_material_flow_2": {
            "value": "skin_material_flow"
        },
        "bridge_skin_density_2": {
            "value": 100
        },
        "bridge_fan_speed_2": {
            "value": "cool_fan_speed_min"
        },
        "bridge_skin_speed_3": {
            "value": "speed_topbottom"
        },
        "bridge_skin_material_flow_3": {
            "value": "skin_material_flow"
        },
        "bridge_skin_density_3": {
            "value": 100
        },
        "bridge_fan_speed_3": {
            "value": "cool_fan_speed_min"
        },
        "jerk_print": {
            "value": "20",
            "minimum_value_warning": 20
        },
        "jerk_infill": {
            "minimum_value_warning": 20
        },
        "jerk_wall": {
            "minimum_value_warning": 20
        },
        "jerk_wall_0": {
            "minimum_value_warning": 20
        },
        "jerk_roofing": {
            "minimum_value_warning": 20
        },
        "jerk_topbottom": {
            "minimum_value_warning": 20
        },
        "jerk_support": {
            "minimum_value_warning": 20
        },
        "jerk_support_infill": {
            "minimum_value_warning": 20
        },
        "jerk_support_interface": {
            "minimum_value_warning": 20
        },
        "jerk_prime_tower": {
            "minimum_value_warning": 20
        },
        "jerk_layer_0": {
            "minimum_value_warning": 20
        },
        "jerk_print_layer_0": {
            "minimum_value_warning": 20
        },
        "jerk_travel": {
            "value": "jerk_print",
            "minimum_value_warning": 20
        },
        "jerk_travel_layer_0": {
            "minimum_value_warning": 20
        },
        "jerk_skirt_brim": {
            "minimum_value_warning": 20
        },
        "support_wall_count": {
            "value": "1 if support_structure == 'tree' else 0"
        },
        "zig_zaggify_support": {
            "value": true
        },
        "support_infill_rate": {
            "value": "0 if support_structure == 'tree' else 80 if gradual_support_infill_steps != 0 else 15"
        },
        "support_line_distance": {
            "minimum_value_warning": "0 if support_structure == 'tree' else support_line_width"
        },
        "support_initial_layer_line_distance": {
            "minimum_value_warning": "0 if support_structure == 'tree' else support_line_width"
        },
        "gradual_support_infill_steps": {
            "value": "2 if support_interface_enable else 0"
        },
        "gradual_support_infill_step_height": {
            "value": "4 * layer_height"
        },
        "raft_base_speed": {
            "value": "raft_speed"
        },
        "raft_base_thickness": {
            "value": "min(machine_nozzle_size * 0.75, 0.3)"
        },
        "raft_interface_fan_speed": {
            "value": "(raft_base_fan_speed + raft_surface_fan_speed) / 2"
        },
        "raft_interface_line_width": {
            "value": "(raft_base_line_width + raft_surface_line_width) / 2"
        },
        "raft_interface_speed": {
            "value": "(raft_surface_speed + raft_base_speed) / 2"
        },
        "raft_interface_thickness": {
            "value": "(raft_base_thickness + raft_surface_thickness) / 2"
        },
        "raft_speed": {
            "value": 15
        },
        "raft_surface_fan_speed": {
            "value": "cool_fan_speed"
        },
        "raft_surface_speed": {
            "value": "speed_topbottom"
        },
        "support_interface_height": {
            "value": "2 * layer_height"
        },
        "support_offset": {
            "value": "support_xy_distance if (support_interface_enable and support_structure != 'tree') else 0"
        },
        "support_xy_distance": {
            "value": "1"
        },
        "support_xy_distance_overhang": {
            "value": "0.2"
        },
        "minimum_support_area": {
            "value": "((2 + support_offset)**2) if support_structure != 'tree' else 0.0"
        },
        "support_interface_skip_height": {
            "value": "layer_height"
        },
        "support_interface_pattern": {
            "value": "'concentric'"
        },
        "support_interface_offset": {
            "value": "support_offset"
        },
        "support_use_towers": {
=======
    "overrides":
    {
        "acceleration_layer_0": { "value": "acceleration_topbottom" },
        "acceleration_travel_enabled": { "value": false },
        "bottom_layers": { "value": "math.ceil(round(bottom_thickness / resolveOrValue('layer_height'), 4))" },
        "bridge_enable_more_layers": { "value": false },
        "bridge_fan_speed": { "value": "cool_fan_speed_max" },
        "bridge_fan_speed_2": { "value": "cool_fan_speed_min" },
        "bridge_fan_speed_3": { "value": "cool_fan_speed_min" },
        "bridge_settings_enabled": { "value": true },
        "bridge_skin_density": { "value": "80" },
        "bridge_skin_density_2": { "value": 100 },
        "bridge_skin_density_3": { "value": 100 },
        "bridge_skin_material_flow": { "value": "skin_material_flow" },
        "bridge_skin_material_flow_2": { "value": "skin_material_flow" },
        "bridge_skin_material_flow_3": { "value": "skin_material_flow" },
        "bridge_skin_speed": { "value": "speed_topbottom" },
        "bridge_skin_speed_2": { "value": "speed_topbottom" },
        "bridge_skin_speed_3": { "value": "speed_topbottom" },
        "bridge_skin_support_threshold": { "value": 50 },
        "bridge_sparse_infill_max_density": { "value": 0 },
        "bridge_wall_coast": { "value": 0 },
        "bridge_wall_material_flow": { "value": "wall_material_flow" },
        "bridge_wall_speed": { "value": "bridge_skin_speed" },
        "cool_fan_speed_0": { "value": "cool_fan_speed_min" },
        "cool_fan_speed_max": { "value": "100" },
        "cool_min_layer_time": { "value": 6 },
        "cool_min_layer_time_fan_speed_max": { "value": "cool_min_layer_time + 5" },
        "cool_min_speed": { "value": "round(speed_wall_0 * 3 / 4) if cool_lift_head else round(speed_wall_0 / 5)" },
        "cool_min_temperature": { "value": "max([material_final_print_temperature, material_initial_print_temperature, material_print_temperature - 15])" },
        "gradual_support_infill_step_height": { "value": "4 * layer_height" },
        "gradual_support_infill_steps": { "value": "2 if support_interface_enable else 0" },
        "infill_material_flow": { "value": "(1.95-infill_sparse_density / 100 if infill_sparse_density > 95 else 1) * material_flow" },
        "inset_direction": { "value": "'outside_in'" },
        "jerk_infill": { "minimum_value_warning": 20 },
        "jerk_prime_tower": { "minimum_value_warning": 20 },
        "jerk_print":
        {
            "minimum_value_warning": 20,
            "value": "20"
        },
        "jerk_print_layer_0": { "value": "max(20, jerk_wall_0)" },
        "jerk_roofing": { "minimum_value_warning": 20 },
        "jerk_support": { "minimum_value_warning": 20 },
        "jerk_support_infill": { "minimum_value_warning": 20 },
        "jerk_support_interface": { "minimum_value_warning": 20 },
        "jerk_topbottom": { "minimum_value_warning": 20 },
        "jerk_travel": { "value": "jerk_print" },
        "jerk_travel_enabled": { "value": false },
        "jerk_wall": { "minimum_value_warning": 20 },
        "jerk_wall_0": { "minimum_value_warning": 20 },
        "layer_height": { "value": 0.15 },
        "layer_height_0": { "value": "max(0.2, layer_height)" },
        "line_width": { "value": "machine_nozzle_size" },
        "machine_max_feedrate_e": { "default_value": 45 },
        "material_bed_temperature":
        {
            "maximum_value_warning": "125",
            "minimum_value": "0"
        },
        "material_bed_temperature_layer_0": { "maximum_value_warning": "125" },
        "material_print_temperature": { "minimum_value": "0" },
        "material_standby_temperature":
        {
            "minimum_value": "0",
            "value": "material_print_temperature - 100"
        },
        "meshfix_maximum_deviation": { "value": "machine_nozzle_size / 10" },
        "meshfix_maximum_resolution": { "value": "max(speed_wall_0 / 75, 0.5)" },
        "raft_base_speed": { "value": "raft_speed" },
        "raft_base_thickness": { "value": "min(machine_nozzle_size * 0.75, 0.3)" },
        "raft_interface_fan_speed": { "value": "(raft_base_fan_speed + raft_surface_fan_speed) / 2" },
        "raft_interface_line_width": { "value": "(raft_base_line_width + raft_surface_line_width) / 2" },
        "raft_interface_speed": { "value": "(raft_surface_speed + raft_base_speed) / 2" },
        "raft_interface_thickness": { "value": "(raft_base_thickness + raft_surface_thickness) / 2" },
        "raft_speed": { "value": 15 },
        "raft_surface_fan_speed": { "value": "cool_fan_speed_min" },
        "raft_surface_speed": { "value": "speed_topbottom" },
        "relative_extrusion":
        {
            "enabled": false,
>>>>>>> 1e0fc600
            "value": false
        },
        "retraction_combing": { "value": "'no_outer_surfaces'" },
        "retraction_combing_max_distance": { "value": 15 },
        "retraction_count_max": { "value": 25 },
        "retraction_extrusion_window": { "value": 1 },
        "roofing_layer_count": { "value": "1" },
        "roofing_material_flow": { "value": "material_flow" },
        "skin_angles": { "value": "[] if infill_pattern not in ['cross', 'cross_3d'] else [20, 110]" },
        "skin_edge_support_thickness": { "value": "4 * layer_height if infill_sparse_density < 30 else 0" },
        "skin_material_flow": { "value": "0.95 * material_flow" },
        "skin_material_flow_layer_0": { "value": "0.9 * material_flow_layer_0" },
        "skin_monotonic": { "value": "roofing_layer_count == 0" },
        "speed_equalize_flow_width_factor": { "value": "110.0" },
        "speed_layer_0": { "value": "min(30, layer_height / layer_height_0 * speed_wall_0)" },
        "speed_slowdown_layers": { "value": 1 },
        "speed_travel_layer_0": { "value": "speed_travel" },
        "support_infill_rate": { "value": "0 if support_structure == 'tree' else 80 if gradual_support_infill_steps != 0 else 15" },
        "support_initial_layer_line_distance": { "minimum_value_warning": "0 if support_structure == 'tree' else support_line_width" },
        "support_interface_height": { "value": "2 * layer_height" },
        "support_interface_material_flow": { "value": "skin_material_flow" },
        "support_interface_offset": { "value": "support_offset" },
        "support_interface_pattern": { "value": "'zigzag'" },
        "support_line_distance": { "minimum_value_warning": "0 if support_structure == 'tree' else support_line_width" },
        "support_tower_maximum_supported_diameter": { "value": "support_tower_diameter" },
        "support_tower_roof_angle": { "value": "0 if support_interface_enable else 65" },
        "support_wall_count": { "value": "1 if support_structure == 'tree' else 0" },
        "support_xy_distance_overhang": { "value": "0.2" },
        "support_z_distance": { "value": "0" },
        "top_layers": { "value": "math.ceil(round(top_thickness / resolveOrValue('layer_height'), 4))" },
        "wall_0_material_flow_layer_0": { "value": "1.10 * material_flow_layer_0" },
        "wall_thickness": { "value": "wall_line_width_0 + wall_line_width_x" },
        "wall_x_material_flow_layer_0": { "value": "0.95 * material_flow_layer_0" },
        "xy_offset": { "value": "-layer_height * 0.1" },
        "xy_offset_layer_0": { "value": "-wall_line_width_0 / 5 + xy_offset" },
        "z_seam_corner": { "value": "'z_seam_corner_none'" },
        "zig_zaggify_support": { "value": true }
    }
}<|MERGE_RESOLUTION|>--- conflicted
+++ resolved
@@ -7,293 +7,11 @@
         "visible": false,
         "author": "Ultimaker",
         "manufacturer": "Ultimaker B.V.",
-<<<<<<< HEAD
-        "visible": false,
-=======
->>>>>>> 1e0fc600
         "exclude_materials": [
             "generic_hips",
             "structur3d_dap100silicone"
         ]
     },
-<<<<<<< HEAD
-    "overrides": {
-        "machine_max_feedrate_e": {
-            "default_value": 45
-        },
-        "material_print_temperature": {
-            "minimum_value": "0"
-        },
-        "material_bed_temperature": {
-            "minimum_value": "0",
-            "maximum_value_warning": "125"
-        },
-        "material_bed_temperature_layer_0": {
-            "maximum_value_warning": "125"
-        },
-        "material_standby_temperature": {
-            "value": "material_print_temperature - 100",
-            "minimum_value": "0"
-        },
-        "extruder_prime_pos_y": {
-            "minimum_value": "0",
-            "maximum_value": "machine_depth"
-        },
-        "extruder_prime_pos_x": {
-            "minimum_value": "0",
-            "maximum_value": "machine_width"
-        },
-        "relative_extrusion": {
-            "value": false,
-            "enabled": false
-        },
-        "skin_angles": {
-            "value": "[] if infill_pattern not in ['cross', 'cross_3d'] else [20, 110]"
-        },
-        "line_width": {
-            "value": "machine_nozzle_size"
-        },
-        "wall_thickness": {
-            "value": "wall_line_width_0 + wall_line_width_x"
-        },
-        "infill_material_flow": {
-            "value": "(1.95-infill_sparse_density / 100 if infill_sparse_density > 95 else 1) * material_flow"
-        },
-        "inset_direction": {
-            "value": "'outside_in'"
-        },
-        "retraction_combing": {
-            "value": "'no_outer_surfaces'"
-        },
-        "retraction_count_max": {
-            "value": 25
-        },
-        "retraction_extrusion_window": {
-            "value": 1
-        },
-        "roofing_layer_count": {
-            "value": "1"
-        },
-        "roofing_material_flow": {
-            "value": "material_flow"
-        },
-        "skin_material_flow": {
-            "value": "0.95 * material_flow"
-        },
-        "support_interface_material_flow": {
-            "value": "skin_material_flow"
-        },
-        "skin_monotonic": {
-            "value": "roofing_layer_count == 0"
-        },
-        "speed_equalize_flow_width_factor": {
-            "value": "110.0"
-        },
-        "top_layers": {
-            "value": "math.ceil(round(top_thickness / resolveOrValue('layer_height'), 4))"
-        },
-        "bottom_layers": {
-            "value": "math.ceil(round(bottom_thickness / resolveOrValue('layer_height'), 4))"
-        },
-        "xy_offset": {
-            "value": "-layer_height * 0.1"
-        },
-        "meshfix_maximum_resolution": {
-            "value": "max(speed_wall_0 / 75, 0.5)"
-        },
-        "meshfix_maximum_deviation": {
-            "value": "machine_nozzle_size / 10"
-        },
-        "jerk_travel_enabled": {
-            "value": false
-        },
-        "acceleration_travel_enabled": {
-            "value": false
-        },
-        "acceleration_travel": {
-            "value": "acceleration_wall"
-        },
-        "skin_edge_support_thickness": {
-            "value": "4 * layer_height if infill_sparse_density < 30 else 0"
-        },
-        "bridge_settings_enabled": {
-            "value": true
-        },
-        "bridge_skin_support_threshold": {
-            "value": 50
-        },
-        "bridge_sparse_infill_max_density": {
-            "value": 0
-        },
-        "bridge_wall_coast": {
-            "value": 0
-        },
-        "bridge_wall_speed": {
-            "value": "bridge_skin_speed"
-        },
-        "bridge_wall_material_flow": {
-            "value": "wall_material_flow"
-        },
-        "bridge_skin_speed": {
-            "value": "speed_topbottom"
-        },
-        "bridge_skin_material_flow": {
-            "value": "skin_material_flow"
-        },
-        "bridge_skin_density": {
-            "value": "80"
-        },
-        "bridge_fan_speed": {
-            "value": "cool_fan_speed_max"
-        },
-        "bridge_enable_more_layers": {
-            "value": false
-        },
-        "bridge_skin_speed_2": {
-            "value": "speed_topbottom"
-        },
-        "bridge_skin_material_flow_2": {
-            "value": "skin_material_flow"
-        },
-        "bridge_skin_density_2": {
-            "value": 100
-        },
-        "bridge_fan_speed_2": {
-            "value": "cool_fan_speed_min"
-        },
-        "bridge_skin_speed_3": {
-            "value": "speed_topbottom"
-        },
-        "bridge_skin_material_flow_3": {
-            "value": "skin_material_flow"
-        },
-        "bridge_skin_density_3": {
-            "value": 100
-        },
-        "bridge_fan_speed_3": {
-            "value": "cool_fan_speed_min"
-        },
-        "jerk_print": {
-            "value": "20",
-            "minimum_value_warning": 20
-        },
-        "jerk_infill": {
-            "minimum_value_warning": 20
-        },
-        "jerk_wall": {
-            "minimum_value_warning": 20
-        },
-        "jerk_wall_0": {
-            "minimum_value_warning": 20
-        },
-        "jerk_roofing": {
-            "minimum_value_warning": 20
-        },
-        "jerk_topbottom": {
-            "minimum_value_warning": 20
-        },
-        "jerk_support": {
-            "minimum_value_warning": 20
-        },
-        "jerk_support_infill": {
-            "minimum_value_warning": 20
-        },
-        "jerk_support_interface": {
-            "minimum_value_warning": 20
-        },
-        "jerk_prime_tower": {
-            "minimum_value_warning": 20
-        },
-        "jerk_layer_0": {
-            "minimum_value_warning": 20
-        },
-        "jerk_print_layer_0": {
-            "minimum_value_warning": 20
-        },
-        "jerk_travel": {
-            "value": "jerk_print",
-            "minimum_value_warning": 20
-        },
-        "jerk_travel_layer_0": {
-            "minimum_value_warning": 20
-        },
-        "jerk_skirt_brim": {
-            "minimum_value_warning": 20
-        },
-        "support_wall_count": {
-            "value": "1 if support_structure == 'tree' else 0"
-        },
-        "zig_zaggify_support": {
-            "value": true
-        },
-        "support_infill_rate": {
-            "value": "0 if support_structure == 'tree' else 80 if gradual_support_infill_steps != 0 else 15"
-        },
-        "support_line_distance": {
-            "minimum_value_warning": "0 if support_structure == 'tree' else support_line_width"
-        },
-        "support_initial_layer_line_distance": {
-            "minimum_value_warning": "0 if support_structure == 'tree' else support_line_width"
-        },
-        "gradual_support_infill_steps": {
-            "value": "2 if support_interface_enable else 0"
-        },
-        "gradual_support_infill_step_height": {
-            "value": "4 * layer_height"
-        },
-        "raft_base_speed": {
-            "value": "raft_speed"
-        },
-        "raft_base_thickness": {
-            "value": "min(machine_nozzle_size * 0.75, 0.3)"
-        },
-        "raft_interface_fan_speed": {
-            "value": "(raft_base_fan_speed + raft_surface_fan_speed) / 2"
-        },
-        "raft_interface_line_width": {
-            "value": "(raft_base_line_width + raft_surface_line_width) / 2"
-        },
-        "raft_interface_speed": {
-            "value": "(raft_surface_speed + raft_base_speed) / 2"
-        },
-        "raft_interface_thickness": {
-            "value": "(raft_base_thickness + raft_surface_thickness) / 2"
-        },
-        "raft_speed": {
-            "value": 15
-        },
-        "raft_surface_fan_speed": {
-            "value": "cool_fan_speed"
-        },
-        "raft_surface_speed": {
-            "value": "speed_topbottom"
-        },
-        "support_interface_height": {
-            "value": "2 * layer_height"
-        },
-        "support_offset": {
-            "value": "support_xy_distance if (support_interface_enable and support_structure != 'tree') else 0"
-        },
-        "support_xy_distance": {
-            "value": "1"
-        },
-        "support_xy_distance_overhang": {
-            "value": "0.2"
-        },
-        "minimum_support_area": {
-            "value": "((2 + support_offset)**2) if support_structure != 'tree' else 0.0"
-        },
-        "support_interface_skip_height": {
-            "value": "layer_height"
-        },
-        "support_interface_pattern": {
-            "value": "'concentric'"
-        },
-        "support_interface_offset": {
-            "value": "support_offset"
-        },
-        "support_use_towers": {
-=======
     "overrides":
     {
         "acceleration_layer_0": { "value": "acceleration_topbottom" },
@@ -375,7 +93,6 @@
         "relative_extrusion":
         {
             "enabled": false,
->>>>>>> 1e0fc600
             "value": false
         },
         "retraction_combing": { "value": "'no_outer_surfaces'" },

{
    "name": "FDM Printer Base Description",
    "version": 2,
    "metadata":
    {
        "type": "machine",
        "author": "Ultimaker",
        "category": "Other",
        "manufacturer": "Unknown",
        "setting_version": 9,
        "file_formats": "text/x-gcode;application/x-stl-ascii;application/x-stl-binary;application/x-wavefront-obj;application/x3g",
        "visible": false,
        "has_materials": true,
        "preferred_material": "generic_pla",
        "preferred_quality_type": "normal",
        "machine_extruder_trains":
        {
            "0": "fdmextruder"
        },
        "supports_usb_connection": true,
        "supports_network_connection": false
    },
    "settings":
    {
        "machine_settings":
        {
            "label": "Machine",
            "type": "category",
            "description": "Machine specific settings",
            "icon": "category_machine",
            "children":
            {
                "machine_name":
                {
                    "label": "Machine Type",
                    "description": "The name of your 3D printer model.",
                    "default_value": "Unknown",
                    "type": "str",
                    "settable_per_mesh": false,
                    "settable_per_extruder": false,
                    "settable_per_meshgroup": false
                },
                "machine_show_variants":
                {
                    "label": "Show Machine Variants",
                    "description": "Whether to show the different variants of this machine, which are described in separate json files.",
                    "default_value": false,
                    "type": "bool",
                    "settable_per_mesh": false,
                    "settable_per_extruder": false,
                    "settable_per_meshgroup": false
                },
                "machine_start_gcode":
                {
                    "label": "Start G-code",
                    "description": "G-code commands to be executed at the very start - separated by \\n.",
                    "default_value": "G28 ;Home\nG1 Z15.0 F6000 ;Move the platform down 15mm\n;Prime the extruder\nG92 E0\nG1 F200 E3\nG92 E0",
                    "type": "str",
                    "settable_per_mesh": false,
                    "settable_per_extruder": false,
                    "settable_per_meshgroup": false
                },
                "machine_end_gcode":
                {
                    "label": "End G-code",
                    "description": "G-code commands to be executed at the very end - separated by \\n.",
                    "default_value": "M104 S0\nM140 S0\n;Retract the filament\nG92 E1\nG1 E-1 F300\nG28 X0 Y0\nM84",
                    "type": "str",
                    "settable_per_mesh": false,
                    "settable_per_extruder": false,
                    "settable_per_meshgroup": false
                },
                "material_guid":
                {
                    "label": "Material GUID",
                    "description": "GUID of the material. This is set automatically. ",
                    "default_value": "",
                    "type": "str",
                    "enabled": false
                },
                "material_diameter":
                {
                    "label": "Diameter",
                    "description": "Adjusts the diameter of the filament used. Match this value with the diameter of the used filament.",
                    "unit": "mm",
                    "type": "float",
                    "default_value": 2.85,
                    "minimum_value": "0.0001",
                    "minimum_value_warning": "0.4",
                    "maximum_value_warning": "3.5",
                    "enabled": "machine_gcode_flavor != \"UltiGCode\"",
                    "settable_per_mesh": false,
                    "settable_per_extruder": true
                },
                "material_bed_temp_wait":
                {
                    "label": "Wait for Build Plate Heatup",
                    "description": "Whether to insert a command to wait until the build plate temperature is reached at the start.",
                    "default_value": true,
                    "type": "bool",
                    "settable_per_mesh": false,
                    "settable_per_extruder": false,
                    "settable_per_meshgroup": false
                },
                "material_print_temp_wait":
                {
                    "label": "Wait for Nozzle Heatup",
                    "description": "Whether to wait until the nozzle temperature is reached at the start.",
                    "default_value": true,
                    "type": "bool",
                    "enabled": "machine_nozzle_temp_enabled",
                    "settable_per_mesh": false,
                    "settable_per_extruder": false,
                    "settable_per_meshgroup": false
                },
                "material_print_temp_prepend":
                {
                    "label": "Include Material Temperatures",
                    "description": "Whether to include nozzle temperature commands at the start of the gcode. When the start_gcode already contains nozzle temperature commands Cura frontend will automatically disable this setting.",
                    "default_value": true,
                    "type": "bool",
                    "enabled": "machine_nozzle_temp_enabled",
                    "settable_per_mesh": false,
                    "settable_per_extruder": false,
                    "settable_per_meshgroup": false
                },
                "material_bed_temp_prepend":
                {
                    "label": "Include Build Plate Temperature",
                    "description": "Whether to include build plate temperature commands at the start of the gcode. When the start_gcode already contains build plate temperature commands Cura frontend will automatically disable this setting.",
                    "default_value": true,
                    "type": "bool",
                    "settable_per_mesh": false,
                    "settable_per_extruder": false,
                    "settable_per_meshgroup": false
                },
                "machine_width":
                {
                    "label": "Machine Width",
                    "description": "The width (X-direction) of the printable area.",
                    "default_value": 100,
                    "type": "float",
                    "settable_per_mesh": false,
                    "settable_per_extruder": false,
                    "settable_per_meshgroup": false
                },
                "machine_depth":
                {
                    "label": "Machine Depth",
                    "description": "The depth (Y-direction) of the printable area.",
                    "default_value": 100,
                    "type": "float",
                    "settable_per_mesh": false,
                    "settable_per_extruder": false,
                    "settable_per_meshgroup": false
                },
                "machine_shape":
                {
                    "label": "Build Plate Shape",
                    "description": "The shape of the build plate without taking unprintable areas into account.",
                    "default_value": "rectangular",
                    "type": "enum",
                    "options":
                    {
                        "rectangular": "Rectangular",
                        "elliptic": "Elliptic"
                    },
                    "settable_per_mesh": false,
                    "settable_per_extruder": false,
                    "settable_per_meshgroup": false
                },
                "machine_buildplate_type":
                {
                    "label": "Build Plate Material",
                    "description": "The material of the build plate installed on the printer.",
                    "default_value": "glass",
                    "type": "enum",
                    "options":
                    {
                        "glass": "Glass",
                        "aluminum": "Aluminum"
                    },
                    "settable_per_mesh": false,
                    "settable_per_extruder": false,
                    "settable_per_meshgroup": false
                },
                "machine_height":
                {
                    "label": "Machine Height",
                    "description": "The height (Z-direction) of the printable area.",
                    "default_value": 100,
                    "type": "float",
                    "settable_per_mesh": false,
                    "settable_per_extruder": false,
                    "settable_per_meshgroup": false
                },
                "machine_heated_bed":
                {
                    "label": "Has Heated Build Plate",
                    "description": "Whether the machine has a heated build plate present.",
                    "default_value": false,
                    "type": "bool",
                    "settable_per_mesh": false,
                    "settable_per_extruder": false,
                    "settable_per_meshgroup": false
                },
                "machine_heated_build_volume":
                {
                    "label": "Has Build Volume Temperature Stabilization",
                    "description": "Whether the machine is able to stabilize the build volume temperature.",
                    "default_value": false,
                    "type": "bool",
                    "settable_per_mesh": false,
                    "settable_per_extruder": false,
                    "settable_per_meshgroup": false
                },
                "machine_center_is_zero":
                {
                    "label": "Is Center Origin",
                    "description": "Whether the X/Y coordinates of the zero position of the printer is at the center of the printable area.",
                    "default_value": false,
                    "type": "bool",
                    "settable_per_mesh": false,
                    "settable_per_extruder": false,
                    "settable_per_meshgroup": false
                },
                "machine_extruder_count":
                {
                    "label": "Number of Extruders",
                    "description": "Number of extruder trains. An extruder train is the combination of a feeder, bowden tube, and nozzle.",
                    "default_value": 1,
                    "minimum_value": "1",
                    "maximum_value": "16",
                    "type": "int",
                    "settable_per_mesh": false,
                    "settable_per_extruder": false,
                    "settable_per_meshgroup": false
                },
                "extruders_enabled_count":
                {
                    "label": "Number of Extruders That Are Enabled",
                    "description": "Number of extruder trains that are enabled; automatically set in software",
                    "value": "machine_extruder_count",
                    "default_value": 1,
                    "minimum_value": "1",
                    "maximum_value": "16",
                    "type": "int",
                    "settable_per_mesh": false,
                    "settable_per_extruder": false,
                    "settable_per_meshgroup": false
                },
                "machine_nozzle_tip_outer_diameter":
                {
                    "label": "Outer Nozzle Diameter",
                    "description": "The outer diameter of the tip of the nozzle.",
                    "unit": "mm",
                    "default_value": 1,
                    "type": "float",
                    "settable_per_mesh": false,
                    "settable_per_extruder": true,
                    "settable_per_meshgroup": false,
                    "settable_globally": false
                },
                "machine_nozzle_head_distance":
                {
                    "label": "Nozzle Length",
                    "description": "The height difference between the tip of the nozzle and the lowest part of the print head.",
                    "unit": "mm",
                    "default_value": 3,
                    "type": "float",
                    "settable_per_mesh": false,
                    "settable_per_extruder": true,
                    "settable_per_meshgroup": false
                },
                "machine_nozzle_expansion_angle":
                {
                    "label": "Nozzle Angle",
                    "description": "The angle between the horizontal plane and the conical part right above the tip of the nozzle.",
                    "unit": "°",
                    "type": "int",
                    "default_value": 45,
                    "maximum_value": "89",
                    "minimum_value": "1",
                    "settable_per_mesh": false,
                    "settable_per_extruder": false,
                    "settable_per_meshgroup": false
                },
                "machine_heat_zone_length":
                {
                    "label": "Heat Zone Length",
                    "description": "The distance from the tip of the nozzle in which heat from the nozzle is transferred to the filament.",
                    "unit": "mm",
                    "default_value": 16,
                    "type": "float",
                    "settable_per_mesh": false,
                    "settable_per_extruder": true,
                    "settable_per_meshgroup": false
                },
                "machine_filament_park_distance":
                {
                    "label": "Filament Park Distance",
                    "description": "The distance from the tip of the nozzle where to park the filament when an extruder is no longer used.",
                    "unit": "mm",
                    "default_value": 16,
                    "value": "machine_heat_zone_length",
                    "type": "float",
                    "settable_per_mesh": false,
                    "settable_per_extruder": true,
                    "settable_per_meshgroup": false
                },
                "machine_nozzle_temp_enabled":
                {
                    "label": "Enable Nozzle Temperature Control",
                    "description": "Whether to control temperature from Cura. Turn this off to control nozzle temperature from outside of Cura.",
                    "default_value": true,
                    "value": "machine_gcode_flavor != \"UltiGCode\"",
                    "type": "bool",
                    "settable_per_mesh": false,
                    "settable_per_extruder": true,
                    "settable_per_meshgroup": false
                },
                "machine_nozzle_heat_up_speed":
                {
                    "label": "Heat Up Speed",
                    "description": "The speed (°C/s) by which the nozzle heats up averaged over the window of normal printing temperatures and the standby temperature.",
                    "default_value": 2.0,
                    "unit": "°C/s",
                    "type": "float",
                    "enabled": "machine_nozzle_temp_enabled",
                    "settable_per_mesh": false,
                    "settable_per_extruder": true
                },
                "machine_nozzle_cool_down_speed":
                {
                    "label": "Cool Down Speed",
                    "description": "The speed (°C/s) by which the nozzle cools down averaged over the window of normal printing temperatures and the standby temperature.",
                    "default_value": 2.0,
                    "unit": "°C/s",
                    "type": "float",
                    "enabled": "machine_nozzle_temp_enabled",
                    "settable_per_mesh": false,
                    "settable_per_extruder": true
                },
                "machine_min_cool_heat_time_window":
                {
                    "label": "Minimal Time Standby Temperature",
                    "description": "The minimal time an extruder has to be inactive before the nozzle is cooled. Only when an extruder is not used for longer than this time will it be allowed to cool down to the standby temperature.",
                    "default_value": 50.0,
                    "unit": "s",
                    "type": "float",
                    "enabled": "machine_nozzle_temp_enabled",
                    "settable_per_mesh": false,
                    "settable_per_extruder": true
                },
                "machine_gcode_flavor":
                {
                    "label": "G-code Flavor",
                    "description": "The type of g-code to be generated.",
                    "type": "enum",
                    "options":
                    {
                        "RepRap (Marlin/Sprinter)": "Marlin",
                        "RepRap (Volumetric)": "Marlin (Volumetric)",
                        "RepRap (RepRap)": "RepRap",
                        "UltiGCode": "Ultimaker 2",
                        "Griffin": "Griffin",
                        "Makerbot": "Makerbot",
                        "BFB": "Bits from Bytes",
                        "MACH3": "Mach3",
                        "Repetier": "Repetier"
                    },
                    "default_value": "RepRap (Marlin/Sprinter)",
                    "settable_per_mesh": false,
                    "settable_per_extruder": false,
                    "settable_per_meshgroup": false
                },
                "machine_firmware_retract":
                {
                    "label": "Firmware Retraction",
                    "description": "Whether to use firmware retract commands (G10/G11) instead of using the E property in G1 commands to retract the material.",
                    "type": "bool",
                    "default_value": false,
                    "value": "machine_gcode_flavor == 'RepRap (Volumetric)' or machine_gcode_flavor == 'UltiGCode' or machine_gcode_flavor == 'BFB'",
                    "settable_per_mesh": false,
                    "settable_per_extruder": false,
                    "settable_per_meshgroup": false
                },
                "machine_disallowed_areas":
                {
                    "label": "Disallowed Areas",
                    "description": "A list of polygons with areas the print head is not allowed to enter.",
                    "type": "polygons",
                    "default_value":
                    [
                    ],
                    "settable_per_mesh": false,
                    "settable_per_extruder": false,
                    "settable_per_meshgroup": false
                },
                "nozzle_disallowed_areas":
                {
                    "label": "Nozzle Disallowed Areas",
                    "description": "A list of polygons with areas the nozzle is not allowed to enter.",
                    "type": "polygons",
                    "default_value":
                    [
                    ],
                    "settable_per_mesh": false,
                    "settable_per_extruder": false,
                    "settable_per_meshgroup": false
                },
                "machine_head_polygon":
                {
                    "label": "Machine Head Polygon",
                    "description": "A 2D silhouette of the print head (fan caps excluded).",
                    "type": "polygon",
                    "default_value":
                    [
                        [
                            -1,
                            1
                        ],
                        [
                            -1,
                            -1
                        ],
                        [
                            1,
                            -1
                        ],
                        [
                            1,
                            1
                        ]
                    ],
                    "settable_per_mesh": false,
                    "settable_per_extruder": false,
                    "settable_per_meshgroup": false
                },
                "machine_head_with_fans_polygon":
                {
                    "label": "Machine Head & Fan Polygon",
                    "description": "A 2D silhouette of the print head (fan caps included).",
                    "type": "polygon",
                    "default_value":
                    [
                        [
                            -20,
                            10
                        ],
                        [
                            10,
                            10
                        ],
                        [
                            10,
                            -10
                        ],
                        [
                            -20,
                            -10
                        ]
                    ],
                    "settable_per_mesh": false,
                    "settable_per_extruder": false,
                    "settable_per_meshgroup": false
                },
                "gantry_height":
                {
                    "label": "Gantry Height",
                    "description": "The height difference between the tip of the nozzle and the gantry system (X and Y axes).",
                    "default_value": 99999999999,
                    "value": "machine_height",
                    "type": "float",
                    "settable_per_mesh": false,
                    "settable_per_extruder": false,
                    "settable_per_meshgroup": false
                },
                "machine_nozzle_id":
                {
                    "label": "Nozzle ID",
                    "description": "The nozzle ID for an extruder train, such as \"AA 0.4\" and \"BB 0.8\".",
                    "type": "str",
                    "default_value": "unknown",
                    "settable_per_mesh": false,
                    "settable_per_extruder": true
                },
                "machine_nozzle_size":
                {
                    "label": "Nozzle Diameter",
                    "description": "The inner diameter of the nozzle. Change this setting when using a non-standard nozzle size.",
                    "unit": "mm",
                    "type": "float",
                    "default_value": 0.4,
                    "minimum_value": "0.001",
                    "maximum_value_warning": "10",
                    "settable_per_mesh": false,
                    "settable_per_extruder": true
                },
                "machine_use_extruder_offset_to_offset_coords":
                {
                    "label": "Offset with Extruder",
                    "description": "Apply the extruder offset to the coordinate system.",
                    "type": "bool",
                    "default_value": true,
                    "settable_per_mesh": false,
                    "settable_per_extruder": false,
                    "settable_per_meshgroup": false
                },
                "extruder_prime_pos_z":
                {
                    "label": "Extruder Prime Z Position",
                    "description": "The Z coordinate of the position where the nozzle primes at the start of printing.",
                    "type": "float",
                    "unit": "mm",
                    "default_value": 0,
                    "minimum_value_warning": "0",
                    "maximum_value": "machine_height",
                    "settable_per_mesh": false,
                    "settable_per_extruder": true
                },
                "extruder_prime_pos_abs":
                {
                    "label": "Absolute Extruder Prime Position",
                    "description": "Make the extruder prime position absolute rather than relative to the last-known location of the head.",
                    "type": "bool",
                    "default_value": false,
                    "settable_per_mesh": false,
                    "settable_per_extruder": true
                },
                "machine_max_feedrate_x":
                {
                    "label": "Maximum Speed X",
                    "description": "The maximum speed for the motor of the X-direction.",
                    "unit": "mm/s",
                    "type": "float",
                    "default_value": 299792458000,
                    "settable_per_mesh": false,
                    "settable_per_extruder": false,
                    "settable_per_meshgroup": false
                },
                "machine_max_feedrate_y":
                {
                    "label": "Maximum Speed Y",
                    "description": "The maximum speed for the motor of the Y-direction.",
                    "unit": "mm/s",
                    "type": "float",
                    "default_value": 299792458000,
                    "settable_per_mesh": false,
                    "settable_per_extruder": false,
                    "settable_per_meshgroup": false
                },
                "machine_max_feedrate_z":
                {
                    "label": "Maximum Speed Z",
                    "description": "The maximum speed for the motor of the Z-direction.",
                    "unit": "mm/s",
                    "type": "float",
                    "default_value": 299792458000,
                    "settable_per_mesh": false,
                    "settable_per_extruder": false,
                    "settable_per_meshgroup": false
                },
                "machine_max_feedrate_e":
                {
                    "label": "Maximum Feedrate",
                    "description": "The maximum speed of the filament.",
                    "unit": "mm/s",
                    "type": "float",
                    "default_value": 299792458000,
                    "settable_per_mesh": false,
                    "settable_per_extruder": false,
                    "settable_per_meshgroup": false
                },
                "machine_max_acceleration_x":
                {
                    "label": "Maximum Acceleration X",
                    "description": "Maximum acceleration for the motor of the X-direction",
                    "unit": "mm/s²",
                    "type": "float",
                    "default_value": 9000,
                    "settable_per_mesh": false,
                    "settable_per_extruder": false,
                    "settable_per_meshgroup": false
                },
                "machine_max_acceleration_y":
                {
                    "label": "Maximum Acceleration Y",
                    "description": "Maximum acceleration for the motor of the Y-direction.",
                    "unit": "mm/s²",
                    "type": "float",
                    "default_value": 9000,
                    "settable_per_mesh": false,
                    "settable_per_extruder": false,
                    "settable_per_meshgroup": false
                },
                "machine_max_acceleration_z":
                {
                    "label": "Maximum Acceleration Z",
                    "description": "Maximum acceleration for the motor of the Z-direction.",
                    "unit": "mm/s²",
                    "type": "float",
                    "default_value": 100,
                    "settable_per_mesh": false,
                    "settable_per_extruder": false,
                    "settable_per_meshgroup": false
                },
                "machine_max_acceleration_e":
                {
                    "label": "Maximum Filament Acceleration",
                    "description": "Maximum acceleration for the motor of the filament.",
                    "unit": "mm/s²",
                    "type": "float",
                    "default_value": 10000,
                    "settable_per_mesh": false,
                    "settable_per_extruder": false,
                    "settable_per_meshgroup": false
                },
                "machine_acceleration":
                {
                    "label": "Default Acceleration",
                    "description": "The default acceleration of print head movement.",
                    "unit": "mm/s²",
                    "type": "float",
                    "default_value": 4000,
                    "settable_per_mesh": false,
                    "settable_per_extruder": false,
                    "settable_per_meshgroup": false
                },
                "machine_max_jerk_xy":
                {
                    "label": "Default X-Y Jerk",
                    "description": "Default jerk for movement in the horizontal plane.",
                    "unit": "mm/s",
                    "type": "float",
                    "default_value": 20.0,
                    "minimum_value": "0",
                    "settable_per_mesh": false,
                    "settable_per_extruder": false,
                    "settable_per_meshgroup": false
                },
                "machine_max_jerk_z":
                {
                    "label": "Default Z Jerk",
                    "description": "Default jerk for the motor of the Z-direction.",
                    "unit": "mm/s",
                    "type": "float",
                    "default_value": 0.4,
                    "minimum_value": "0",
                    "settable_per_mesh": false,
                    "settable_per_extruder": false,
                    "settable_per_meshgroup": false
                },
                "machine_max_jerk_e":
                {
                    "label": "Default Filament Jerk",
                    "description": "Default jerk for the motor of the filament.",
                    "unit": "mm/s",
                    "type": "float",
                    "default_value": 5.0,
                    "minimum_value": "0",
                    "settable_per_mesh": false,
                    "settable_per_extruder": false,
                    "settable_per_meshgroup": false
                },
                "machine_steps_per_mm_x":
                {
                    "label": "Steps per Millimeter (X)",
                    "description": "How many steps of the stepper motor will result in one millimeter of movement in the X direction.",
                    "type": "int",
                    "default_value": 50,
                    "minimum_value": "0.0000001",
                    "settable_per_mesh": false,
                    "settable_per_extruder": true
                },
                "machine_steps_per_mm_y":
                {
                    "label": "Steps per Millimeter (Y)",
                    "description": "How many steps of the stepper motor will result in one millimeter of movement in the Y direction.",
                    "type": "int",
                    "default_value": 50,
                    "minimum_value": "0.0000001",
                    "settable_per_mesh": false,
                    "settable_per_extruder": true
                },
                "machine_steps_per_mm_z":
                {
                    "label": "Steps per Millimeter (Z)",
                    "description": "How many steps of the stepper motor will result in one millimeter of movement in the Z direction.",
                    "type": "int",
                    "default_value": 50,
                    "minimum_value": "0.0000001",
                    "settable_per_mesh": false,
                    "settable_per_extruder": true
                },
                "machine_steps_per_mm_e":
                {
                    "label": "Steps per Millimeter (E)",
                    "description": "How many steps of the stepper motors will result in one millimeter of extrusion.",
                    "type": "int",
                    "default_value": 1600,
                    "minimum_value": "0.0000001",
                    "settable_per_mesh": false,
                    "settable_per_extruder": true
                },
                "machine_endstop_positive_direction_x":
                {
                    "label": "X Endstop in Positive Direction",
                    "description": "Whether the endstop of the X axis is in the positive direction (high X coordinate) or negative (low X coordinate).",
                    "type": "bool",
                    "default_value": false,
                    "settable_per_mesh": false,
                    "settable_per_extruder": true
                },
                "machine_endstop_positive_direction_y":
                {
                    "label": "Y Endstop in Positive Direction",
                    "description": "Whether the endstop of the Y axis is in the positive direction (high Y coordinate) or negative (low Y coordinate).",
                    "type": "bool",
                    "default_value": false,
                    "settable_per_mesh": false,
                    "settable_per_extruder": true
                },
                "machine_endstop_positive_direction_z":
                {
                    "label": "Z Endstop in Positive Direction",
                    "description": "Whether the endstop of the Z axis is in the positive direction (high Z coordinate) or negative (low Z coordinate).",
                    "type": "bool",
                    "default_value": true,
                    "settable_per_mesh": false,
                    "settable_per_extruder": true
                },
                "machine_minimum_feedrate":
                {
                    "label": "Minimum Feedrate",
                    "description": "The minimal movement speed of the print head.",
                    "unit": "mm/s",
                    "type": "float",
                    "default_value": 0.0,
                    "settable_per_mesh": false,
                    "settable_per_extruder": false,
                    "settable_per_meshgroup": false
                },
                "machine_feeder_wheel_diameter":
                {
                    "label": "Feeder Wheel Diameter",
                    "description": "The diameter of the wheel that drives the material in the feeder.",
                    "unit": "mm",
                    "type": "float",
                    "default_value": 10.0,
                    "settable_per_mesh": false,
                    "settable_per_extruder": true
                }
            }
        },
        "resolution":
        {
            "label": "Quality",
            "type": "category",
            "icon": "category_layer_height",
            "description": "All settings that influence the resolution of the print. These settings have a large impact on the quality (and print time)",
            "children":
            {
                "layer_height":
                {
                    "label": "Layer Height",
                    "description": "The height of each layer in mm. Higher values produce faster prints in lower resolution, lower values produce slower prints in higher resolution.",
                    "unit": "mm",
                    "type": "float",
                    "default_value": 0.1,
                    "minimum_value": "0.001",
                    "minimum_value_warning": "0.04",
                    "maximum_value_warning": "0.8 * min(extruderValues('machine_nozzle_size'))",
                    "settable_per_mesh": false,
                    "settable_per_extruder": false
                },
                "layer_height_0":
                {
                    "label": "Initial Layer Height",
                    "description": "The height of the initial layer in mm. A thicker initial layer makes adhesion to the build plate easier.",
                    "unit": "mm",
                    "type": "float",
                    "default_value": 0.3,
                    "resolve": "min(extruderValues('layer_height_0'))",
                    "minimum_value": "0.001",
                    "minimum_value_warning": "0.1",
                    "maximum_value_warning": "0.8 * min(extruderValues('machine_nozzle_size'))",
                    "settable_per_mesh": false,
                    "settable_per_extruder": false
                },
                "line_width":
                {
                    "label": "Line Width",
                    "description": "Width of a single line. Generally, the width of each line should correspond to the width of the nozzle. However, slightly reducing this value could produce better prints.",
                    "unit": "mm",
                    "minimum_value": "0.001",
                    "minimum_value_warning": "0.1 + 0.4 * machine_nozzle_size",
                    "maximum_value_warning": "2 * machine_nozzle_size",
                    "default_value": 0.4,
                    "type": "float",
                    "value": "machine_nozzle_size",
                    "settable_per_mesh": true,
                    "children":
                    {
                        "wall_line_width":
                        {
                            "label": "Wall Line Width",
                            "description": "Width of a single wall line.",
                            "unit": "mm",
                            "minimum_value": "0.001",
                            "minimum_value_warning": "0.1 + 0.4 * machine_nozzle_size",
                            "maximum_value_warning": "2 * machine_nozzle_size",
                            "value": "line_width",
                            "default_value": 0.4,
                            "type": "float",
                            "limit_to_extruder": "wall_0_extruder_nr if wall_x_extruder_nr == wall_0_extruder_nr else -1",
                            "settable_per_mesh": true,
                            "children":
                            {
                                "wall_line_width_0":
                                {
                                    "label": "Outer Wall Line Width",
                                    "description": "Width of the outermost wall line. By lowering this value, higher levels of detail can be printed.",
                                    "unit": "mm",
                                    "minimum_value": "0.001",
                                    "minimum_value_warning": "(0.1 + 0.4 * machine_nozzle_size) if outer_inset_first else 0.1 * machine_nozzle_size",
                                    "maximum_value_warning": "2 * machine_nozzle_size",
                                    "default_value": 0.4,
                                    "value": "wall_line_width",
                                    "type": "float",
                                    "limit_to_extruder": "wall_0_extruder_nr",
                                    "settable_per_mesh": true
                                },
                                "wall_line_width_x":
                                {
                                    "label": "Inner Wall(s) Line Width",
                                    "description": "Width of a single wall line for all wall lines except the outermost one.",
                                    "unit": "mm",
                                    "minimum_value": "0.001",
                                    "minimum_value_warning": "0.1 + 0.4 * machine_nozzle_size",
                                    "maximum_value_warning": "2 * machine_nozzle_size",
                                    "default_value": 0.4,
                                    "value": "wall_line_width",
                                    "type": "float",
                                    "limit_to_extruder": "wall_x_extruder_nr",
                                    "settable_per_mesh": true
                                }
                            }
                        },
                        "skin_line_width":
                        {
                            "label": "Top/Bottom Line Width",
                            "description": "Width of a single top/bottom line.",
                            "unit": "mm",
                            "minimum_value": "0.001",
                            "minimum_value_warning": "0.1 + 0.4 * machine_nozzle_size",
                            "maximum_value_warning": "2 * machine_nozzle_size",
                            "default_value": 0.4,
                            "type": "float",
                            "value": "line_width",
                            "enabled": "top_layers > 0 or bottom_layers > 0",
                            "limit_to_extruder": "top_bottom_extruder_nr",
                            "settable_per_mesh": true
                        },
                        "infill_line_width":
                        {
                            "label": "Infill Line Width",
                            "description": "Width of a single infill line.",
                            "unit": "mm",
                            "minimum_value": "0.001",
                            "minimum_value_warning": "0.1 + 0.4 * machine_nozzle_size",
                            "maximum_value_warning": "3 * machine_nozzle_size",
                            "default_value": 0.4,
                            "type": "float",
                            "value": "line_width",
                            "enabled": "infill_sparse_density > 0",
                            "limit_to_extruder": "infill_extruder_nr",
                            "settable_per_mesh": true
                        },
                        "skirt_brim_line_width":
                        {
                            "label": "Skirt/Brim Line Width",
                            "description": "Width of a single skirt or brim line.",
                            "unit": "mm",
                            "minimum_value": "0.001",
                            "minimum_value_warning": "0.1 + 0.4 * machine_nozzle_size",
                            "maximum_value_warning": "3 * machine_nozzle_size",
                            "default_value": 0.4,
                            "type": "float",
                            "value": "line_width",
                            "enabled": "resolveOrValue('adhesion_type') == 'skirt' or resolveOrValue('adhesion_type') == 'brim' or resolveOrValue('prime_tower_brim_enable')",
                            "settable_per_mesh": false,
                            "settable_per_extruder": true
                        },
                        "support_line_width":
                        {
                            "label": "Support Line Width",
                            "description": "Width of a single support structure line.",
                            "unit": "mm",
                            "minimum_value": "0.001",
                            "minimum_value_warning": "0.1 + 0.4 * machine_nozzle_size",
                            "maximum_value_warning": "3 * machine_nozzle_size",
                            "default_value": 0.4,
                            "type": "float",
                            "enabled": "(support_enable or support_tree_enable)",
                            "value": "line_width",
                            "limit_to_extruder": "support_infill_extruder_nr",
                            "settable_per_mesh": false,
                            "settable_per_extruder": true
                        },
                        "support_interface_line_width":
                        {
                            "label": "Support Interface Line Width",
                            "description": "Width of a single line of support roof or floor.",
                            "unit": "mm",
                            "default_value": 0.4,
                            "minimum_value": "0.001",
                            "minimum_value_warning": "0.1 + 0.4 * machine_nozzle_size",
                            "maximum_value_warning": "2 * machine_nozzle_size",
                            "type": "float",
                            "enabled": "(support_enable or support_tree_enable) and support_interface_enable",
                            "limit_to_extruder": "support_interface_extruder_nr",
                            "value": "line_width",
                            "settable_per_mesh": false,
                            "settable_per_extruder": true,
                            "children":
                            {
                                "support_roof_line_width":
                                {
                                    "label": "Support Roof Line Width",
                                    "description": "Width of a single support roof line.",
                                    "unit": "mm",
                                    "default_value": 0.4,
                                    "minimum_value": "0.001",
                                    "minimum_value_warning": "0.4 * machine_nozzle_size",
                                    "maximum_value_warning": "2 * machine_nozzle_size",
                                    "type": "float",
                                    "enabled": "(support_enable or support_tree_enable) and support_roof_enable",
                                    "limit_to_extruder": "support_roof_extruder_nr",
                                    "value": "extruderValue(support_roof_extruder_nr, 'support_interface_line_width')",
                                    "settable_per_mesh": false,
                                    "settable_per_extruder": true
                                },
                                "support_bottom_line_width":
                                {
                                    "label": "Support Floor Line Width",
                                    "description": "Width of a single support floor line.",
                                    "unit": "mm",
                                    "default_value": 0.4,
                                    "minimum_value": "0.001",
                                    "minimum_value_warning": "0.4 * machine_nozzle_size",
                                    "maximum_value_warning": "2 * machine_nozzle_size",
                                    "type": "float",
                                    "enabled": "(support_enable or support_tree_enable) and support_bottom_enable",
                                    "limit_to_extruder": "support_bottom_extruder_nr",
                                    "value": "extruderValue(support_bottom_extruder_nr, 'support_interface_line_width')",
                                    "settable_per_mesh": false,
                                    "settable_per_extruder": true
                                }
                            }
                        },
                        "prime_tower_line_width":
                        {
                            "label": "Prime Tower Line Width",
                            "description": "Width of a single prime tower line.",
                            "type": "float",
                            "unit": "mm",
                            "enabled": "resolveOrValue('prime_tower_enable')",
                            "default_value": 0.4,
                            "value": "line_width",
                            "minimum_value": "0.001",
                            "minimum_value_warning": "0.1 + 0.4 * machine_nozzle_size",
                            "maximum_value_warning": "2 * machine_nozzle_size",
                            "settable_per_mesh": false,
                            "settable_per_extruder": true
                        }
                    }
                },
                "initial_layer_line_width_factor":
                {
                    "label": "Initial Layer Line Width",
                    "description": "Multiplier of the line width on the first layer. Increasing this could improve bed adhesion.",
                    "type": "float",
                    "unit": "%",
                    "default_value": 100.0,
                    "minimum_value": "0.001",
                    "maximum_value_warning": "150",
                    "settable_per_mesh": false,
                    "settable_per_extruder": true
                }
            }
        },
        "shell":
        {
            "label": "Shell",
            "icon": "category_shell",
            "description": "Shell",
            "type": "category",
            "children":
            {
                "wall_extruder_nr":
                {
                    "label": "Wall Extruder",
                    "description": "The extruder train used for printing the walls. This is used in multi-extrusion.",
                    "type": "optional_extruder",
                    "default_value": "-1",
                    "settable_per_mesh": false,
                    "settable_per_extruder": false,
                    "settable_per_meshgroup": true,
                    "settable_globally": true,
                    "enabled": "extruders_enabled_count > 1",
                    "children": {
                        "wall_0_extruder_nr":
                        {
                            "label": "Outer Wall Extruder",
                            "description": "The extruder train used for printing the outer wall. This is used in multi-extrusion.",
                            "type": "optional_extruder",
                            "value": "wall_extruder_nr",
                            "default_value": "-1",
                            "settable_per_mesh": false,
                            "settable_per_extruder": false,
                            "settable_per_meshgroup": true,
                            "settable_globally": true,
                            "enabled": "extruders_enabled_count > 1"
                        },
                        "wall_x_extruder_nr":
                        {
                            "label": "Inner Wall Extruder",
                            "description": "The extruder train used for printing the inner walls. This is used in multi-extrusion.",
                            "type": "optional_extruder",
                            "value": "wall_extruder_nr",
                            "default_value": "-1",
                            "settable_per_mesh": false,
                            "settable_per_extruder": false,
                            "settable_per_meshgroup": true,
                            "settable_globally": true,
                            "enabled": "extruders_enabled_count > 1"
                        }
                    }
                },
                "wall_thickness":
                {
                    "label": "Wall Thickness",
                    "description": "The thickness of the walls in the horizontal direction. This value divided by the wall line width defines the number of walls.",
                    "unit": "mm",
                    "default_value": 0.8,
                    "minimum_value": "0",
                    "minimum_value_warning": "line_width",
                    "maximum_value_warning": "10 * line_width",
                    "type": "float",
                    "limit_to_extruder": "wall_x_extruder_nr",
                    "settable_per_mesh": true,
                    "children":
                    {
                        "wall_line_count":
                        {
                            "label": "Wall Line Count",
                            "description": "The number of walls. When calculated by the wall thickness, this value is rounded to a whole number.",
                            "default_value": 2,
                            "minimum_value": "0",
                            "minimum_value_warning": "1",
                            "maximum_value_warning": "10",
                            "type": "int",
                            "value": "1 if magic_spiralize else max(1, round((wall_thickness - wall_line_width_0) / wall_line_width_x) + 1) if wall_thickness != 0 else 0",
                            "limit_to_extruder": "wall_x_extruder_nr",
                            "settable_per_mesh": true
                        }
                    }
                },
                "wall_0_wipe_dist":
                {
                    "label": "Outer Wall Wipe Distance",
                    "description": "Distance of a travel move inserted after the outer wall, to hide the Z seam better.",
                    "unit": "mm",
                    "type": "float",
                    "default_value": 0.2,
                    "value": "machine_nozzle_size / 2",
                    "minimum_value": "0",
                    "maximum_value_warning": "machine_nozzle_size * 2",
                    "limit_to_extruder": "wall_0_extruder_nr",
                    "settable_per_mesh": true
                },
                "roofing_extruder_nr":
                {
                    "label": "Top Surface Skin Extruder",
                    "description": "The extruder train used for printing the top most skin. This is used in multi-extrusion.",
                    "type": "optional_extruder",
                    "default_value": "-1",
                    "value": "top_bottom_extruder_nr",
                    "settable_per_mesh": false,
                    "settable_per_extruder": false,
                    "settable_per_meshgroup": true,
                    "settable_globally": true,
                    "enabled": "extruders_enabled_count > 1 and max(extruderValues('roofing_layer_count')) > 0 and max(extruderValues('top_layers')) > 0"
                },
                "roofing_layer_count":
                {
                    "label": "Top Surface Skin Layers",
                    "description": "The number of top most skin layers. Usually only one top most layer is sufficient to generate higher quality top surfaces.",
                    "default_value": 0,
                    "minimum_value": "0",
                    "maximum_value_warning": "top_layers - 1",
                    "type": "int",
                    "value": "0",
                    "limit_to_extruder": "roofing_extruder_nr",
                    "settable_per_mesh": true,
                    "enabled": "top_layers > 0"
                },
                "top_bottom_extruder_nr":
                {
                    "label": "Top/Bottom Extruder",
                    "description": "The extruder train used for printing the top and bottom skin. This is used in multi-extrusion.",
                    "type": "optional_extruder",
                    "default_value": "-1",
                    "settable_per_mesh": false,
                    "settable_per_extruder": false,
                    "settable_per_meshgroup": true,
                    "settable_globally": true,
                    "enabled": "extruders_enabled_count > 1"
                },
                "top_bottom_thickness":
                {
                    "label": "Top/Bottom Thickness",
                    "description": "The thickness of the top/bottom layers in the print. This value divided by the layer height defines the number of top/bottom layers.",
                    "unit": "mm",
                    "default_value": 0.8,
                    "minimum_value": "0",
                    "minimum_value_warning": "0.6",
                    "maximum_value": "machine_height",
                    "type": "float",
                    "limit_to_extruder": "top_bottom_extruder_nr",
                    "settable_per_mesh": true,
                    "children":
                    {
                        "top_thickness":
                        {
                            "label": "Top Thickness",
                            "description": "The thickness of the top layers in the print. This value divided by the layer height defines the number of top layers.",
                            "unit": "mm",
                            "default_value": 0.8,
                            "minimum_value": "0",
                            "minimum_value_warning": "0.2 + resolveOrValue('layer_height')",
                            "maximum_value": "machine_height",
                            "type": "float",
                            "value": "top_bottom_thickness",
                            "limit_to_extruder": "top_bottom_extruder_nr",
                            "settable_per_mesh": true,
                            "children":
                            {
                                "top_layers":
                                {
                                    "label": "Top Layers",
                                    "description": "The number of top layers. When calculated by the top thickness, this value is rounded to a whole number.",
                                    "default_value": 8,
                                    "minimum_value": "0",
                                    "maximum_value_warning": "100",
                                    "type": "int",
                                    "minimum_value_warning": "2",
                                    "value": "0 if infill_sparse_density == 100 else math.ceil(round(top_thickness / resolveOrValue('layer_height'), 4))",
                                    "limit_to_extruder": "top_bottom_extruder_nr",
                                    "settable_per_mesh": true
                                }
                            }
                        },
                        "bottom_thickness":
                        {
                            "label": "Bottom Thickness",
                            "description": "The thickness of the bottom layers in the print. This value divided by the layer height defines the number of bottom layers.",
                            "unit": "mm",
                            "default_value": 0.6,
                            "minimum_value": "0",
                            "minimum_value_warning": "0.2 + resolveOrValue('layer_height')",
                            "type": "float",
                            "value": "top_bottom_thickness",
                            "maximum_value": "machine_height",
                            "limit_to_extruder": "top_bottom_extruder_nr",
                            "settable_per_mesh": true,
                            "children":
                            {
                                "bottom_layers":
                                {
                                    "label": "Bottom Layers",
                                    "description": "The number of bottom layers. When calculated by the bottom thickness, this value is rounded to a whole number.",
                                    "minimum_value": "0",
                                    "minimum_value_warning": "2",
                                    "default_value": 6,
                                    "type": "int",
                                    "value": "999999 if infill_sparse_density == 100 else math.ceil(round(bottom_thickness / resolveOrValue('layer_height'), 4))",
                                    "limit_to_extruder": "top_bottom_extruder_nr",
                                    "settable_per_mesh": true
                                }
                            }
                        }
                    }
                },
                "top_bottom_pattern":
                {
                    "label": "Top/Bottom Pattern",
                    "description": "The pattern of the top/bottom layers.",
                    "type": "enum",
                    "options":
                    {
                        "lines": "Lines",
                        "concentric": "Concentric",
                        "zigzag": "Zig Zag"
                    },
                    "default_value": "lines",
                    "enabled": "top_layers > 0 or bottom_layers > 0",
                    "limit_to_extruder": "top_bottom_extruder_nr",
                    "settable_per_mesh": true
                },
                "top_bottom_pattern_0":
                {
                    "label": "Bottom Pattern Initial Layer",
                    "description": "The pattern on the bottom of the print on the first layer.",
                    "type": "enum",
                    "options":
                    {
                        "lines": "Lines",
                        "concentric": "Concentric",
                        "zigzag": "Zig Zag"
                    },
                    "default_value": "lines",
                    "enabled": "top_layers > 0 or bottom_layers > 0",
                    "value": "top_bottom_pattern",
                    "limit_to_extruder": "top_bottom_extruder_nr",
                    "settable_per_mesh": true
                },
                "connect_skin_polygons":
                {
                    "label": "Connect Top/Bottom Polygons",
                    "description": "Connect top/bottom skin paths where they run next to each other. For the concentric pattern enabling this setting greatly reduces the travel time, but because the connections can happen midway over infill this feature can reduce the top surface quality.",
                    "type": "bool",
                    "default_value": false,
                    "enabled": "(top_layers > 0 or bottom_layers > 0) and top_bottom_pattern == 'concentric'",
                    "limit_to_extruder": "top_bottom_extruder_nr",
                    "settable_per_mesh": true
                },
                "skin_angles":
                {
                    "label": "Top/Bottom Line Directions",
                    "description": "A list of integer line directions to use when the top/bottom layers use the lines or zig zag pattern. Elements from the list are used sequentially as the layers progress and when the end of the list is reached, it starts at the beginning again. The list items are separated by commas and the whole list is contained in square brackets. Default is an empty list which means use the traditional default angles (45 and 135 degrees).",
                    "type": "[int]",
                    "default_value": "[ ]",
                    "enabled": "(top_layers > 0 or bottom_layers > 0) and top_bottom_pattern != 'concentric'",
                    "limit_to_extruder": "top_bottom_extruder_nr",
                    "settable_per_mesh": true
                },
                "wall_0_inset":
                {
                    "label": "Outer Wall Inset",
                    "description": "Inset applied to the path of the outer wall. If the outer wall is smaller than the nozzle, and printed after the inner walls, use this offset to get the hole in the nozzle to overlap with the inner walls instead of the outside of the model.",
                    "unit": "mm",
                    "type": "float",
                    "default_value": 0.0,
                    "value": "(machine_nozzle_size - wall_line_width_0) / 2 if (wall_line_width_0 < machine_nozzle_size and not outer_inset_first) else 0",
                    "minimum_value_warning": "0",
                    "maximum_value_warning": "machine_nozzle_size",
                    "limit_to_extruder": "wall_0_extruder_nr",
                    "settable_per_mesh": true
                },
                "optimize_wall_printing_order":
                {
                    "label": "Optimize Wall Printing Order",
                    "description": "Optimize the order in which walls are printed so as to reduce the number of retractions and the distance travelled. Most parts will benefit from this being enabled but some may actually take longer so please compare the print time estimates with and without optimization. First layer is not optimized when choosing brim as build plate adhesion type.",
                    "type": "bool",
                    "default_value": false,
                    "settable_per_mesh": true
                },
                "outer_inset_first":
                {
                    "label": "Outer Before Inner Walls",
                    "description": "Prints walls in order of outside to inside when enabled. This can help improve dimensional accuracy in X and Y when using a high viscosity plastic like ABS; however it can decrease outer surface print quality, especially on overhangs.",
                    "type": "bool",
                    "default_value": false,
                    "enabled": "wall_0_extruder_nr == wall_x_extruder_nr",
                    "settable_per_mesh": true
                },
                "alternate_extra_perimeter":
                {
                    "label": "Alternate Extra Wall",
                    "description": "Prints an extra wall at every other layer. This way infill gets caught between these extra walls, resulting in stronger prints.",
                    "type": "bool",
                    "default_value": false,
                    "limit_to_extruder": "infill_extruder_nr",
                    "settable_per_mesh": true
                },
                "travel_compensate_overlapping_walls_enabled":
                {
                    "label": "Compensate Wall Overlaps",
                    "description": "Compensate the flow for parts of a wall being printed where there is already a wall in place.",
                    "type": "bool",
                    "default_value": true,
                    "limit_to_extruder": "wall_x_extruder_nr",
                    "settable_per_mesh": true,
                    "children":
                    {
                        "travel_compensate_overlapping_walls_0_enabled":
                        {
                            "label": "Compensate Outer Wall Overlaps",
                            "description": "Compensate the flow for parts of an outer wall being printed where there is already a wall in place.",
                            "type": "bool",
                            "default_value": true,
                            "value": "travel_compensate_overlapping_walls_enabled",
                            "limit_to_extruder": "wall_0_extruder_nr",
                            "settable_per_mesh": true
                        },
                        "travel_compensate_overlapping_walls_x_enabled":
                        {
                            "label": "Compensate Inner Wall Overlaps",
                            "description": "Compensate the flow for parts of an inner wall being printed where there is already a wall in place.",
                            "type": "bool",
                            "default_value": true,
                            "value": "travel_compensate_overlapping_walls_enabled",
                            "limit_to_extruder": "wall_x_extruder_nr",
                            "settable_per_mesh": true
                        }
                    }
                },
                "wall_min_flow":
                {
                    "label": "Minimum Wall Flow",
                    "description": "Minimum allowed percentage flow for a wall line. The wall overlap compensation reduces a wall's flow when it lies close to an existing wall. Walls whose flow is less than this value will be replaced with a travel move. When using this setting, you must enable the wall overlap compensation and print the outer wall before inner walls.",
                    "unit": "%",
                    "minimum_value": "0",
                    "maximum_value": "100",
                    "default_value": 0,
                    "type": "float",
                    "enabled": "travel_compensate_overlapping_walls_0_enabled or travel_compensate_overlapping_walls_x_enabled",
                    "settable_per_mesh": true
                },
                "wall_min_flow_retract":
                {
                    "label": "Prefer Retract",
                    "description": "If enabled, retraction is used rather than combing for travel moves that replace walls whose flow is below the minimum flow threshold.",
                    "type": "bool",
                    "default_value": false,
                    "enabled": "(travel_compensate_overlapping_walls_0_enabled or travel_compensate_overlapping_walls_x_enabled) and wall_min_flow > 0",
                    "settable_per_mesh": true
                },
                "fill_perimeter_gaps":
                {
                    "label": "Fill Gaps Between Walls",
                    "description": "Fills the gaps between walls where no walls fit.",
                    "type": "enum",
                    "options": {
                        "nowhere": "Nowhere",
                        "everywhere": "Everywhere"
                    },
                    "default_value": "everywhere",
                    "limit_to_extruder": "wall_0_extruder_nr",
                    "settable_per_mesh": true
                },
                "filter_out_tiny_gaps":
                {
                    "label": "Filter Out Tiny Gaps",
                    "description": "Filter out tiny gaps to reduce blobs on outside of model.",
                    "type": "bool",
                    "default_value": true,
                    "limit_to_extruder": "wall_0_extruder_nr",
                    "settable_per_mesh": true
                },
                "fill_outline_gaps": {
                    "label": "Print Thin Walls",
                    "description": "Print pieces of the model which are horizontally thinner than the nozzle size.",
                    "type": "bool",
                    "default_value": false,
                    "limit_to_extruder": "wall_0_extruder_nr",
                    "settable_per_mesh": true
                },
                "xy_offset":
                {
                    "label": "Horizontal Expansion",
                    "description": "Amount of offset applied to all polygons in each layer. Positive values can compensate for too big holes; negative values can compensate for too small holes.",
                    "unit": "mm",
                    "type": "float",
                    "minimum_value_warning": "-1",
                    "maximum_value_warning": "1",
                    "default_value": 0,
                    "limit_to_extruder": "wall_0_extruder_nr",
                    "settable_per_mesh": true
                },
                "xy_offset_layer_0":
                {
                    "label": "Initial Layer Horizontal Expansion",
                    "description": "Amount of offset applied to all polygons in the first layer. A negative value can compensate for squishing of the first layer known as \"elephant's foot\".",
                    "unit": "mm",
                    "type": "float",
                    "minimum_value_warning": "-1",
                    "maximum_value_warning": "1",
                    "default_value": 0,
                    "value": "xy_offset",
                    "limit_to_extruder": "wall_0_extruder_nr",
                    "settable_per_mesh": true
                },
                "z_seam_type":
                {
                    "label": "Z Seam Alignment",
                    "description": "Starting point of each path in a layer. When paths in consecutive layers start at the same point a vertical seam may show on the print. When aligning these near a user specified location, the seam is easiest to remove. When placed randomly the inaccuracies at the paths' start will be less noticeable. When taking the shortest path the print will be quicker.",
                    "type": "enum",
                    "options":
                    {
                        "back": "User Specified",
                        "shortest": "Shortest",
                        "random": "Random",
                        "sharpest_corner": "Sharpest Corner"
                    },
                    "default_value": "sharpest_corner",
                    "limit_to_extruder": "wall_0_extruder_nr",
                    "settable_per_mesh": true
                },
                "z_seam_position":
                {
                    "label": "Z Seam Position",
                    "description": "The position near where to start printing each part in a layer.",
                    "type": "enum",
                    "options":
                    {
                        "backleft": "Back Left",
                        "back": "Back",
                        "backright": "Back Right",
                        "right": "Right",
                        "frontright": "Front Right",
                        "front": "Front",
                        "frontleft": "Front Left",
                        "left": "Left"
                    },
                    "enabled": "z_seam_type == 'back'",
                    "default_value": "back",
                    "limit_to_extruder": "wall_0_extruder_nr",
                    "settable_per_mesh": true,
                    "children":
                    {
                        "z_seam_x":
                        {
                            "label": "Z Seam X",
                            "description": "The X coordinate of the position near where to start printing each part in a layer.",
                            "unit": "mm",
                            "type": "float",
                            "default_value": 100.0,
                            "value": "0 if (z_seam_position == 'frontleft' or z_seam_position == 'left' or z_seam_position == 'backleft') else machine_width/2 if (z_seam_position == 'front' or z_seam_position == 'back') else machine_width",
                            "enabled": "z_seam_type == 'back'",
                            "limit_to_extruder": "wall_0_extruder_nr",
                            "settable_per_mesh": true
                        },
                        "z_seam_y":
                        {
                            "label": "Z Seam Y",
                            "description": "The Y coordinate of the position near where to start printing each part in a layer.",
                            "unit": "mm",
                            "type": "float",
                            "default_value": 100.0,
                            "value": "0 if (z_seam_position == 'frontleft' or z_seam_position == 'front' or z_seam_position == 'frontright') else machine_depth/2 if (z_seam_position == 'left' or z_seam_position == 'right') else machine_depth",
                            "enabled": "z_seam_type == 'back'",
                            "limit_to_extruder": "wall_0_extruder_nr",
                            "settable_per_mesh": true
                        }
                    }
                },
                "z_seam_corner":
                {
                    "label": "Seam Corner Preference",
                    "description": "Control whether corners on the model outline influence the position of the seam. None means that corners have no influence on the seam position. Hide Seam makes the seam more likely to occur on an inside corner. Expose Seam makes the seam more likely to occur on an outside corner. Hide or Expose Seam makes the seam more likely to occur at an inside or outside corner. Smart Hiding allows both inside and outside corners, but chooses inside corners more frequently, if appropriate.",
                    "type": "enum",
                    "options":
                    {
                        "z_seam_corner_none":     "None",
                        "z_seam_corner_inner":    "Hide Seam",
                        "z_seam_corner_outer":    "Expose Seam",
                        "z_seam_corner_any":      "Hide or Expose Seam",
                        "z_seam_corner_weighted": "Smart Hiding"
                    },
                    "default_value": "z_seam_corner_inner",
                    "enabled": "z_seam_type != 'random'",
                    "limit_to_extruder": "wall_0_extruder_nr",
                    "settable_per_mesh": true
                },
                "z_seam_relative":
                {
                    "label": "Z Seam Relative",
                    "description": "When enabled, the z seam coordinates are relative to each part's centre. When disabled, the coordinates define an absolute position on the build plate.",
                    "unit": "mm",
                    "type": "bool",
                    "default_value": false,
                    "enabled": "z_seam_type == 'back'",
                    "limit_to_extruder": "wall_0_extruder_nr",
                    "settable_per_mesh": true
                },
                "skin_no_small_gaps_heuristic":
                {
                    "label": "No Skin in Z Gaps",
                    "description": "When the model has small vertical gaps of only a few layers, there should normally be skin around those layers in the narrow space. Enable this setting to not generate skin if the vertical gap is very small. This improves printing time and slicing time, but technically leaves infill exposed to the air.",
                    "type": "bool",
                    "default_value": false,
                    "enabled": "top_layers > 0 or bottom_layers > 0",
                    "limit_to_extruder": "top_bottom_extruder_nr",
                    "settable_per_mesh": true
                },
                "skin_outline_count":
                {
                    "label": "Extra Skin Wall Count",
                    "description": "Replaces the outermost part of the top/bottom pattern with a number of concentric lines. Using one or two lines improves roofs that start on infill material.",
                    "default_value": 1,
                    "minimum_value": "0",
                    "maximum_value_warning": "10",
                    "type": "int",
                    "enabled": "top_layers > 0 or bottom_layers > 0",
                    "limit_to_extruder": "top_bottom_extruder_nr",
                    "settable_per_mesh": true
                },
                "ironing_enabled":
                {
                    "label": "Enable Ironing",
                    "description": "Go over the top surface one additional time, but this time extruding very little material. This is meant to melt the plastic on top further, creating a smoother surface. The pressure in the nozzle chamber is kept high so that the creases in the surface are filled with material.",
                    "type": "bool",
                    "default_value": false,
                    "limit_to_extruder": "top_bottom_extruder_nr",
                    "settable_per_mesh": true
                },
                "ironing_only_highest_layer":
                {
                    "label": "Iron Only Highest Layer",
                    "description": "Only perform ironing on the very last layer of the mesh. This saves time if the lower layers don't need a smooth surface finish.",
                    "type": "bool",
                    "default_value": false,
                    "enabled": "ironing_enabled",
                    "limit_to_extruder": "top_bottom_extruder_nr",
                    "settable_per_mesh": true
                },
                "ironing_pattern":
                {
                    "label": "Ironing Pattern",
                    "description": "The pattern to use for ironing top surfaces.",
                    "type": "enum",
                    "options":
                    {
                        "concentric": "Concentric",
                        "zigzag": "Zig Zag"
                    },
                    "default_value": "zigzag",
                    "enabled": "ironing_enabled",
                    "limit_to_extruder": "top_bottom_extruder_nr",
                    "settable_per_mesh": true
                },
                "ironing_line_spacing":
                {
                    "label": "Ironing Line Spacing",
                    "description": "The distance between the lines of ironing.",
                    "type": "float",
                    "unit": "mm",
                    "default_value": 0.1,
                    "minimum_value": "0.001",
                    "maximum_value_warning": "machine_nozzle_tip_outer_diameter",
                    "enabled": "ironing_enabled",
                    "limit_to_extruder": "top_bottom_extruder_nr",
                    "settable_per_mesh": true
                },
                "ironing_flow":
                {
                    "label": "Ironing Flow",
                    "description": "The amount of material, relative to a normal skin line, to extrude during ironing. Keeping the nozzle filled helps filling some of the crevices of the top surface, but too much results in overextrusion and blips on the side of the surface.",
                    "type": "float",
                    "unit": "%",
                    "default_value": 10.0,
                    "minimum_value": "0",
                    "maximum_value_warning": "50",
                    "enabled": "ironing_enabled",
                    "limit_to_extruder": "top_bottom_extruder_nr",
                    "settable_per_mesh": true
                },
                "ironing_inset":
                {
                    "label": "Ironing Inset",
                    "description": "A distance to keep from the edges of the model. Ironing all the way to the edge of the mesh may result in a jagged edge on your print.",
                    "type": "float",
                    "unit": "mm",
                    "default_value": 0.35,
                    "value": "wall_line_width_0 / 2",
                    "minimum_value_warning": "0",
                    "maximum_value_warning": "wall_line_width_0",
                    "enabled": "ironing_enabled",
                    "limit_to_extruder": "top_bottom_extruder_nr",
                    "settable_per_mesh": true
                },
                "speed_ironing":
                {
                    "label": "Ironing Speed",
                    "description": "The speed at which to pass over the top surface.",
                    "type": "float",
                    "unit": "mm/s",
                    "default_value": 20.0,
                    "value": "speed_topbottom * 20 / 30",
                    "minimum_value": "0.001",
                    "maximum_value": "math.sqrt(machine_max_feedrate_x ** 2 + machine_max_feedrate_y ** 2)",
                    "maximum_value_warning": "100",
                    "enabled": "ironing_enabled",
                    "limit_to_extruder": "top_bottom_extruder_nr",
                    "settable_per_mesh": true
                },
                "acceleration_ironing":
                {
                    "label": "Ironing Acceleration",
                    "description": "The acceleration with which ironing is performed.",
                    "unit": "mm/s²",
                    "type": "float",
                    "minimum_value": "0.1",
                    "minimum_value_warning": "100",
                    "maximum_value_warning": "10000",
                    "default_value": 3000,
                    "value": "acceleration_topbottom",
                    "enabled": "resolveOrValue('acceleration_enabled') and ironing_enabled",
                    "limit_to_extruder": "top_bottom_extruder_nr",
                    "settable_per_mesh": true
                },
                "jerk_ironing":
                {
                    "label": "Ironing Jerk",
                    "description": "The maximum instantaneous velocity change while performing ironing.",
                    "unit": "mm/s",
                    "type": "float",
                    "minimum_value": "0",
                    "maximum_value_warning": "50",
                    "default_value": 20,
                    "value": "jerk_topbottom",
                    "enabled": "resolveOrValue('jerk_enabled') and ironing_enabled",
                    "limit_to_extruder": "top_bottom_extruder_nr",
                    "settable_per_mesh": true
                },
                "skin_overlap":
                {
                    "label": "Skin Overlap Percentage",
                    "description": "Adjust the amount of overlap between the walls and (the endpoints of) the skin-centerlines, as a percentage of the line widths of the skin lines and the innermost wall. A slight overlap allows the walls to connect firmly to the skin. Note that, given an equal skin and wall line-width, any percentage over 50% may already cause any skin to go past the wall, because at that point the position of the nozzle of the skin-extruder may already reach past the middle of the wall.",
                    "unit": "%",
                    "type": "float",
                    "default_value": 5,
                    "minimum_value_warning": "-50",
                    "maximum_value_warning": "100",
                    "value": "5 if top_bottom_pattern != 'concentric' else 0",
                    "enabled": "(top_layers > 0 or bottom_layers > 0) and top_bottom_pattern != 'concentric'",
                    "limit_to_extruder": "top_bottom_extruder_nr",
                    "settable_per_mesh": true,
                    "children":
                    {
                        "skin_overlap_mm":
                        {
                            "label": "Skin Overlap",
                            "description": "Adjust the amount of overlap between the walls and (the endpoints of) the skin-centerlines. A slight overlap allows the walls to connect firmly to the skin. Note that, given an equal skin and wall line-width, any value over half the width of the wall may already cause any skin to go past the wall, because at that point the position of the nozzle of the skin-extruder may already reach past the middle of the wall.",
                            "unit": "mm",
                            "type": "float",
                            "default_value": 0.02,
                            "minimum_value_warning": "-0.5 * machine_nozzle_size",
                            "maximum_value_warning": "machine_nozzle_size",
                            "value": "0.5 * (skin_line_width + (wall_line_width_x if wall_line_count > 1 else wall_line_width_0)) * skin_overlap / 100 if top_bottom_pattern != 'concentric' else 0",
                            "enabled": "(top_layers > 0 or bottom_layers > 0) and top_bottom_pattern != 'concentric'",
                            "settable_per_mesh": true
                        }
                    }
                }
            }
        },
        "infill":
        {
            "label": "Infill",
            "icon": "category_infill",
            "description": "Infill",
            "type": "category",
            "children":
            {
                "infill_extruder_nr":
                {
                    "label": "Infill Extruder",
                    "description": "The extruder train used for printing infill. This is used in multi-extrusion.",
                    "type": "optional_extruder",
                    "default_value": "-1",
                    "settable_per_mesh": false,
                    "settable_per_extruder": false,
                    "settable_per_meshgroup": true,
                    "settable_globally": true,
                    "enabled": "extruders_enabled_count > 1"
                },
                "infill_sparse_density":
                {
                    "label": "Infill Density",
                    "description": "Adjusts the density of infill of the print.",
                    "unit": "%",
                    "type": "float",
                    "default_value": 20,
                    "minimum_value": "0",
                    "maximum_value_warning": "100",
                    "limit_to_extruder": "infill_extruder_nr",
                    "settable_per_mesh": true,
                    "children":
                    {
                        "infill_line_distance":
                        {
                            "label": "Infill Line Distance",
                            "description": "Distance between the printed infill lines. This setting is calculated by the infill density and the infill line width.",
                            "unit": "mm",
                            "type": "float",
                            "default_value": 2,
                            "minimum_value": "0",
                            "minimum_value_warning": "infill_line_width",
                            "value": "0 if infill_sparse_density == 0 else (infill_line_width * 100) / infill_sparse_density * (2 if infill_pattern == 'grid' else (3 if infill_pattern == 'triangles' or infill_pattern == 'trihexagon' or infill_pattern == 'cubic' or infill_pattern == 'cubicsubdiv' else (2 if infill_pattern == 'tetrahedral' or infill_pattern == 'quarter_cubic' else (1 if infill_pattern == 'cross' or infill_pattern == 'cross_3d' else 1))))",
                            "limit_to_extruder": "infill_extruder_nr",
                            "settable_per_mesh": true
                        }
                    }
                },
                "infill_pattern":
                {
                    "label": "Infill Pattern",
                    "description": "The pattern of the infill material of the print. The line and zig zag infill swap direction on alternate layers, reducing material cost. The grid, triangle, tri-hexagon, cubic, octet, quarter cubic, cross and concentric patterns are fully printed every layer. Gyroid, cubic, quarter cubic and octet infill change with every layer to provide a more equal distribution of strength over each direction.",
                    "type": "enum",
                    "options":
                    {
                        "grid": "Grid",
                        "lines": "Lines",
                        "triangles": "Triangles",
                        "trihexagon": "Tri-Hexagon",
                        "cubic": "Cubic",
                        "cubicsubdiv": "Cubic Subdivision",
                        "tetrahedral": "Octet",
                        "quarter_cubic": "Quarter Cubic",
                        "concentric": "Concentric",
                        "zigzag": "Zig Zag",
                        "cross": "Cross",
                        "cross_3d": "Cross 3D",
                        "gyroid": "Gyroid"
                    },
                    "default_value": "grid",
                    "enabled": "infill_sparse_density > 0",
                    "value": "'lines' if infill_sparse_density > 25 else 'grid'",
                    "limit_to_extruder": "infill_extruder_nr",
                    "settable_per_mesh": true
                },
                "zig_zaggify_infill":
                {
                    "label": "Connect Infill Lines",
                    "description": "Connect the ends where the infill pattern meets the inner wall using a line which follows the shape of the inner wall. Enabling this setting can make the infill adhere to the walls better and reduce the effects of infill on the quality of vertical surfaces. Disabling this setting reduces the amount of material used.",
                    "type": "bool",
                    "default_value": false,
                    "value": "infill_pattern == 'cross' or infill_pattern == 'cross_3d'",
                    "enabled": "infill_pattern == 'lines' or infill_pattern == 'grid' or infill_pattern == 'triangles' or infill_pattern == 'trihexagon' or infill_pattern == 'cubic' or infill_pattern == 'tetrahedral' or infill_pattern == 'quarter_cubic' or infill_pattern == 'cross' or infill_pattern == 'cross_3d' or infill_pattern == 'gyroid'",
                    "limit_to_extruder": "infill_extruder_nr",
                    "settable_per_mesh": true
                },
                "connect_infill_polygons":
                {
                    "label": "Connect Infill Polygons",
                    "description": "Connect infill paths where they run next to each other. For infill patterns which consist of several closed polygons, enabling this setting greatly reduces the travel time.",
                    "type": "bool",
                    "default_value": true,
                    "value": "(infill_pattern == 'cross' or infill_pattern == 'cross_3d' or infill_multiplier % 2 == 0) and infill_wall_line_count > 0",
                    "enabled": "infill_pattern == 'cross' or infill_pattern == 'cross_3d' or infill_pattern == 'concentric' or infill_multiplier % 2 == 0 or infill_wall_line_count > 1",
                    "limit_to_extruder": "infill_extruder_nr",
                    "settable_per_mesh": true
                },
                "infill_angles":
                {
                    "label": "Infill Line Directions",
                    "description": "A list of integer line directions to use. Elements from the list are used sequentially as the layers progress and when the end of the list is reached, it starts at the beginning again. The list items are separated by commas and the whole list is contained in square brackets. Default is an empty list which means use the traditional default angles (45 and 135 degrees for the lines and zig zag patterns and 45 degrees for all other patterns).",
                    "type": "[int]",
                    "default_value": "[ ]",
                    "enabled": "infill_pattern != 'concentric' and infill_pattern != 'cubicsubdiv' and infill_sparse_density > 0",
                    "limit_to_extruder": "infill_extruder_nr",
                    "settable_per_mesh": true
                },
                "infill_offset_x":
                {
                    "label": "Infill X Offset",
                    "description": "The infill pattern is moved this distance along the X axis.",
                    "unit": "mm",
                    "type": "float",
                    "default_value": 0,
                    "enabled": "infill_pattern == 'grid' or infill_pattern == 'lines' or infill_pattern == 'triangles' or infill_pattern == 'cubic' or infill_pattern == 'tetrahedral' or infill_pattern == 'quarter_cubic' or infill_pattern == 'zigzag'",
                    "limit_to_extruder": "infill_extruder_nr",
                    "settable_per_mesh": true
                },
                "infill_offset_y":
                {
                    "label": "Infill Y Offset",
                    "description": "The infill pattern is moved this distance along the Y axis.",
                    "unit": "mm",
                    "type": "float",
                    "default_value": 0,
                    "enabled": "infill_pattern == 'grid' or infill_pattern == 'lines' or infill_pattern == 'triangles' or infill_pattern == 'cubic' or infill_pattern == 'tetrahedral' or infill_pattern == 'quarter_cubic' or infill_pattern == 'zigzag'",
                    "limit_to_extruder": "infill_extruder_nr",
                    "settable_per_mesh": true
                },
                "infill_randomize_start_location":
                {
                    "label": "Randomize Infill Start",
                    "description": "Randomize which infill line is printed first. This prevents one segment becoming the strongest, but it does so at the cost of an additional travel move.",
                    "type": "bool",
                    "default_value": false,
                    "warning_value": "True if infill_pattern not in ('grid', 'triangles', 'trihexagon', 'cubic', 'cubicsubdiv', 'tetrahedral', 'quarter_cubic') else None",
                    "enabled": "not ((infill_pattern == 'cross' and connect_infill_polygons) or infill_pattern == 'concentric')",
                    "limit_to_extruder": "infill_extruder_nr",
                    "settable_per_mesh": true
                },
                "infill_multiplier":
                {
                    "label": "Infill Line Multiplier",
                    "description": "Convert each infill line to this many lines. The extra lines do not cross over each other, but avoid each other. This makes the infill stiffer, but increases print time and material usage.",
                    "default_value": 1,
                    "type": "int",
                    "minimum_value": "1",
                    "maximum_value_warning": "infill_line_distance / infill_line_width",
                    "enabled": "infill_sparse_density > 0 and not spaghetti_infill_enabled and infill_pattern != 'zigzag'",
                    "limit_to_extruder": "infill_extruder_nr",
                    "settable_per_mesh": true
                },
                "infill_wall_line_count":
                {
                    "label": "Extra Infill Wall Count",
                    "description": "Add extra walls around the infill area. Such walls can make top/bottom skin lines sag down less which means you need less top/bottom skin layers for the same quality at the cost of some extra material.\nThis feature can combine with the Connect Infill Polygons to connect all the infill into a single extrusion path without the need for travels or retractions if configured right.",
                    "default_value": 0,
                    "type": "int",
                    "minimum_value": "0",
                    "enabled": "infill_sparse_density > 0 and not spaghetti_infill_enabled",
                    "limit_to_extruder": "infill_extruder_nr",
                    "settable_per_mesh": true
                },
                "sub_div_rad_add":
                {
                    "label": "Cubic Subdivision Shell",
                    "description": "An addition to the radius from the center of each cube to check for the boundary of the model, as to decide whether this cube should be subdivided. Larger values lead to a thicker shell of small cubes near the boundary of the model.",
                    "unit": "mm",
                    "type": "float",
                    "default_value": 0.4,
                    "value": "wall_line_width_x",
                    "minimum_value_warning": "-1 * infill_line_distance",
                    "maximum_value_warning": "5 * infill_line_distance",
                    "enabled": "infill_sparse_density > 0 and infill_pattern == 'cubicsubdiv'",
                    "limit_to_extruder": "infill_extruder_nr",
                    "settable_per_mesh": true
                },
                "infill_overlap":
                {
                    "label": "Infill Overlap Percentage",
                    "description": "The amount of overlap between the infill and the walls as a percentage of the infill line width. A slight overlap allows the walls to connect firmly to the infill.",
                    "unit": "%",
                    "type": "float",
                    "default_value": 10,
                    "value": "10 if infill_sparse_density < 95 and infill_pattern != 'concentric' else 0",
                    "minimum_value_warning": "-50",
                    "maximum_value_warning": "100",
                    "enabled": "infill_sparse_density > 0 and infill_pattern != 'concentric'",
                    "limit_to_extruder": "infill_extruder_nr",
                    "settable_per_mesh": true,
                    "children":
                    {
                        "infill_overlap_mm":
                        {
                            "label": "Infill Overlap",
                            "description": "The amount of overlap between the infill and the walls. A slight overlap allows the walls to connect firmly to the infill.",
                            "unit": "mm",
                            "type": "float",
                            "default_value": 0.04,
                            "minimum_value_warning": "-0.5 * machine_nozzle_size",
                            "maximum_value_warning": "machine_nozzle_size",
                            "value": "0.5 * (infill_line_width + (wall_line_width_x if wall_line_count > 1 else wall_line_width_0)) * infill_overlap / 100 if infill_sparse_density < 95 and infill_pattern != 'concentric' else 0",
                            "enabled": "infill_sparse_density > 0 and infill_pattern != 'concentric'",
                            "settable_per_mesh": true
                        }
                    }
                },
                "infill_wipe_dist":
                {
                    "label": "Infill Wipe Distance",
                    "description": "Distance of a travel move inserted after every infill line, to make the infill stick to the walls better. This option is similar to infill overlap, but without extrusion and only on one end of the infill line.",
                    "unit": "mm",
                    "type": "float",
                    "default_value": 0.04,
                    "value": "wall_line_width_0 / 4 if wall_line_count == 1 else wall_line_width_x / 4",
                    "minimum_value_warning": "0",
                    "maximum_value_warning": "machine_nozzle_size",
                    "enabled": "infill_sparse_density > 0",
                    "limit_to_extruder": "infill_extruder_nr",
                    "settable_per_mesh": true
                },
                "infill_sparse_thickness":
                {
                    "label": "Infill Layer Thickness",
                    "description": "The thickness per layer of infill material. This value should always be a multiple of the layer height and is otherwise rounded.",
                    "unit": "mm",
                    "type": "float",
                    "default_value": 0.1,
                    "minimum_value": "resolveOrValue('layer_height') if infill_line_distance > 0 else -999999",
                    "maximum_value_warning": "0.75 * machine_nozzle_size",
                    "maximum_value": "resolveOrValue('layer_height') * (1.45 if spaghetti_infill_enabled else 8) if infill_line_distance > 0 else 999999",
                    "value": "resolveOrValue('layer_height')",
                    "enabled": "infill_sparse_density > 0 and not spaghetti_infill_enabled",
                    "limit_to_extruder": "infill_extruder_nr",
                    "settable_per_mesh": true
                },
                "gradual_infill_steps":
                {
                    "label": "Gradual Infill Steps",
                    "description": "Number of times to reduce the infill density by half when getting further below top surfaces. Areas which are closer to top surfaces get a higher density, up to the Infill Density.",
                    "default_value": 0,
                    "type": "int",
                    "minimum_value": "0",
                    "maximum_value_warning": "1 if (infill_pattern == 'cross' or infill_pattern == 'cross_3d' or support_pattern == 'concentric') else 5",
                    "maximum_value": "0 if spaghetti_infill_enabled else (999999 if infill_line_distance == 0 else (20 - math.log(infill_line_distance) / math.log(2)))",
                    "enabled": "infill_sparse_density > 0 and infill_pattern != 'cubicsubdiv' and not spaghetti_infill_enabled",
                    "limit_to_extruder": "infill_extruder_nr",
                    "settable_per_mesh": true
                },
                "gradual_infill_step_height":
                {
                    "label": "Gradual Infill Step Height",
                    "description": "The height of infill of a given density before switching to half the density.",
                    "unit": "mm",
                    "type": "float",
                    "default_value": 1.5,
                    "minimum_value": "0.0001",
                    "minimum_value_warning": "3 * resolveOrValue('layer_height')",
                    "enabled": "infill_sparse_density > 0 and gradual_infill_steps > 0 and infill_pattern != 'cubicsubdiv'",
                    "limit_to_extruder": "infill_extruder_nr",
                    "settable_per_mesh": true
                },
                "infill_before_walls":
                {
                    "label": "Infill Before Walls",
                    "description": "Print the infill before printing the walls. Printing the walls first may lead to more accurate walls, but overhangs print worse. Printing the infill first leads to sturdier walls, but the infill pattern might sometimes show through the surface.",
                    "type": "bool",
                    "default_value": true,
                    "enabled": "infill_sparse_density > 0 and wall_x_extruder_nr == infill_extruder_nr",
                    "settable_per_mesh": true
                },
                "min_infill_area":
                {
                    "label": "Minimum Infill Area",
                    "description": "Don't generate areas of infill smaller than this (use skin instead).",
                    "unit": "mm²",
                    "type": "float",
                    "minimum_value": "0",
                    "default_value": 0,
                    "limit_to_extruder": "infill_extruder_nr",
                    "settable_per_mesh": true
                },
                "infill_support_enabled":
                {
                    "label": "Infill Support",
                    "description": "Print infill structures only where tops of the model should be supported. Enabling this reduces print time and material usage, but leads to ununiform object strength.",
                    "type": "bool",
                    "default_value": false,
                    "enabled": "infill_sparse_density > 0",
                    "limit_to_extruder": "infill_extruder_nr",
                    "settable_per_mesh": true
                },
                "infill_support_angle":
                {
                    "label": "Infill Overhang Angle",
                    "description": "The minimum angle of internal overhangs for which infill is added. At a value of 0° objects are totally filled with infill, 90° will not provide any infill.",
                    "unit": "°",
                    "type": "float",
                    "minimum_value": "0",
                    "minimum_value_warning": "2",
                    "maximum_value": "90",
                    "default_value": 40,
                    "enabled": "infill_sparse_density > 0 and infill_support_enabled",
                    "limit_to_extruder": "infill_extruder_nr",
                    "settable_per_mesh": true
                },
                "skin_preshrink":
                {
                    "label": "Skin Removal Width",
                    "description": "The largest width of skin areas which are to be removed. Every skin area smaller than this value will disappear. This can help in limiting the amount of time and material spent on printing top/bottom skin at slanted surfaces in the model.",
                    "unit": "mm",
                    "type": "float",
                    "default_value": 1,
                    "value": "wall_line_width_0 + (wall_line_count - 1) * wall_line_width_x",
                    "minimum_value": "0",
                    "enabled": "top_layers > 0 or bottom_layers > 0",
                    "limit_to_extruder": "top_bottom_extruder_nr",
                    "settable_per_mesh": true,
                    "children":
                    {
                        "top_skin_preshrink":
                        {
                            "label": "Top Skin Removal Width",
                            "description": "The largest width of top skin areas which are to be removed. Every skin area smaller than this value will disappear. This can help in limiting the amount of time and material spent on printing top skin at slanted surfaces in the model.",
                            "unit": "mm",
                            "type": "float",
                            "default_value": 1,
                            "value": "skin_preshrink",
                            "minimum_value": "0",
                            "enabled": "top_layers > 0 or bottom_layers > 0",
                            "limit_to_extruder": "top_bottom_extruder_nr",
                            "settable_per_mesh": true
                        },
                        "bottom_skin_preshrink":
                        {
                            "label": "Bottom Skin Removal Width",
                            "description": "The largest width of bottom skin areas which are to be removed. Every skin area smaller than this value will disappear. This can help in limiting the amount of time and material spent on printing bottom skin at slanted surfaces in the model.",
                            "unit": "mm",
                            "type": "float",
                            "default_value": 1,
                            "value": "skin_preshrink",
                            "minimum_value": "0",
                            "enabled": "top_layers > 0 or bottom_layers > 0",
                            "limit_to_extruder": "top_bottom_extruder_nr",
                            "settable_per_mesh": true
                        }
                    }
                },
                "expand_skins_expand_distance":
                {
                    "label": "Skin Expand Distance",
                    "description": "The distance the skins are expanded into the infill. Higher values makes the skin attach better to the infill pattern and makes the walls on neighboring layers adhere better to the skin. Lower values save amount of material used.",
                    "unit": "mm",
                    "type": "float",
                    "default_value": 1,
                    "value": "wall_line_width_0 + (wall_line_count - 1) * wall_line_width_x",
                    "minimum_value": "-skin_preshrink",
                    "limit_to_extruder": "top_bottom_extruder_nr",
                    "enabled": "top_layers > 0 or bottom_layers > 0",
                    "settable_per_mesh": true,
                    "children":
                    {
                        "top_skin_expand_distance":
                        {
                            "label": "Top Skin Expand Distance",
                            "description": "The distance the top skins are expanded into the infill. Higher values makes the skin attach better to the infill pattern and makes the walls on the layer above adhere better to the skin. Lower values save amount of material used.",
                            "unit": "mm",
                            "type": "float",
                            "default_value": 1,
                            "value": "expand_skins_expand_distance",
                            "minimum_value": "-top_skin_preshrink",
                            "enabled": "top_layers > 0 or bottom_layers > 0",
                            "limit_to_extruder": "top_bottom_extruder_nr",
                            "settable_per_mesh": true
                        },
                        "bottom_skin_expand_distance":
                        {
                            "label": "Bottom Skin Expand Distance",
                            "description": "The distance the bottom skins are expanded into the infill. Higher values makes the skin attach better to the infill pattern and makes the skin adhere better to the walls on the layer below. Lower values save amount of material used.",
                            "unit": "mm",
                            "type": "float",
                            "default_value": 1,
                            "value": "expand_skins_expand_distance",
                            "minimum_value": "-bottom_skin_preshrink",
                            "enabled": "top_layers > 0 or bottom_layers > 0",
                            "limit_to_extruder": "top_bottom_extruder_nr",
                            "settable_per_mesh": true
                        }
                    }
                },
                "max_skin_angle_for_expansion":
                {
                    "label": "Maximum Skin Angle for Expansion",
                    "description": "Top and/or bottom surfaces of your object with an angle larger than this setting, won't have their top/bottom skin expanded. This avoids expanding the narrow skin areas that are created when the model surface has a near vertical slope. An angle of 0° is horizontal, while an angle of 90° is vertical.",
                    "unit": "°",
                    "type": "float",
                    "minimum_value": "0",
                    "minimum_value_warning": "2",
                    "maximum_value": "90",
                    "default_value": 90,
                    "enabled": "(top_layers > 0 or bottom_layers > 0) and (top_skin_expand_distance > 0 or bottom_skin_expand_distance > 0)",
                    "limit_to_extruder": "top_bottom_extruder_nr",
                    "settable_per_mesh": true,
                    "children":
                    {
                        "min_skin_width_for_expansion":
                        {
                            "label": "Minimum Skin Width for Expansion",
                            "description": "Skin areas narrower than this are not expanded. This avoids expanding the narrow skin areas that are created when the model surface has a slope close to the vertical.",
                            "unit": "mm",
                            "type": "float",
                            "default_value": 2.24,
                            "value": "top_layers * layer_height / math.tan(math.radians(max_skin_angle_for_expansion))",
                            "minimum_value": "0",
                            "enabled": "(top_layers > 0 or bottom_layers > 0) and (top_skin_expand_distance > 0 or bottom_skin_expand_distance > 0)",
                            "limit_to_extruder": "top_bottom_extruder_nr",
                            "settable_per_mesh": true
                        }
                    }
                }
            }
        },
        "material":
        {
            "label": "Material",
            "icon": "category_material",
            "description": "Material",
            "type": "category",
            "children":
            {
                "default_material_print_temperature":
                {
                    "label": "Default Printing Temperature",
                    "description": "The default temperature used for printing. This should be the \"base\" temperature of a material. All other print temperatures should use offsets based on this value",
                    "unit": "°C",
                    "type": "float",
                    "default_value": 210,
                    "minimum_value_warning": "0",
                    "maximum_value_warning": "285",
                    "enabled": false,
                    "settable_per_extruder": true,
                    "settable_per_mesh": false,
                    "minimum_value": "-273.15"
                },
                "build_volume_temperature":
                {
                    "label": "Build Volume Temperature",
                    "description": "The temperature of the environment to print in. If this is 0, the build volume temperature will not be adjusted.",
                    "unit": "°C",
                    "type": "float",
                    "default_value": 0,
                    "resolve": "min(extruderValues('build_volume_temperature'))",
                    "minimum_value": "-273.15",
                    "minimum_value_warning": "0",
                    "maximum_value_warning": "285",
                    "enabled": "machine_heated_build_volume",
                    "settable_per_mesh": false,
                    "settable_per_extruder": false
                },
                "material_print_temperature":
                {
                    "label": "Printing Temperature",
                    "description": "The temperature used for printing.",
                    "unit": "°C",
                    "type": "float",
                    "default_value": 210,
                    "value": "default_material_print_temperature",
                    "minimum_value": "-273.15",
                    "minimum_value_warning": "0",
                    "maximum_value_warning": "285",
                    "enabled": "machine_nozzle_temp_enabled and not (material_flow_dependent_temperature)",
                    "settable_per_mesh": false,
                    "settable_per_extruder": true
                },
                "material_print_temperature_layer_0":
                {
                    "label": "Printing Temperature Initial Layer",
                    "description": "The temperature used for printing the first layer. Set at 0 to disable special handling of the initial layer.",
                    "unit": "°C",
                    "type": "float",
                    "default_value": 215,
                    "value": "material_print_temperature",
                    "minimum_value": "-273.15",
                    "minimum_value_warning": "0",
                    "maximum_value_warning": "285",
                    "enabled": "machine_nozzle_temp_enabled",
                    "settable_per_mesh": false,
                    "settable_per_extruder": true
                },
                "material_initial_print_temperature":
                {
                    "label": "Initial Printing Temperature",
                    "description": "The minimal temperature while heating up to the Printing Temperature at which printing can already start.",
                    "unit": "°C",
                    "type": "float",
                    "default_value": 200,
                    "value": "max(-273.15, material_print_temperature - 10)",
                    "minimum_value": "-273.15",
                    "minimum_value_warning": "material_standby_temperature",
                    "maximum_value_warning": "material_print_temperature",
                    "enabled": "machine_nozzle_temp_enabled",
                    "settable_per_mesh": false,
                    "settable_per_extruder": true
                },
                "material_final_print_temperature":
                {
                    "label": "Final Printing Temperature",
                    "description": "The temperature to which to already start cooling down just before the end of printing.",
                    "unit": "°C",
                    "type": "float",
                    "default_value": 195,
                    "value": "max(-273.15, material_print_temperature - 15)",
                    "minimum_value": "-273.15",
                    "minimum_value_warning": "material_standby_temperature",
                    "maximum_value_warning": "material_print_temperature",
                    "enabled": "machine_nozzle_temp_enabled",
                    "settable_per_mesh": false,
                    "settable_per_extruder": true
                },
                "material_extrusion_cool_down_speed":
                {
                    "label": "Extrusion Cool Down Speed Modifier",
                    "description": "The extra speed by which the nozzle cools while extruding. The same value is used to signify the heat up speed lost when heating up while extruding.",
                    "unit": "°C/s",
                    "type": "float",
                    "default_value": 0.7,
                    "minimum_value": "0",
                    "maximum_value_warning": "10.0",
                    "maximum_value": "machine_nozzle_heat_up_speed",
                    "enabled": "material_flow_dependent_temperature or (extruders_enabled_count > 1 and material_final_print_temperature != material_print_temperature)",
                    "settable_per_mesh": false,
                    "settable_per_extruder": true
                },
                "default_material_bed_temperature":
                {
                    "label": "Default Build Plate Temperature",
                    "description": "The default temperature used for the heated build plate. This should be the \"base\" temperature of a build plate. All other print temperatures should use offsets based on this value",
                    "unit": "°C",
                    "type": "float",
                    "resolve": "max(extruderValues('default_material_bed_temperature'))",
                    "default_value": 60,
                    "minimum_value": "-273.15",
                    "minimum_value_warning": "build_volume_temperature",
                    "maximum_value_warning": "130",
                    "enabled": false,
                    "settable_per_mesh": false,
                    "settable_per_extruder": false,
                    "settable_per_meshgroup": false
                },
                "material_bed_temperature":
                {
                    "label": "Build Plate Temperature",
                    "description": "The temperature used for the heated build plate. If this is 0, the bed temperature will not be adjusted.",
                    "unit": "°C",
                    "type": "float",
                    "default_value": 60,
                    "value": "default_material_bed_temperature",
                    "resolve": "max(extruderValues('material_bed_temperature'))",
                    "minimum_value": "-273.15",
                    "minimum_value_warning": "build_volume_temperature",
                    "maximum_value_warning": "130",
                    "enabled": "machine_heated_bed and machine_gcode_flavor != \"UltiGCode\"",
                    "settable_per_mesh": false,
                    "settable_per_extruder": false,
                    "settable_per_meshgroup": false
                },
                "material_bed_temperature_layer_0":
                {
                    "label": "Build Plate Temperature Initial Layer",
                    "description": "The temperature used for the heated build plate at the first layer.",
                    "unit": "°C",
                    "type": "float",
                    "resolve": "max(extruderValues('material_bed_temperature_layer_0'))",
                    "default_value": 60,
                    "value": "resolveOrValue('material_bed_temperature')",
                    "minimum_value": "-273.15",
                    "minimum_value_warning": "max(build_volume_temperature, max(extruderValues('material_bed_temperature')))",
                    "maximum_value_warning": "130",
                    "enabled": "machine_heated_bed and machine_gcode_flavor != \"UltiGCode\"",
                    "settable_per_mesh": false,
                    "settable_per_extruder": false,
                    "settable_per_meshgroup": false
                },
                "material_adhesion_tendency":
                {
                    "label": "Adhesion Tendency",
                    "description": "Surface adhesion tendency.",
                    "type": "int",
                    "default_value": 10,
                    "minimum_value": "0",
                    "maximum_value": "10",
                    "enabled": false,
                    "settable_per_mesh": false,
                    "settable_per_extruder": true
                },
                "material_surface_energy":
                {
                    "label": "Surface Energy",
                    "description": "Surface energy.",
                    "unit": "%",
                    "type": "int",
                    "default_value": 100,
                    "minimum_value": "0",
                    "maximum_value": "100",
                    "enabled": false,
                    "settable_per_mesh": false,
                    "settable_per_extruder": true
                },
                "material_shrinkage_percentage":
                {
                    "label": "Shrinkage Ratio",
                    "description": "Shrinkage ratio in percentage.",
                    "unit": "%",
                    "type": "float",
                    "default_value": 0,
                    "minimum_value": "0",
                    "maximum_value": "100",
                    "enabled": false,
                    "settable_per_mesh": false,
                    "settable_per_extruder": true
                },
                "material_crystallinity":
                {
                    "label": "Crystalline Material",
                    "description": "Is this material the type that breaks off cleanly when heated (crystalline), or is it the type that produces long intertwined polymer chains (non-crystalline)?",
                    "type": "bool",
                    "default_value": false,
                    "enabled": false,
                    "settable_per_mesh": false,
                    "settable_per_extruder": true
                },
                "material_anti_ooze_retracted_position":
                {
                    "label": "Anti-ooze Retracted Position",
                    "description": "How far the material needs to be retracted before it stops oozing.",
                    "type": "float",
                    "unit": "mm",
                    "default_value": -4,
                    "enabled": false,
                    "minimum_value_warning": "-retraction_amount",
                    "maximum_value_warning": "0",
                    "settable_per_mesh": false,
                    "settable_per_extruder": true
                },
                "material_anti_ooze_retraction_speed":
                {
                    "label": "Anti-ooze Retraction Speed",
                    "description": "How fast the material needs to be retracted during a filament switch to prevent oozing.",
                    "type": "float",
                    "unit": "mm/s",
                    "default_value": 5,
                    "enabled": false,
                    "minimum_value": "0",
                    "maximum_value": "machine_max_feedrate_e",
                    "settable_per_mesh": false,
                    "settable_per_extruder": true
                },
                "material_break_preparation_retracted_position":
                {
                    "label": "Break Preparation Retracted Position",
                    "description": "How far the filament can be stretched before it breaks, while heated.",
                    "type": "float",
                    "unit": "mm",
                    "default_value": -16,
                    "enabled": false,
                    "minimum_value_warning": "-retraction_amount * 4",
                    "maximum_value_warning": "0",
                    "settable_per_mesh": false,
                    "settable_per_extruder": true
                },
                "material_break_preparation_speed":
                {
                    "label": "Break Preparation Retraction Speed",
                    "description": "How fast the filament needs to be retracted just before breaking it off in a retraction.",
                    "type": "float",
                    "unit": "mm/s",
                    "default_value": 2,
                    "enabled": false,
                    "minimum_value": "0",
                    "maximum_value": "machine_max_feedrate_e",
                    "settable_per_mesh": false,
                    "settable_per_extruder": true
                },
                "material_break_retracted_position":
                {
                    "label": "Break Retracted Position",
                    "description": "How far to retract the filament in order to break it cleanly.",
                    "type": "float",
                    "unit": "mm",
                    "default_value": -50,
                    "enabled": false,
                    "minimum_value_warning": "-100",
                    "maximum_value_warning": "0",
                    "settable_per_mesh": false,
                    "settable_per_extruder": true
                },
                "material_break_speed":
                {
                    "label": "Break Retraction Speed",
                    "description": "The speed at which to retract the filament in order to break it cleanly.",
                    "type": "float",
                    "unit": "mm/s",
                    "default_value": 25,
                    "enabled": false,
                    "minimum_value": "0",
                    "maximum_value": "machine_max_feedrate_e",
                    "settable_per_mesh": false,
                    "settable_per_extruder": true
                },
                "material_break_temperature":
                {
                    "label": "Break Temperature",
                    "description": "The temperature at which the filament is broken for a clean break.",
                    "type": "float",
                    "unit": "°C",
                    "default_value": 50,
                    "enabled": false,
                    "minimum_value": "-273.15",
                    "maximum_value_warning": "300",
                    "settable_per_mesh": false,
                    "settable_per_extruder": true
                },
                "material_flow":
                {
                    "label": "Flow",
                    "description": "Flow compensation: the amount of material extruded is multiplied by this value.",
                    "unit": "%",
                    "default_value": 100,
                    "type": "float",
                    "minimum_value": "5",
                    "minimum_value_warning": "50",
                    "maximum_value_warning": "150",
                    "enabled": "machine_gcode_flavor != \"UltiGCode\"",
                    "settable_per_mesh": true,
                    "children":
                    {
                        "wall_material_flow":
                        {
                            "label": "Wall Flow",
                            "description": "Flow compensation on wall lines.",
                            "unit": "%",
                            "type": "float",
                            "default_value": 100,
                            "value": "material_flow",
                            "minimum_value": "5",
                            "minimum_value_warning": "50",
                            "maximum_value_warning": "150",
                            "limit_to_extruder": "wall_0_extruder_nr if wall_x_extruder_nr == wall_0_extruder_nr else -1",
                            "settable_per_mesh": true,
                            "children":
                            {
                                "wall_0_material_flow":
                                {
                                    "label": "Outer Wall Flow",
                                    "description": "Flow compensation on the outermost wall line.",
                                    "unit": "%",
                                    "type": "float",
                                    "default_value": 100,
                                    "value": "wall_material_flow",
                                    "minimum_value": "5",
                                    "minimum_value_warning": "50",
                                    "maximum_value_warning": "150",
                                    "limit_to_extruder": "wall_0_extruder_nr",
                                    "settable_per_mesh": true
                                },
                                "wall_x_material_flow":
                                {
                                    "label": "Inner Wall(s) Flow",
                                    "description": "Flow compensation on wall lines for all wall lines except the outermost one.",
                                    "unit": "%",
                                    "type": "float",
                                    "default_value": 100,
                                    "value": "wall_material_flow",
                                    "minimum_value": "5",
                                    "minimum_value_warning": "50",
                                    "maximum_value_warning": "150",
                                    "limit_to_extruder": "wall_x_extruder_nr",
                                    "settable_per_mesh": true
                                }
                            }
                        },
                        "skin_material_flow":
                        {
                            "label": "Top/Bottom Flow",
                            "description": "Flow compensation on top/bottom lines.",
                            "unit": "%",
                            "type": "float",
                            "default_value": 100,
                            "value": "material_flow",
                            "minimum_value": "5",
                            "minimum_value_warning": "50",
                            "maximum_value_warning": "150",
                            "enabled": "top_layers > 0 or bottom_layers > 0",
                            "limit_to_extruder": "top_bottom_extruder_nr",
                            "settable_per_mesh": true
                        },
                        "roofing_material_flow":
                        {
                            "label": "Top Surface Skin Flow",
                            "description": "Flow compensation on lines of the areas at the top of the print.",
                            "unit": "%",
                            "type": "float",
                            "default_value": 100,
                            "value": "skin_material_flow",
                            "minimum_value": "5",
                            "minimum_value_warning": "50",
                            "maximum_value_warning": "150",
                            "limit_to_extruder": "roofing_extruder_nr",
                            "settable_per_mesh": true,
                            "enabled": "roofing_layer_count > 0 and top_layers > 0"
                        },
                        "infill_material_flow":
                        {
                            "label": "Infill Flow",
                            "description": "Flow compensation on infill lines.",
                            "unit": "%",
                            "type": "float",
                            "default_value": 100,
                            "value": "material_flow",
                            "minimum_value": "5",
                            "minimum_value_warning": "50",
                            "maximum_value_warning": "150",
                            "enabled": "infill_sparse_density > 0",
                            "limit_to_extruder": "infill_extruder_nr",
                            "settable_per_mesh": true
                        },
                        "skirt_brim_material_flow":
                        {
                            "label": "Skirt/Brim Flow",
                            "description": "Flow compensation on skirt or brim lines.",
                            "unit": "%",
                            "type": "float",
                            "default_value": 100,
                            "value": "material_flow",
                            "minimum_value": "5",
                            "minimum_value_warning": "50",
                            "maximum_value_warning": "150",
                            "enabled": "resolveOrValue('adhesion_type') == 'skirt' or resolveOrValue('adhesion_type') == 'brim'",
                            "settable_per_mesh": false,
                            "settable_per_extruder": true
                        },
                        "support_material_flow":
                        {
                            "label": "Support Flow",
                            "description": "Flow compensation on support structure lines.",
                            "unit": "%",
                            "type": "float",
                            "default_value": 100,
                            "value": "material_flow",
                            "minimum_value": "5",
                            "minimum_value_warning": "50",
                            "maximum_value_warning": "150",
                            "limit_to_extruder": "support_infill_extruder_nr",
                            "settable_per_mesh": false,
                            "settable_per_extruder": true
                        },
                        "support_interface_material_flow":
                        {
                            "label": "Support Interface Flow",
                            "description": "Flow compensation on lines of support roof or floor.",
                            "unit": "%",
                            "type": "float",
                            "default_value": 100,
                            "value": "material_flow",
                            "minimum_value": "5",
                            "minimum_value_warning": "50",
                            "maximum_value_warning": "150",
                            "enabled": "support_enable and support_interface_enable",
                            "limit_to_extruder": "support_interface_extruder_nr",
                            "settable_per_mesh": false,
                            "settable_per_extruder": true,
                            "children":
                            {
                                "support_roof_material_flow":
                                {
                                    "label": "Support Roof Flow",
                                    "description": "Flow compensation on support roof lines.",
                                    "unit": "%",
                                    "type": "float",
                                    "default_value": 100,
                                    "value": "extruderValue(support_roof_extruder_nr, 'support_interface_material_flow')",
                                    "minimum_value": "5",
                                    "minimum_value_warning": "50",
                                    "maximum_value_warning": "150",
                                    "enabled": "support_enable and support_roof_enable",
                                    "limit_to_extruder": "support_roof_extruder_nr",
                                    "settable_per_mesh": false,
                                    "settable_per_extruder": true
                                },
                                "support_bottom_material_flow":
                                {
                                    "label": "Support Floor Flow",
                                    "description": "Flow compensation on support floor lines.",
                                    "unit": "%",
                                    "type": "float",
                                    "default_value": 100,
                                    "value": "extruderValue(support_bottom_extruder_nr, 'support_interface_material_flow')",
                                    "minimum_value": "5",
                                    "minimum_value_warning": "50",
                                    "maximum_value_warning": "150",
                                    "enabled": "support_enable and support_bottom_enable",
                                    "limit_to_extruder": "support_bottom_extruder_nr",
                                    "settable_per_mesh": false,
                                    "settable_per_extruder": true
                                }
                            }
                        },
                        "prime_tower_flow":
                        {
                            "label": "Prime Tower Flow",
                            "description": "Flow compensation on prime tower lines.",
                            "unit": "%",
                            "type": "float",
                            "default_value": 100,
                            "value": "material_flow",
                            "minimum_value": "5",
                            "minimum_value_warning": "50",
                            "maximum_value_warning": "150",
                            "settable_per_mesh": false,
                            "settable_per_extruder": true
                        }
                    }
                },
                "material_flow_layer_0":
                {
                    "label": "Initial Layer Flow",
                    "description": "Flow compensation for the first layer: the amount of material extruded on the initial layer is multiplied by this value.",
                    "unit": "%",
                    "default_value": 100,
                    "type": "float",
                    "minimum_value": "0.0001",
                    "minimum_value_warning": "50",
                    "maximum_value_warning": "150",
                    "settable_per_mesh": true
                },
                "retraction_enable":
                {
                    "label": "Enable Retraction",
                    "description": "Retract the filament when the nozzle is moving over a non-printed area. ",
                    "type": "bool",
                    "default_value": true,
                    "settable_per_mesh": false,
                    "settable_per_extruder": true
                },
                "retract_at_layer_change":
                {
                    "label": "Retract at Layer Change",
                    "description": "Retract the filament when the nozzle is moving to the next layer.",
                    "type": "bool",
                    "default_value": false,
                    "settable_per_mesh": false,
                    "settable_per_extruder": true
                },
                "retraction_amount":
                {
                    "label": "Retraction Distance",
                    "description": "The length of material retracted during a retraction move.",
                    "unit": "mm",
                    "type": "float",
                    "default_value": 6.5,
                    "minimum_value_warning": "-0.0001",
                    "maximum_value_warning": "10.0",
                    "enabled": "retraction_enable and machine_gcode_flavor != \"UltiGCode\"",
                    "settable_per_mesh": false,
                    "settable_per_extruder": true
                },
                "retraction_speed":
                {
                    "label": "Retraction Speed",
                    "description": "The speed at which the filament is retracted and primed during a retraction move.",
                    "unit": "mm/s",
                    "type": "float",
                    "default_value": 25,
                    "minimum_value": "0.0001",
                    "minimum_value_warning": "1",
                    "maximum_value": "machine_max_feedrate_e if retraction_enable else float('inf')",
                    "maximum_value_warning": "70",
                    "enabled": "retraction_enable and machine_gcode_flavor != \"UltiGCode\"",
                    "settable_per_mesh": false,
                    "settable_per_extruder": true,
                    "children":
                    {
                        "retraction_retract_speed":
                        {
                            "label": "Retraction Retract Speed",
                            "description": "The speed at which the filament is retracted during a retraction move.",
                            "unit": "mm/s",
                            "type": "float",
                            "default_value": 25,
                            "minimum_value": "0.0001",
                            "maximum_value": "machine_max_feedrate_e if retraction_enable else float('inf')",
                            "minimum_value_warning": "1",
                            "maximum_value_warning": "70",
                            "enabled": "retraction_enable and machine_gcode_flavor != \"UltiGCode\"",
                            "value": "retraction_speed",
                            "settable_per_mesh": false,
                            "settable_per_extruder": true
                        },
                        "retraction_prime_speed":
                        {
                            "label": "Retraction Prime Speed",
                            "description": "The speed at which the filament is primed during a retraction move.",
                            "unit": "mm/s",
                            "type": "float",
                            "default_value": 25,
                            "minimum_value": "0.0001",
                            "maximum_value": "machine_max_feedrate_e if retraction_enable else float('inf')",
                            "minimum_value_warning": "1",
                            "maximum_value_warning": "70",
                            "enabled": "retraction_enable and machine_gcode_flavor != \"UltiGCode\"",
                            "value": "retraction_speed",
                            "settable_per_mesh": false,
                            "settable_per_extruder": true
                        }
                    }
                },
                "retraction_extra_prime_amount":
                {
                    "label": "Retraction Extra Prime Amount",
                    "description": "Some material can ooze away during a travel move, which can be compensated for here.",
                    "unit": "mm³",
                    "type": "float",
                    "default_value": 0,
                    "minimum_value_warning": "-0.0001",
                    "maximum_value_warning": "5.0",
                    "enabled": "retraction_enable",
                    "settable_per_mesh": false,
                    "settable_per_extruder": true
                },
                "retraction_min_travel":
                {
                    "label": "Retraction Minimum Travel",
                    "description": "The minimum distance of travel needed for a retraction to happen at all. This helps to get fewer retractions in a small area.",
                    "unit": "mm",
                    "type": "float",
                    "default_value": 1.5,
                    "value": "line_width * 2",
                    "minimum_value": "0",
                    "minimum_value_warning": "line_width * 1.5",
                    "maximum_value_warning": "10",
                    "enabled": "retraction_enable",
                    "settable_per_mesh": false,
                    "settable_per_extruder": true
                },
                "retraction_count_max":
                {
                    "label": "Maximum Retraction Count",
                    "description": "This setting limits the number of retractions occurring within the minimum extrusion distance window. Further retractions within this window will be ignored. This avoids retracting repeatedly on the same piece of filament, as that can flatten the filament and cause grinding issues.",
                    "default_value": 90,
                    "minimum_value": "0",
                    "maximum_value_warning": "100",
                    "type": "int",
                    "enabled": "retraction_enable",
                    "settable_per_mesh": false,
                    "settable_per_extruder": true
                },
                "retraction_extrusion_window":
                {
                    "label": "Minimum Extrusion Distance Window",
                    "description": "The window in which the maximum retraction count is enforced. This value should be approximately the same as the retraction distance, so that effectively the number of times a retraction passes the same patch of material is limited.",
                    "unit": "mm",
                    "type": "float",
                    "default_value": 4.5,
                    "minimum_value": "0",
                    "maximum_value_warning": "retraction_amount * 2",
                    "value": "retraction_amount",
                    "enabled": "retraction_enable",
                    "settable_per_mesh": false,
                    "settable_per_extruder": true
                },
                "limit_support_retractions":
                {
                    "label": "Limit Support Retractions",
                    "description": "Omit retraction when moving from support to support in a straight line. Enabling this setting saves print time, but can lead to excessive stringing within the support structure.",
                    "type": "bool",
                    "default_value": true,
                    "enabled": "retraction_enable and (support_enable or support_tree_enable)",
                    "settable_per_mesh": false,
                    "settable_per_extruder": true
                },
                "material_standby_temperature":
                {
                    "label": "Standby Temperature",
                    "description": "The temperature of the nozzle when another nozzle is currently used for printing.",
                    "type": "float",
                    "unit": "°C",
                    "default_value": 150,
                    "minimum_value": "-273.15",
                    "minimum_value_warning": "0",
                    "maximum_value_warning": "260",
                    "enabled": "extruders_enabled_count > 1 and machine_nozzle_temp_enabled",
                    "settable_per_mesh": false,
                    "settable_per_extruder": true
                },
                "switch_extruder_retraction_amount":
                {
                    "label": "Nozzle Switch Retraction Distance",
                    "description": "The amount of retraction when switching extruders. Set to 0 for no retraction at all. This should generally be the same as the length of the heat zone.",
                    "type": "float",
                    "unit": "mm",
                    "enabled": "retraction_enable",
                    "default_value": 20,
                    "value": "machine_heat_zone_length",
                    "minimum_value_warning": "0",
                    "maximum_value_warning": "100",
                    "settable_per_mesh": false,
                    "settable_per_extruder": true
                },
                "switch_extruder_retraction_speeds":
                {
                    "label": "Nozzle Switch Retraction Speed",
                    "description": "The speed at which the filament is retracted. A higher retraction speed works better, but a very high retraction speed can lead to filament grinding.",
                    "type": "float",
                    "unit": "mm/s",
                    "enabled": "retraction_enable",
                    "default_value": 20,
                    "minimum_value": "0.1",
                    "minimum_value_warning": "1",
                    "maximum_value": "machine_max_feedrate_e if retraction_enable else float('inf')",
                    "maximum_value_warning": "70",
                    "settable_per_mesh": false,
                    "settable_per_extruder": true,
                    "children":
                    {
                        "switch_extruder_retraction_speed":
                        {
                            "label": "Nozzle Switch Retract Speed",
                            "description": "The speed at which the filament is retracted during a nozzle switch retract.",
                            "type": "float",
                            "unit": "mm/s",
                            "enabled": "retraction_enable",
                            "default_value": 20,
                            "value": "switch_extruder_retraction_speeds",
                            "minimum_value": "0.1",
                            "minimum_value_warning": "1",
                            "maximum_value": "machine_max_feedrate_e if retraction_enable else float('inf')",
                            "maximum_value_warning": "70",
                            "settable_per_mesh": false,
                            "settable_per_extruder": true
                        },
                        "switch_extruder_prime_speed":
                        {
                            "label": "Nozzle Switch Prime Speed",
                            "description": "The speed at which the filament is pushed back after a nozzle switch retraction.",
                            "type": "float",
                            "unit": "mm/s",
                            "enabled": "retraction_enable",
                            "default_value": 20,
                            "value": "switch_extruder_retraction_speeds",
                            "minimum_value": "0.1",
                            "minimum_value_warning": "1",
                            "maximum_value": "machine_max_feedrate_e if retraction_enable else float('inf')",
                            "maximum_value_warning": "70",
                            "settable_per_mesh": false,
                            "settable_per_extruder": true
                        }
                    }
                },
                "switch_extruder_extra_prime_amount": 
                {
                    "label": "Nozzle Switch Extra Prime Amount",
                    "description": "Extra material to prime after nozzle switching.",
                    "type": "float",
                    "unit": "mm³",
                    "default_value": 0,
                    "minimum_value_warning": "0",
                    "maximum_value_warning": "100",
                    "enabled": "retraction_enable",
                    "settable_per_mesh": false,
                    "settable_per_extruder": true
                }
            }
        },
        "speed":
        {
            "label": "Speed",
            "icon": "category_speed",
            "description": "Speed",
            "type": "category",
            "children":
            {
                "speed_print":
                {
                    "label": "Print Speed",
                    "description": "The speed at which printing happens.",
                    "unit": "mm/s",
                    "type": "float",
                    "minimum_value": "0.1",
                    "maximum_value_warning": "150",
                    "maximum_value": "math.sqrt(machine_max_feedrate_x ** 2 + machine_max_feedrate_y ** 2)",
                    "default_value": 60,
                    "settable_per_mesh": true,
                    "children":
                    {
                        "speed_infill":
                        {
                            "label": "Infill Speed",
                            "description": "The speed at which infill is printed.",
                            "unit": "mm/s",
                            "type": "float",
                            "minimum_value": "0.1",
                            "maximum_value": "math.sqrt(machine_max_feedrate_x ** 2 + machine_max_feedrate_y ** 2)",
                            "maximum_value_warning": "150",
                            "default_value": 60,
                            "value": "speed_print",
                            "enabled": "infill_sparse_density > 0",
                            "limit_to_extruder": "infill_extruder_nr",
                            "settable_per_mesh": true
                        },
                        "speed_wall":
                        {
                            "label": "Wall Speed",
                            "description": "The speed at which the walls are printed.",
                            "unit": "mm/s",
                            "type": "float",
                            "minimum_value": "0.1",
                            "maximum_value": "math.sqrt(machine_max_feedrate_x ** 2 + machine_max_feedrate_y ** 2)",
                            "maximum_value_warning": "150",
                            "default_value": 30,
                            "value": "speed_print / 2",
                            "settable_per_mesh": true,
                            "children":
                            {
                                "speed_wall_0":
                                {
                                    "label": "Outer Wall Speed",
                                    "description": "The speed at which the outermost walls are printed. Printing the outer wall at a lower speed improves the final skin quality. However, having a large difference between the inner wall speed and the outer wall speed will affect quality in a negative way.",
                                    "unit": "mm/s",
                                    "type": "float",
                                    "minimum_value": "0.1",
                                    "maximum_value": "math.sqrt(machine_max_feedrate_x ** 2 + machine_max_feedrate_y ** 2)",
                                    "maximum_value_warning": "150",
                                    "default_value": 30,
                                    "value": "speed_wall",
                                    "limit_to_extruder": "wall_0_extruder_nr",
                                    "settable_per_mesh": true
                                },
                                "speed_wall_x":
                                {
                                    "label": "Inner Wall Speed",
                                    "description": "The speed at which all inner walls are printed. Printing the inner wall faster than the outer wall will reduce printing time. It works well to set this in between the outer wall speed and the infill speed.",
                                    "unit": "mm/s",
                                    "type": "float",
                                    "minimum_value": "0.1",
                                    "maximum_value": "math.sqrt(machine_max_feedrate_x ** 2 + machine_max_feedrate_y ** 2)",
                                    "maximum_value_warning": "150",
                                    "default_value": 60,
                                    "value": "speed_wall * 2",
                                    "limit_to_extruder": "wall_x_extruder_nr",
                                    "settable_per_mesh": true
                                }
                            }
                        },
                        "speed_roofing":
                        {
                            "label": "Top Surface Skin Speed",
                            "description": "The speed at which top surface skin layers are printed.",
                            "unit": "mm/s",
                            "type": "float",
                            "minimum_value": "0.1",
                            "maximum_value": "math.sqrt(machine_max_feedrate_x ** 2 + machine_max_feedrate_y ** 2)",
                            "maximum_value_warning": "150",
                            "default_value": 25,
                            "value": "speed_topbottom",
                            "limit_to_extruder": "roofing_extruder_nr",
                            "settable_per_mesh": true,
                            "enabled": "roofing_layer_count > 0 and top_layers > 0"
                        },
                        "speed_topbottom":
                        {
                            "label": "Top/Bottom Speed",
                            "description": "The speed at which top/bottom layers are printed.",
                            "unit": "mm/s",
                            "type": "float",
                            "minimum_value": "0.1",
                            "maximum_value": "math.sqrt(machine_max_feedrate_x ** 2 + machine_max_feedrate_y ** 2)",
                            "maximum_value_warning": "150",
                            "default_value": 30,
                            "value": "speed_print / 2",
                            "limit_to_extruder": "top_bottom_extruder_nr",
                            "enabled": "top_layers > 0 or bottom_layers > 0",
                            "settable_per_mesh": true
                        },
                        "speed_support":
                        {
                            "label": "Support Speed",
                            "description": "The speed at which the support structure is printed. Printing support at higher speeds can greatly reduce printing time. The surface quality of the support structure is not important since it is removed after printing.",
                            "unit": "mm/s",
                            "type": "float",
                            "minimum_value": "0.1",
                            "maximum_value": "math.sqrt(machine_max_feedrate_x ** 2 + machine_max_feedrate_y ** 2)",
                            "maximum_value_warning": "150",
                            "default_value": 60,
                            "value": "speed_print",
                            "enabled": "support_enable or support_tree_enable",
                            "settable_per_mesh": false,
                            "limit_to_extruder": "support_extruder_nr",
                            "settable_per_extruder": true,
                            "children":
                            {
                                "speed_support_infill":
                                {
                                    "label": "Support Infill Speed",
                                    "description": "The speed at which the infill of support is printed. Printing the infill at lower speeds improves stability.",
                                    "unit": "mm/s",
                                    "type": "float",
                                    "default_value": 60,
                                    "minimum_value": "0.1",
                                    "maximum_value": "math.sqrt(machine_max_feedrate_x ** 2 + machine_max_feedrate_y ** 2)",
                                    "maximum_value_warning": "150",
                                    "value": "speed_support",
                                    "enabled": "support_enable or support_tree_enable",
                                    "limit_to_extruder": "support_infill_extruder_nr",
                                    "settable_per_mesh": false,
                                    "settable_per_extruder": true
                                },
                                "speed_support_interface":
                                {
                                    "label": "Support Interface Speed",
                                    "description": "The speed at which the roofs and floors of support are printed. Printing them at lower speeds can improve overhang quality.",
                                    "unit": "mm/s",
                                    "type": "float",
                                    "default_value": 40,
                                    "minimum_value": "0.1",
                                    "maximum_value": "math.sqrt(machine_max_feedrate_x ** 2 + machine_max_feedrate_y ** 2)",
                                    "maximum_value_warning": "150",
                                    "enabled": "support_interface_enable and (support_enable or support_tree_enable)",
                                    "limit_to_extruder": "support_interface_extruder_nr",
                                    "value": "speed_support / 1.5",
                                    "settable_per_mesh": false,
                                    "settable_per_extruder": true,
                                    "children":
                                    {
                                        "speed_support_roof":
                                        {
                                            "label": "Support Roof Speed",
                                            "description": "The speed at which the roofs of support are printed. Printing them at lower speeds can improve overhang quality.",
                                            "unit": "mm/s",
                                            "type": "float",
                                            "default_value": 40,
                                            "minimum_value": "0.1",
                                            "maximum_value": "math.sqrt(machine_max_feedrate_x ** 2 + machine_max_feedrate_y ** 2)",
                                            "maximum_value_warning": "150",
                                            "enabled": "support_roof_enable and (support_enable or support_tree_enable)",
                                            "limit_to_extruder": "support_roof_extruder_nr",
                                            "value": "extruderValue(support_roof_extruder_nr, 'speed_support_interface')",
                                            "settable_per_mesh": false,
                                            "settable_per_extruder": true
                                        },
                                        "speed_support_bottom":
                                        {
                                            "label": "Support Floor Speed",
                                            "description": "The speed at which the floor of support is printed. Printing it at lower speed can improve adhesion of support on top of your model.",
                                            "unit": "mm/s",
                                            "type": "float",
                                            "default_value": 40,
                                            "minimum_value": "0.1",
                                            "maximum_value": "math.sqrt(machine_max_feedrate_x ** 2 + machine_max_feedrate_y ** 2)",
                                            "maximum_value_warning": "150",
                                            "enabled": "support_bottom_enable and (support_enable or support_tree_enable)",
                                            "limit_to_extruder": "support_bottom_extruder_nr",
                                            "value": "extruderValue(support_bottom_extruder_nr, 'speed_support_interface')",
                                            "settable_per_mesh": false,
                                            "settable_per_extruder": true
                                        }
                                    }
                                }
                            }
                        },
                        "speed_prime_tower":
                        {
                            "label": "Prime Tower Speed",
                            "description": "The speed at which the prime tower is printed. Printing the prime tower slower can make it more stable when the adhesion between the different filaments is suboptimal.",
                            "type": "float",
                            "unit": "mm/s",
                            "enabled": "resolveOrValue('prime_tower_enable')",
                            "default_value": 60,
                            "value": "speed_print",
                            "minimum_value": "0.1",
                            "maximum_value": "math.sqrt(machine_max_feedrate_x ** 2 + machine_max_feedrate_y ** 2)",
                            "maximum_value_warning": "150",
                            "settable_per_mesh": false,
                            "settable_per_extruder": true
                        }
                    }
                },
                "speed_travel":
                {
                    "label": "Travel Speed",
                    "description": "The speed at which travel moves are made.",
                    "unit": "mm/s",
                    "type": "float",
                    "default_value": 120,
                    "minimum_value": "0.1",
                    "maximum_value": "math.sqrt(machine_max_feedrate_x ** 2 + machine_max_feedrate_y ** 2)",
                    "maximum_value_warning": "300",
                    "value": "speed_print if magic_spiralize else 120",
                    "settable_per_mesh": false,
                    "settable_per_extruder": true
                },
                "speed_layer_0":
                {
                    "label": "Initial Layer Speed",
                    "description": "The speed for the initial layer. A lower value is advised to improve adhesion to the build plate.",
                    "unit": "mm/s",
                    "type": "float",
                    "default_value": 30,
                    "value": "speed_print * 30 / 60",
                    "minimum_value": "0.1",
                    "maximum_value": "math.sqrt(machine_max_feedrate_x ** 2 + machine_max_feedrate_y ** 2)",
                    "maximum_value_warning": "300",
                    "settable_per_mesh": true,
                    "children":
                    {
                        "speed_print_layer_0":
                        {
                            "label": "Initial Layer Print Speed",
                            "description": "The speed of printing for the initial layer. A lower value is advised to improve adhesion to the build plate.",
                            "unit": "mm/s",
                            "type": "float",
                            "default_value": 30,
                            "value": "speed_layer_0",
                            "minimum_value": "0.1",
                            "maximum_value": "math.sqrt(machine_max_feedrate_x ** 2 + machine_max_feedrate_y ** 2)",
                            "maximum_value_warning": "300",
                            "settable_per_mesh": true
                        },
                        "speed_travel_layer_0":
                        {
                            "label": "Initial Layer Travel Speed",
                            "description": "The speed of travel moves in the initial layer. A lower value is advised to prevent pulling previously printed parts away from the build plate. The value of this setting can automatically be calculated from the ratio between the Travel Speed and the Print Speed.",
                            "unit": "mm/s",
                            "type": "float",
                            "default_value": 60,
                            "value": "speed_layer_0 * speed_travel / speed_print",
                            "minimum_value": "0.1",
                            "maximum_value": "math.sqrt(machine_max_feedrate_x ** 2 + machine_max_feedrate_y ** 2)",
                            "maximum_value_warning": "300",
                            "settable_per_extruder": true,
                            "settable_per_mesh": false
                        }
                    }
                },
                "skirt_brim_speed":
                {
                    "label": "Skirt/Brim Speed",
                    "description": "The speed at which the skirt and brim are printed. Normally this is done at the initial layer speed, but sometimes you might want to print the skirt or brim at a different speed.",
                    "unit": "mm/s",
                    "type": "float",
                    "default_value": 30,
                    "minimum_value": "0.1",
                    "maximum_value": "math.sqrt(machine_max_feedrate_x ** 2 + machine_max_feedrate_y ** 2)",
                    "maximum_value_warning": "300",
                    "value": "speed_layer_0",
                    "enabled": "resolveOrValue('adhesion_type') == 'skirt' or resolveOrValue('adhesion_type') == 'brim' or resolveOrValue('draft_shield_enabled') or resolveOrValue('ooze_shield_enabled')",
                    "settable_per_mesh": false,
                    "settable_per_extruder": true,
                    "limit_to_extruder": "adhesion_extruder_nr"
                },
                "speed_z_hop":
                {
                    "label": "Z Hop Speed",
                    "description": "The speed at which the vertical Z movement is made for Z Hops. This is typically lower than the print speed since the build plate or machine's gantry is harder to move.",
                    "unit": "mm/s",
                    "type": "float",
                    "default_value": 10,
                    "minimum_value": "0",
                    "maximum_value": "machine_max_feedrate_z",
                    "enabled": "retraction_enable and retraction_hop_enabled",
                    "settable_per_mesh": false,
                    "settable_per_extruder": true
                },
                "speed_slowdown_layers":
                {
                    "label": "Number of Slower Layers",
                    "description": "The first few layers are printed slower than the rest of the model, to get better adhesion to the build plate and improve the overall success rate of prints. The speed is gradually increased over these layers.",
                    "type": "int",
                    "default_value": 2,
                    "resolve": "round(sum(extruderValues('speed_slowdown_layers')) / len(extruderValues('speed_slowdown_layers')))",
                    "minimum_value": "0",
                    "maximum_value_warning": "3.2 / resolveOrValue('layer_height')",
                    "settable_per_mesh": false,
                    "settable_per_extruder": false
                },
                "speed_equalize_flow_enabled":
                {
                    "label": "Equalize Filament Flow",
                    "description": "Print thinner than normal lines faster so that the amount of material extruded per second remains the same. Thin pieces in your model might require lines printed with smaller line width than provided in the settings. This setting controls the speed changes for such lines.",
                    "type": "bool",
                    "default_value": false,
                    "settable_per_mesh": false,
                    "settable_per_extruder": true
                },
                "speed_equalize_flow_max":
                {
                    "label": "Maximum Speed for Flow Equalization",
                    "description": "Maximum print speed when adjusting the print speed in order to equalize flow.",
                    "type": "float",
                    "unit": "mm/s",
                    "enabled": "speed_equalize_flow_enabled",
                    "default_value": 150,
                    "minimum_value": "0.1",
                    "maximum_value": "math.sqrt(machine_max_feedrate_x ** 2 + machine_max_feedrate_y ** 2)",
                    "maximum_value_warning": "150",
                    "settable_per_mesh": false,
                    "settable_per_extruder": true
                },
                "acceleration_enabled":
                {
                    "label": "Enable Acceleration Control",
                    "description": "Enables adjusting the print head acceleration. Increasing the accelerations can reduce printing time at the cost of print quality.",
                    "type": "bool",
                    "default_value": false,
                    "resolve": "any(extruderValues('acceleration_enabled'))",
                    "settable_per_mesh": false,
                    "settable_per_extruder": false
                },
                "acceleration_print":
                {
                    "label": "Print Acceleration",
                    "description": "The acceleration with which printing happens.",
                    "unit": "mm/s²",
                    "type": "float",
                    "minimum_value": "0.1",
                    "minimum_value_warning": "100",
                    "maximum_value_warning": "10000",
                    "default_value": 3000,
                    "enabled": "resolveOrValue('acceleration_enabled')",
                    "settable_per_mesh": true,
                    "children":
                    {
                        "acceleration_infill":
                        {
                            "label": "Infill Acceleration",
                            "description": "The acceleration with which infill is printed.",
                            "unit": "mm/s²",
                            "type": "float",
                            "minimum_value": "0.1",
                            "minimum_value_warning": "100",
                            "maximum_value_warning": "10000",
                            "default_value": 3000,
                            "value": "acceleration_print",
                            "enabled": "resolveOrValue('acceleration_enabled') and infill_sparse_density > 0",
                            "limit_to_extruder": "infill_extruder_nr",
                            "settable_per_mesh": true
                        },
                        "acceleration_wall":
                        {
                            "label": "Wall Acceleration",
                            "description": "The acceleration with which the walls are printed.",
                            "unit": "mm/s²",
                            "type": "float",
                            "minimum_value": "0.1",
                            "minimum_value_warning": "100",
                            "maximum_value_warning": "10000",
                            "default_value": 3000,
                            "value": "acceleration_print",
                            "enabled": "resolveOrValue('acceleration_enabled')",
                            "settable_per_mesh": true,
                            "children":
                            {
                                "acceleration_wall_0":
                                {
                                    "label": "Outer Wall Acceleration",
                                    "description": "The acceleration with which the outermost walls are printed.",
                                    "unit": "mm/s²",
                                    "type": "float",
                                    "minimum_value": "0.1",
                                    "minimum_value_warning": "100",
                                    "maximum_value_warning": "10000",
                                    "default_value": 3000,
                                    "value": "acceleration_wall",
                                    "enabled": "resolveOrValue('acceleration_enabled')",
                                    "limit_to_extruder": "wall_0_extruder_nr",
                                    "settable_per_mesh": true
                                },
                                "acceleration_wall_x":
                                {
                                    "label": "Inner Wall Acceleration",
                                    "description": "The acceleration with which all inner walls are printed.",
                                    "unit": "mm/s²",
                                    "type": "float",
                                    "minimum_value": "0.1",
                                    "minimum_value_warning": "100",
                                    "maximum_value_warning": "10000",
                                    "default_value": 3000,
                                    "value": "acceleration_wall",
                                    "enabled": "resolveOrValue('acceleration_enabled')",
                                    "limit_to_extruder": "wall_x_extruder_nr",
                                    "settable_per_mesh": true
                                }
                            }
                        },
                        "acceleration_roofing":
                        {
                            "label": "Top Surface Skin Acceleration",
                            "description": "The acceleration with which top surface skin layers are printed.",
                            "unit": "mm/s²",
                            "type": "float",
                            "minimum_value": "0.1",
                            "minimum_value_warning": "100",
                            "maximum_value_warning": "10000",
                            "default_value": 3000,
                            "value": "acceleration_topbottom",
                            "enabled": "resolveOrValue('acceleration_enabled') and roofing_layer_count > 0 and top_layers > 0",
                            "limit_to_extruder": "roofing_extruder_nr",
                            "settable_per_mesh": true
                        },
                        "acceleration_topbottom":
                        {
                            "label": "Top/Bottom Acceleration",
                            "description": "The acceleration with which top/bottom layers are printed.",
                            "unit": "mm/s²",
                            "type": "float",
                            "minimum_value": "0.1",
                            "minimum_value_warning": "100",
                            "maximum_value_warning": "10000",
                            "default_value": 3000,
                            "value": "acceleration_print",
                            "enabled": "resolveOrValue('acceleration_enabled')",
                            "limit_to_extruder": "top_bottom_extruder_nr",
                            "settable_per_mesh": true
                        },
                        "acceleration_support":
                        {
                            "label": "Support Acceleration",
                            "description": "The acceleration with which the support structure is printed.",
                            "unit": "mm/s²",
                            "type": "float",
                            "minimum_value": "0.1",
                            "minimum_value_warning": "100",
                            "maximum_value_warning": "10000",
                            "default_value": 3000,
                            "value": "acceleration_print",
                            "enabled": "resolveOrValue('acceleration_enabled') and (support_enable or support_tree_enable)",
                            "settable_per_mesh": false,
                            "limit_to_extruder": "support_extruder_nr",
                            "settable_per_extruder": true,
                            "children":
                            {
                                "acceleration_support_infill":
                                {
                                    "label": "Support Infill Acceleration",
                                    "description": "The acceleration with which the infill of support is printed.",
                                    "unit": "mm/s²",
                                    "type": "float",
                                    "default_value": 3000,
                                    "value": "acceleration_support",
                                    "minimum_value": "0.1",
                                    "minimum_value_warning": "100",
                                    "maximum_value_warning": "10000",
                                    "enabled": "resolveOrValue('acceleration_enabled') and (support_enable or support_tree_enable)",
                                    "limit_to_extruder": "support_infill_extruder_nr",
                                    "settable_per_mesh": false,
                                    "settable_per_extruder": true
                                },
                                "acceleration_support_interface":
                                {
                                    "label": "Support Interface Acceleration",
                                    "description": "The acceleration with which the roofs and floors of support are printed. Printing them at lower acceleration can improve overhang quality.",
                                    "unit": "mm/s²",
                                    "type": "float",
                                    "default_value": 3000,
                                    "value": "acceleration_support",
                                    "minimum_value": "0.1",
                                    "minimum_value_warning": "100",
                                    "maximum_value_warning": "10000",
                                    "enabled": "resolveOrValue('acceleration_enabled') and support_interface_enable and (support_enable or support_tree_enable)",
                                    "limit_to_extruder": "support_interface_extruder_nr",
                                    "settable_per_mesh": false,
                                    "settable_per_extruder": true,
                                    "children":
                                    {
                                        "acceleration_support_roof":
                                        {
                                            "label": "Support Roof Acceleration",
                                            "description": "The acceleration with which the roofs of support are printed. Printing them at lower acceleration can improve overhang quality.",
                                            "unit": "mm/s²",
                                            "type": "float",
                                            "default_value": 3000,
                                            "value": "extruderValue(support_roof_extruder_nr, 'acceleration_support_interface')",
                                            "minimum_value": "0.1",
                                            "minimum_value_warning": "100",
                                            "maximum_value_warning": "10000",
                                            "enabled": "acceleration_enabled and support_roof_enable and (support_enable or support_tree_enable)",
                                            "limit_to_extruder": "support_roof_extruder_nr",
                                            "settable_per_mesh": false,
                                            "settable_per_extruder": true
                                        },
                                        "acceleration_support_bottom":
                                        {
                                            "label": "Support Floor Acceleration",
                                            "description": "The acceleration with which the floors of support are printed. Printing them at lower acceleration can improve adhesion of support on top of your model.",
                                            "unit": "mm/s²",
                                            "type": "float",
                                            "default_value": 3000,
                                            "value": "extruderValue(support_bottom_extruder_nr, 'acceleration_support_interface')",
                                            "minimum_value": "0.1",
                                            "minimum_value_warning": "100",
                                            "maximum_value_warning": "10000",
                                            "enabled": "acceleration_enabled and support_bottom_enable and (support_enable or support_tree_enable)",
                                            "limit_to_extruder": "support_bottom_extruder_nr",
                                            "settable_per_mesh": false,
                                            "settable_per_extruder": true
                                        }
                                    }
                                }
                            }
                        },
                        "acceleration_prime_tower":
                        {
                            "label": "Prime Tower Acceleration",
                            "description": "The acceleration with which the prime tower is printed.",
                            "unit": "mm/s²",
                            "type": "float",
                            "minimum_value": "0.1",
                            "minimum_value_warning": "100",
                            "maximum_value_warning": "10000",
                            "default_value": 3000,
                            "value": "acceleration_print",
                            "enabled": "resolveOrValue('prime_tower_enable') and resolveOrValue('acceleration_enabled')",
                            "settable_per_mesh": false
                        }
                    }
                },
                "acceleration_travel":
                {
                    "label": "Travel Acceleration",
                    "description": "The acceleration with which travel moves are made.",
                    "unit": "mm/s²",
                    "type": "float",
                    "default_value": 5000,
                    "minimum_value": "0.1",
                    "minimum_value_warning": "100",
                    "maximum_value_warning": "10000",
                    "value": "acceleration_print if magic_spiralize else 5000",
                    "enabled": "resolveOrValue('acceleration_enabled')",
                    "settable_per_mesh": false
                },
                "acceleration_layer_0":
                {
                    "label": "Initial Layer Acceleration",
                    "description": "The acceleration for the initial layer.",
                    "unit": "mm/s²",
                    "type": "float",
                    "default_value": 3000,
                    "value": "acceleration_print",
                    "minimum_value": "0.1",
                    "minimum_value_warning": "100",
                    "maximum_value_warning": "10000",
                    "enabled": "resolveOrValue('acceleration_enabled')",
                    "settable_per_mesh": true,
                    "children":
                    {
                        "acceleration_print_layer_0":
                        {
                            "label": "Initial Layer Print Acceleration",
                            "description": "The acceleration during the printing of the initial layer.",
                            "unit": "mm/s²",
                            "type": "float",
                            "default_value": 3000,
                            "value": "acceleration_layer_0",
                            "minimum_value": "0.1",
                            "minimum_value_warning": "100",
                            "maximum_value_warning": "10000",
                            "enabled": "resolveOrValue('acceleration_enabled')",
                            "settable_per_mesh": true
                        },
                        "acceleration_travel_layer_0":
                        {
                            "label": "Initial Layer Travel Acceleration",
                            "description": "The acceleration for travel moves in the initial layer.",
                            "unit": "mm/s²",
                            "type": "float",
                            "default_value": 3000,
                            "value": "acceleration_layer_0 * acceleration_travel / acceleration_print",
                            "minimum_value": "0.1",
                            "minimum_value_warning": "100",
                            "maximum_value_warning": "10000",
                            "enabled": "resolveOrValue('acceleration_enabled')",
                            "settable_per_extruder": true,
                            "settable_per_mesh": false
                        }
                    }
                },
                "acceleration_skirt_brim":
                {
                    "label": "Skirt/Brim Acceleration",
                    "description": "The acceleration with which the skirt and brim are printed. Normally this is done with the initial layer acceleration, but sometimes you might want to print the skirt or brim at a different acceleration.",
                    "unit": "mm/s²",
                    "type": "float",
                    "default_value": 3000,
                    "value": "acceleration_layer_0",
                    "minimum_value": "0.1",
                    "minimum_value_warning": "100",
                    "maximum_value_warning": "10000",
                    "enabled": "resolveOrValue('acceleration_enabled') and (resolveOrValue('adhesion_type') == 'skirt' or resolveOrValue('adhesion_type') == 'brim' or resolveOrValue('draft_shield_enabled') or resolveOrValue('ooze_shield_enabled'))",
                    "settable_per_mesh": false,
                    "limit_to_extruder": "adhesion_extruder_nr"
                },
                "jerk_enabled":
                {
                    "label": "Enable Jerk Control",
                    "description": "Enables adjusting the jerk of print head when the velocity in the X or Y axis changes. Increasing the jerk can reduce printing time at the cost of print quality.",
                    "type": "bool",
                    "default_value": false,
                    "resolve": "any(extruderValues('jerk_enabled'))",
                    "settable_per_mesh": false,
                    "settable_per_extruder": false
                },
                "jerk_print":
                {
                    "label": "Print Jerk",
                    "description": "The maximum instantaneous velocity change of the print head.",
                    "unit": "mm/s",
                    "type": "float",
                    "minimum_value": "0",
                    "maximum_value_warning": "50",
                    "default_value": 20,
                    "enabled": "resolveOrValue('jerk_enabled')",
                    "settable_per_mesh": true,
                    "children":
                    {
                        "jerk_infill":
                        {
                            "label": "Infill Jerk",
                            "description": "The maximum instantaneous velocity change with which infill is printed.",
                            "unit": "mm/s",
                            "type": "float",
                            "minimum_value": "0",
                            "maximum_value_warning": "50",
                            "default_value": 20,
                            "value": "jerk_print",
                            "enabled": "resolveOrValue('jerk_enabled') and infill_sparse_density > 0",
                            "limit_to_extruder": "infill_extruder_nr",
                            "settable_per_mesh": true
                        },
                        "jerk_wall":
                        {
                            "label": "Wall Jerk",
                            "description": "The maximum instantaneous velocity change with which the walls are printed.",
                            "unit": "mm/s",
                            "type": "float",
                            "minimum_value": "0",
                            "maximum_value_warning": "50",
                            "default_value": 20,
                            "value": "jerk_print",
                            "enabled": "resolveOrValue('jerk_enabled')",
                            "settable_per_mesh": true,
                            "children":
                            {
                                "jerk_wall_0":
                                {
                                    "label": "Outer Wall Jerk",
                                    "description": "The maximum instantaneous velocity change with which the outermost walls are printed.",
                                    "unit": "mm/s",
                                    "type": "float",
                                    "minimum_value": "0",
                                    "maximum_value_warning": "50",
                                    "default_value": 20,
                                    "value": "jerk_wall",
                                    "enabled": "resolveOrValue('jerk_enabled')",
                                    "limit_to_extruder": "wall_0_extruder_nr",
                                    "settable_per_mesh": true
                                },
                                "jerk_wall_x":
                                {
                                    "label": "Inner Wall Jerk",
                                    "description": "The maximum instantaneous velocity change with which all inner walls are printed.",
                                    "unit": "mm/s",
                                    "type": "float",
                                    "minimum_value": "0",
                                    "maximum_value_warning": "50",
                                    "default_value": 20,
                                    "value": "jerk_wall",
                                    "enabled": "resolveOrValue('jerk_enabled')",
                                    "limit_to_extruder": "wall_x_extruder_nr",
                                    "settable_per_mesh": true
                                }
                            }
                        },
                        "jerk_roofing":
                        {
                            "label": "Top Surface Skin Jerk",
                            "description": "The maximum instantaneous velocity change with which top surface skin layers are printed.",
                            "unit": "mm/s",
                            "type": "float",
                            "minimum_value": "0",
                            "maximum_value_warning": "50",
                            "default_value": 20,
                            "value": "jerk_topbottom",
                            "enabled": "resolveOrValue('jerk_enabled') and roofing_layer_count > 0 and top_layers > 0",
                            "limit_to_extruder": "roofing_extruder_nr",
                            "settable_per_mesh": true
                        },
                        "jerk_topbottom":
                        {
                            "label": "Top/Bottom Jerk",
                            "description": "The maximum instantaneous velocity change with which top/bottom layers are printed.",
                            "unit": "mm/s",
                            "type": "float",
                            "minimum_value": "0",
                            "maximum_value_warning": "50",
                            "default_value": 20,
                            "value": "jerk_print",
                            "enabled": "(top_layers > 0 or bottom_layers > 0) and resolveOrValue('jerk_enabled')",
                            "limit_to_extruder": "top_bottom_extruder_nr",
                            "settable_per_mesh": true
                        },
                        "jerk_support":
                        {
                            "label": "Support Jerk",
                            "description": "The maximum instantaneous velocity change with which the support structure is printed.",
                            "unit": "mm/s",
                            "type": "float",
                            "minimum_value": "0",
                            "maximum_value_warning": "50",
                            "default_value": 20,
                            "value": "jerk_print",
                            "enabled": "resolveOrValue('jerk_enabled') and (support_enable or support_tree_enable)",
                            "settable_per_mesh": false,
                            "settable_per_extruder": true,
                            "limit_to_extruder": "support_extruder_nr",
                            "children":
                            {
                                "jerk_support_infill":
                                {
                                    "label": "Support Infill Jerk",
                                    "description": "The maximum instantaneous velocity change with which the infill of support is printed.",
                                    "unit": "mm/s",
                                    "type": "float",
                                    "default_value": 20,
                                    "value": "jerk_support",
                                    "minimum_value": "0",
                                    "maximum_value_warning": "50",
                                    "enabled": "resolveOrValue('jerk_enabled') and (support_enable or support_tree_enable)",
                                    "limit_to_extruder": "support_infill_extruder_nr",
                                    "settable_per_mesh": false,
                                    "settable_per_extruder": true
                                },
                                "jerk_support_interface":
                                {
                                    "label": "Support Interface Jerk",
                                    "description": "The maximum instantaneous velocity change with which the roofs and floors of support are printed.",
                                    "unit": "mm/s",
                                    "type": "float",
                                    "default_value": 20,
                                    "value": "jerk_support",
                                    "minimum_value": "0",
                                    "maximum_value_warning": "50",
                                    "enabled": "resolveOrValue('jerk_enabled') and support_interface_enable and (support_enable or support_tree_enable)",
                                    "limit_to_extruder": "support_interface_extruder_nr",
                                    "settable_per_mesh": false,
                                    "settable_per_extruder": true,
                                    "children":
                                    {
                                        "jerk_support_roof":
                                        {
                                            "label": "Support Roof Jerk",
                                            "description": "The maximum instantaneous velocity change with which the roofs of support are printed.",
                                            "unit": "mm/s",
                                            "type": "float",
                                            "default_value": 20,
                                            "value": "extruderValue(support_roof_extruder_nr, 'jerk_support_interface')",
                                            "minimum_value": "0",
                                            "maximum_value_warning": "50",
                                            "enabled": "resolveOrValue('jerk_enabled') and support_roof_enable and (support_enable or support_tree_enable)",
                                            "limit_to_extruder": "support_roof_extruder_nr",
                                            "settable_per_mesh": false,
                                            "settable_per_extruder": true
                                        },
                                        "jerk_support_bottom":
                                        {
                                            "label": "Support Floor Jerk",
                                            "description": "The maximum instantaneous velocity change with which the floors of support are printed.",
                                            "unit": "mm/s",
                                            "type": "float",
                                            "default_value": 20,
                                            "value": "extruderValue(support_roof_extruder_nr, 'jerk_support_interface')",
                                            "minimum_value": "0",
                                            "maximum_value_warning": "50",
                                            "enabled": "resolveOrValue('jerk_enabled') and support_bottom_enable and (support_enable or support_tree_enable)",
                                            "limit_to_extruder": "support_bottom_extruder_nr",
                                            "settable_per_mesh": false,
                                            "settable_per_extruder": true
                                        }
                                    }
                                }
                            }
                        },
                        "jerk_prime_tower":
                        {
                            "label": "Prime Tower Jerk",
                            "description": "The maximum instantaneous velocity change with which the prime tower is printed.",
                            "unit": "mm/s",
                            "type": "float",
                            "minimum_value": "0",
                            "maximum_value_warning": "50",
                            "default_value": 20,
                            "value": "jerk_print",
                            "enabled": "resolveOrValue('prime_tower_enable') and resolveOrValue('jerk_enabled')",
                            "settable_per_mesh": false
                        }
                    }
                },
                "jerk_travel":
                {
                    "label": "Travel Jerk",
                    "description": "The maximum instantaneous velocity change with which travel moves are made.",
                    "unit": "mm/s",
                    "type": "float",
                    "default_value": 30,
                    "minimum_value": "0",
                    "maximum_value_warning": "50",
                    "value": "jerk_print if magic_spiralize else 30",
                    "enabled": "resolveOrValue('jerk_enabled')",
                    "settable_per_mesh": false
                },
                "jerk_layer_0":
                {
                    "label": "Initial Layer Jerk",
                    "description": "The print maximum instantaneous velocity change for the initial layer.",
                    "unit": "mm/s",
                    "type": "float",
                    "default_value": 20,
                    "value": "jerk_print",
                    "minimum_value": "0",
                    "maximum_value_warning": "50",
                    "enabled": "resolveOrValue('jerk_enabled')",
                    "settable_per_mesh": true,
                    "children":
                    {
                        "jerk_print_layer_0":
                        {
                            "label": "Initial Layer Print Jerk",
                            "description": "The maximum instantaneous velocity change during the printing of the initial layer.",
                            "unit": "mm/s",
                            "type": "float",
                            "default_value": 20,
                            "value": "jerk_layer_0",
                            "minimum_value": "0",
                            "maximum_value_warning": "50",
                            "enabled": "resolveOrValue('jerk_enabled')",
                            "settable_per_mesh": true
                        },
                        "jerk_travel_layer_0":
                        {
                            "label": "Initial Layer Travel Jerk",
                            "description": "The acceleration for travel moves in the initial layer.",
                            "unit": "mm/s",
                            "type": "float",
                            "default_value": 20,
                            "value": "jerk_layer_0 * jerk_travel / jerk_print",
                            "minimum_value": "0",
                            "maximum_value_warning": "50",
                            "enabled": "resolveOrValue('jerk_enabled')",
                            "settable_per_extruder": true,
                            "settable_per_mesh": false
                        }
                    }
                },
                "jerk_skirt_brim":
                {
                    "label": "Skirt/Brim Jerk",
                    "description": "The maximum instantaneous velocity change with which the skirt and brim are printed.",
                    "unit": "mm/s",
                    "type": "float",
                    "default_value": 20,
                    "minimum_value": "0",
                    "maximum_value_warning": "50",
                    "value": "jerk_layer_0",
                    "enabled": "resolveOrValue('jerk_enabled') and (resolveOrValue('adhesion_type') == 'skirt' or resolveOrValue('adhesion_type') == 'brim' or resolveOrValue('draft_shield_enabled') or resolveOrValue('ooze_shield_enabled'))",
                    "settable_per_mesh": false,
                    "limit_to_extruder": "adhesion_extruder_nr"
                }
            }
        },
        "travel":
        {
            "label": "Travel",
            "icon": "category_travel",
            "description": "travel",
            "type": "category",
            "children":
            {
                "retraction_combing":
                {
                    "label": "Combing Mode",
                    "description": "Combing keeps the nozzle within already printed areas when traveling. This results in slightly longer travel moves but reduces the need for retractions. If combing is off, the material will retract and the nozzle moves in a straight line to the next point. It is also possible to avoid combing over top/bottom skin areas or to only comb within the infill.",
                    "type": "enum",
                    "options":
                    {
                        "off": "Off",
                        "all": "All",
                        "noskin": "Not in Skin",
                        "infill": "Within Infill"
                    },
                    "default_value": "all",
                    "resolve": "'noskin' if 'noskin' in extruderValues('retraction_combing') else ('infill' if 'infill' in extruderValues('retraction_combing') else ('all' if 'all' in extruderValues('retraction_combing') else 'off'))",
                    "settable_per_mesh": false,
                    "settable_per_extruder": false
                },
                "retraction_combing_max_distance":
                {
                    "label": "Max Comb Distance With No Retract",
                    "description": "When non-zero, combing travel moves that are longer than this distance will use retraction.",
                    "unit": "mm",
                    "type": "float",
                    "default_value": 0,
                    "minimum_value": "0",
                    "enabled": "resolveOrValue('retraction_combing') != 'off'",
                    "settable_per_mesh": false,
                    "settable_per_extruder": true
                },
                "travel_retract_before_outer_wall":
                {
                    "label": "Retract Before Outer Wall",
                    "description": "Always retract when moving to start an outer wall.",
                    "type": "bool",
                    "default_value": false,
                    "enabled": "retraction_enable",
                    "settable_per_mesh": false,
                    "settable_per_extruder": false
                },
                "travel_avoid_other_parts":
                {
                    "label": "Avoid Printed Parts When Traveling",
                    "description": "The nozzle avoids already printed parts when traveling. This option is only available when combing is enabled.",
                    "type": "bool",
                    "default_value": true,
                    "enabled": "resolveOrValue('retraction_combing') != 'off'",
                    "settable_per_mesh": false,
                    "settable_per_extruder": true
                },
                "travel_avoid_supports":
                {
                    "label": "Avoid Supports When Traveling",
                    "description": "The nozzle avoids already printed supports when traveling. This option is only available when combing is enabled.",
                    "type": "bool",
                    "default_value": false,
                    "enabled": "resolveOrValue('retraction_combing') != 'off' and travel_avoid_other_parts",
                    "settable_per_mesh": false,
                    "settable_per_extruder": true
                },
                "travel_avoid_distance":
                {
                    "label": "Travel Avoid Distance",
                    "description": "The distance between the nozzle and already printed parts when avoiding during travel moves.",
                    "unit": "mm",
                    "type": "float",
                    "default_value": 0.625,
                    "value": "machine_nozzle_tip_outer_diameter / 2 * 1.25",
                    "minimum_value": "0",
                    "minimum_value_warning": "machine_nozzle_tip_outer_diameter * 0.5",
                    "maximum_value_warning": "machine_nozzle_tip_outer_diameter * 5",
                    "enabled": "resolveOrValue('retraction_combing') != 'off' and travel_avoid_other_parts",
                    "settable_per_mesh": false,
                    "settable_per_extruder": true
                },
                "layer_start_x":
                {
                    "label": "Layer Start X",
                    "description": "The X coordinate of the position near where to find the part to start printing each layer.",
                    "unit": "mm",
                    "type": "float",
                    "default_value": 0.0,
                    "minimum_value": "machine_width / -2 if machine_center_is_zero else 0",
                    "settable_per_mesh": false,
                    "settable_per_extruder": true,
                    "settable_per_meshgroup": true
                },
                "layer_start_y":
                {
                    "label": "Layer Start Y",
                    "description": "The Y coordinate of the position near where to find the part to start printing each layer.",
                    "unit": "mm",
                    "type": "float",
                    "default_value": 0.0,
                    "minimum_value": "machine_depth / -2 if machine_center_is_zero else 0",
                    "settable_per_mesh": false,
                    "settable_per_extruder": true,
                    "settable_per_meshgroup": true
                },
                "retraction_hop_enabled": {
                    "label": "Z Hop When Retracted",
                    "description": "Whenever a retraction is done, the build plate is lowered to create clearance between the nozzle and the print. It prevents the nozzle from hitting the print during travel moves, reducing the chance to knock the print from the build plate.",
                    "type": "bool",
                    "default_value": false,
                    "enabled": "retraction_enable",
                    "settable_per_mesh": false,
                    "settable_per_extruder": true
                },
                "retraction_hop_only_when_collides": {
                    "label": "Z Hop Only Over Printed Parts",
                    "description": "Only perform a Z Hop when moving over printed parts which cannot be avoided by horizontal motion by Avoid Printed Parts when Traveling.",
                    "type": "bool",
                    "default_value": false,
                    "enabled": "retraction_enable and retraction_hop_enabled and travel_avoid_other_parts",
                    "settable_per_mesh": false,
                    "settable_per_extruder": true
                },
                "retraction_hop": {
                    "label": "Z Hop Height",
                    "description": "The height difference when performing a Z Hop.",
                    "unit": "mm",
                    "type": "float",
                    "default_value": 1,
                    "minimum_value_warning": "0",
                    "maximum_value_warning": "10",
                    "enabled": "retraction_enable and retraction_hop_enabled",
                    "settable_per_mesh": false,
                    "settable_per_extruder": true
                },
                "retraction_hop_after_extruder_switch": {
                    "label": "Z Hop After Extruder Switch",
                    "description": "After the machine switched from one extruder to the other, the build plate is lowered to create clearance between the nozzle and the print. This prevents the nozzle from leaving oozed material on the outside of a print.",
                    "type": "bool",
                    "default_value": true,
                    "enabled": "retraction_hop_enabled and extruders_enabled_count > 1",
                    "settable_per_mesh": false,
                    "settable_per_extruder": true
                },
                "retraction_hop_after_extruder_switch_height": 
                {
                    "label": "Z Hop After Extruder Switch Height",
                    "description": "The height difference when performing a Z Hop after extruder switch.",
                    "unit": "mm",
                    "type": "float",
                    "default_value": 1,
                    "value": "retraction_hop",
                    "minimum_value_warning": "0",
                    "maximum_value_warning": "10",
                    "enabled": "retraction_enable and retraction_hop_after_extruder_switch",
                    "settable_per_mesh": false,
                    "settable_per_extruder": true
                }
            }
        },
        "cooling":
        {
            "label": "Cooling",
            "icon": "category_cool",
            "description": "Cooling",
            "type": "category",
            "children":
            {
                "cool_fan_enabled":
                {
                    "label": "Enable Print Cooling",
                    "description": "Enables the print cooling fans while printing. The fans improve print quality on layers with short layer times and bridging / overhangs.",
                    "type": "bool",
                    "default_value": true,
                    "settable_per_mesh": false,
                    "settable_per_extruder": true
                },
                "cool_fan_speed":
                {
                    "label": "Fan Speed",
                    "description": "The speed at which the print cooling fans spin.",
                    "unit": "%",
                    "type": "float",
                    "minimum_value": "0",
                    "maximum_value": "100",
                    "default_value": 100,
                    "value": "100.0 if cool_fan_enabled else 0.0",
                    "enabled": "cool_fan_enabled",
                    "settable_per_mesh": false,
                    "settable_per_extruder": true,
                    "children":
                    {
                        "cool_fan_speed_min":
                        {
                            "label": "Regular Fan Speed",
                            "description": "The speed at which the fans spin before hitting the threshold. When a layer prints faster than the threshold, the fan speed gradually inclines towards the maximum fan speed.",
                            "unit": "%",
                            "type": "float",
                            "minimum_value": "0",
                            "maximum_value": "100",
                            "value": "cool_fan_speed",
                            "default_value": 100,
                            "enabled": "cool_fan_enabled",
                            "settable_per_mesh": false,
                            "settable_per_extruder": true
                        },
                        "cool_fan_speed_max":
                        {
                            "label": "Maximum Fan Speed",
                            "description": "The speed at which the fans spin on the minimum layer time. The fan speed gradually increases between the regular fan speed and maximum fan speed when the threshold is hit.",
                            "unit": "%",
                            "type": "float",
                            "minimum_value": "max(0, cool_fan_speed_min)",
                            "maximum_value": "100",
                            "default_value": 100,
                            "enabled": "cool_fan_enabled",
                            "value": "cool_fan_speed",
                            "settable_per_mesh": false,
                            "settable_per_extruder": true
                        }
                    }
                },
                "cool_min_layer_time_fan_speed_max":
                {
                    "label": "Regular/Maximum Fan Speed Threshold",
                    "description": "The layer time which sets the threshold between regular fan speed and maximum fan speed. Layers that print slower than this time use regular fan speed. For faster layers the fan speed gradually increases towards the maximum fan speed.",
                    "unit": "s",
                    "type": "float",
                    "default_value": 10,
                    "maximum_value_warning": "600",
                    "settable_per_mesh": false,
                    "settable_per_extruder": true
                },
                "cool_fan_speed_0":
                {
                    "label": "Initial Fan Speed",
                    "description": "The speed at which the fans spin at the start of the print. In subsequent layers the fan speed is gradually increased up to the layer corresponding to Regular Fan Speed at Height.",
                    "unit": "%",
                    "type": "float",
                    "minimum_value": "0",
                    "maximum_value": "100",
                    "default_value": 0,
                    "enabled": "cool_fan_enabled",
                    "settable_per_mesh": false,
                    "settable_per_extruder": true
                },
                "cool_fan_full_at_height":
                {
                    "label": "Regular Fan Speed at Height",
                    "description": "The height at which the fans spin on regular fan speed. At the layers below the fan speed gradually increases from Initial Fan Speed to Regular Fan Speed.",
                    "unit": "mm",
                    "type": "float",
                    "default_value": 0.5,
                    "value": "0 if resolveOrValue('adhesion_type') == 'raft' else resolveOrValue('layer_height_0')",
                    "minimum_value": "0",
                    "maximum_value_warning": "10.0",
                    "settable_per_mesh": false,
                    "settable_per_extruder": true,
                    "children":
                    {
                        "cool_fan_full_layer":
                        {
                            "label": "Regular Fan Speed at Layer",
                            "description": "The layer at which the fans spin on regular fan speed. If regular fan speed at height is set, this value is calculated and rounded to a whole number.",
                            "type": "int",
                            "default_value": 2,
                            "minimum_value": "1",
                            "maximum_value_warning": "10 / resolveOrValue('layer_height')",
                            "value": "max(1, int(math.floor((cool_fan_full_at_height - resolveOrValue('layer_height_0')) / resolveOrValue('layer_height')) + 2))",
                            "settable_per_mesh": false,
                            "settable_per_extruder": true
                        }
                    }
                },
                "cool_min_layer_time":
                {
                    "label": "Minimum Layer Time",
                    "description": "The minimum time spent in a layer. This forces the printer to slow down, to at least spend the time set here in one layer. This allows the printed material to cool down properly before printing the next layer. Layers may still take shorter than the minimal layer time if Lift Head is disabled and if the Minimum Speed would otherwise be violated.",
                    "unit": "s",
                    "type": "float",
                    "default_value": 5,
                    "minimum_value": "0",
                    "maximum_value_warning": "600",
                    "settable_per_mesh": false,
                    "settable_per_extruder": true
                },
                "cool_min_speed":
                {
                    "label": "Minimum Speed",
                    "description": "The minimum print speed, despite slowing down due to the minimum layer time. When the printer would slow down too much, the pressure in the nozzle would be too low and result in bad print quality.",
                    "unit": "mm/s",
                    "type": "float",
                    "default_value": 10,
                    "minimum_value": "0",
                    "maximum_value_warning": "100",
                    "settable_per_mesh": false,
                    "settable_per_extruder": true
                },
                "cool_lift_head":
                {
                    "label": "Lift Head",
                    "description": "When the minimum speed is hit because of minimum layer time, lift the head away from the print and wait the extra time until the minimum layer time is reached.",
                    "type": "bool",
                    "default_value": false,
                    "settable_per_mesh": false,
                    "settable_per_extruder": true
                }
            }
        },
        "support":
        {
            "label": "Support",
            "type": "category",
            "icon": "category_support",
            "description": "Support",
            "children":
            {
                "support_enable":
                {
                    "label": "Generate Support",
                    "description": "Generate structures to support parts of the model which have overhangs. Without these structures, such parts would collapse during printing.",
                    "type": "bool",
                    "default_value": false,
                    "settable_per_mesh": true,
                    "settable_per_extruder": false
                },
                "support_extruder_nr":
                {
                    "label": "Support Extruder",
                    "description": "The extruder train to use for printing the support. This is used in multi-extrusion.",
                    "type": "extruder",
                    "default_value": "0",
                    "value": "defaultExtruderPosition()",
                    "enabled": "(support_enable or support_tree_enable) and extruders_enabled_count > 1",
                    "settable_per_mesh": false,
                    "settable_per_extruder": false,
                    "children": {
                        "support_infill_extruder_nr":
                        {
                            "label": "Support Infill Extruder",
                            "description": "The extruder train to use for printing the infill of the support. This is used in multi-extrusion.",
                            "type": "extruder",
                            "default_value": "0",
                            "value": "support_extruder_nr",
                            "enabled": "(support_enable or support_tree_enable) and extruders_enabled_count > 1",
                            "settable_per_mesh": false,
                            "settable_per_extruder": false
                        },
                        "support_extruder_nr_layer_0":
                        {
                            "label": "First Layer Support Extruder",
                            "description": "The extruder train to use for printing the first layer of support infill. This is used in multi-extrusion.",
                            "type": "extruder",
                            "default_value": "0",
                            "value": "support_extruder_nr",
                            "enabled": "(support_enable or support_tree_enable) and extruders_enabled_count > 1",
                            "settable_per_mesh": false,
                            "settable_per_extruder": false
                        },
                        "support_interface_extruder_nr":
                        {
                            "label": "Support Interface Extruder",
                            "description": "The extruder train to use for printing the roofs and floors of the support. This is used in multi-extrusion.",
                            "type": "extruder",
                            "default_value": "0",
                            "value": "support_extruder_nr",
                            "enabled": "(support_enable or support_tree_enable) and extruders_enabled_count > 1",
                            "settable_per_mesh": false,
                            "settable_per_extruder": false,
                            "children":
                            {
                                "support_roof_extruder_nr":
                                {
                                    "label": "Support Roof Extruder",
                                    "description": "The extruder train to use for printing the roofs of the support. This is used in multi-extrusion.",
                                    "type": "extruder",
                                    "default_value": "0",
                                    "value": "support_interface_extruder_nr",
                                    "enabled": "(support_enable or support_tree_enable) and extruders_enabled_count > 1",
                                    "settable_per_mesh": false,
                                    "settable_per_extruder": false
                                },
                                "support_bottom_extruder_nr":
                                {
                                    "label": "Support Floor Extruder",
                                    "description": "The extruder train to use for printing the floors of the support. This is used in multi-extrusion.",
                                    "type": "extruder",
                                    "default_value": "0",
                                    "value": "support_interface_extruder_nr",
                                    "enabled": "(support_enable or support_tree_enable) and extruders_enabled_count > 1",
                                    "settable_per_mesh": false,
                                    "settable_per_extruder": false
                                }
                            }
                        }
                    }
                },
                "support_type":
                {
                    "label": "Support Placement",
                    "description": "Adjusts the placement of the support structures. The placement can be set to touching build plate or everywhere. When set to everywhere the support structures will also be printed on the model.",
                    "type": "enum",
                    "options":
                    {
                        "buildplate": "Touching Buildplate",
                        "everywhere": "Everywhere"
                    },
                    "default_value": "everywhere",
                    "resolve": "'everywhere' if 'everywhere' in extruderValues('support_type') else 'buildplate'",
                    "enabled": "support_enable or support_tree_enable",
                    "settable_per_mesh": false,
                    "settable_per_extruder": false
                },
                "support_angle":
                {
                    "label": "Support Overhang Angle",
                    "description": "The minimum angle of overhangs for which support is added. At a value of 0° all overhangs are supported, 90° will not provide any support.",
                    "unit": "°",
                    "type": "float",
                    "minimum_value": "0",
                    "maximum_value": "90",
                    "maximum_value_warning": "80",
                    "default_value": 50,
                    "limit_to_extruder": "support_roof_extruder_nr if support_roof_enable else support_infill_extruder_nr",
                    "enabled": "support_enable or support_tree_enable",
                    "settable_per_mesh": true
                },
                "support_pattern":
                {
                    "label": "Support Pattern",
                    "description": "The pattern of the support structures of the print. The different options available result in sturdy or easy to remove support.",
                    "type": "enum",
                    "options":
                    {
                        "lines": "Lines",
                        "grid": "Grid",
                        "triangles": "Triangles",
                        "concentric": "Concentric",
                        "zigzag": "Zig Zag",
                        "cross": "Cross",
                        "gyroid": "Gyroid"
                    },
                    "default_value": "zigzag",
                    "enabled": "support_enable or support_tree_enable",
                    "limit_to_extruder": "support_infill_extruder_nr",
                    "settable_per_mesh": false,
                    "settable_per_extruder": true
                },
                "support_wall_count":
                {
                    "label": "Support Wall Line Count",
                    "description": "The number of walls with which to surround support infill. Adding a wall can make support print more reliably and can support overhangs better, but increases print time and material used.",
                    "default_value": 1,
                    "minimum_value": "0",
                    "minimum_value_warning": "1 if support_pattern == 'concentric' else 0",
                    "maximum_value_warning": "3",
                    "type": "int",
                    "value": "1 if (support_pattern == 'grid' or support_pattern == 'triangles' or support_pattern == 'concentric') else 0",
                    "enabled": "support_enable",
                    "limit_to_extruder": "support_infill_extruder_nr",
                    "settable_per_mesh": false,
                    "settable_per_extruder": true
                },
                "zig_zaggify_support":
                {
                    "label": "Connect Support Lines",
                    "description": "Connect the ends of the support lines together. Enabling this setting can make your support more sturdy and reduce underextrusion, but it will cost more material.",
                    "type": "bool",
                    "default_value": false,
                    "value": "support_pattern == 'cross' or support_pattern == 'gyroid'",
                    "enabled": "(support_enable or support_tree_enable) and (support_pattern == 'grid' or support_pattern == 'triangles' or support_pattern == 'cross' or support_pattern == 'gyroid')",
                    "limit_to_extruder": "support_infill_extruder_nr",
                    "settable_per_mesh": false,
                    "settable_per_extruder": true
                },
                "support_connect_zigzags":
                {
                    "label": "Connect Support ZigZags",
                    "description": "Connect the ZigZags. This will increase the strength of the zig zag support structure.",
                    "type": "bool",
                    "default_value": true,
                    "enabled": "(support_enable or support_tree_enable) and support_pattern == 'zigzag'",
                    "limit_to_extruder": "support_infill_extruder_nr",
                    "settable_per_mesh": false,
                    "settable_per_extruder": true
                },
                "support_infill_rate":
                {
                    "label": "Support Density",
                    "description": "Adjusts the density of the support structure. A higher value results in better overhangs, but the supports are harder to remove.",
                    "unit": "%",
                    "type": "float",
                    "minimum_value": "0",
                    "maximum_value_warning": "100",
                    "default_value": 15,
                    "value": "15 if support_enable else 0 if support_tree_enable else 15",
                    "enabled": "support_enable or support_tree_enable",
                    "limit_to_extruder": "support_infill_extruder_nr",
                    "settable_per_mesh": false,
                    "settable_per_extruder": true,
                    "children":
                    {
                        "support_line_distance":
                        {
                            "label": "Support Line Distance",
                            "description": "Distance between the printed support structure lines. This setting is calculated by the support density.",
                            "unit": "mm",
                            "type": "float",
                            "minimum_value": "0",
                            "minimum_value_warning": "support_line_width",
                            "default_value": 2.66,
                            "enabled": "support_enable or support_tree_enable",
                            "value": "0 if support_infill_rate == 0 else (support_line_width * 100) / support_infill_rate * (2 if support_pattern == 'grid' else (3 if support_pattern == 'triangles' else 1))",
                            "limit_to_extruder": "support_infill_extruder_nr",
                            "settable_per_mesh": false,
                            "settable_per_extruder": true
                        },
                        "support_initial_layer_line_distance":
                        {
                            "label": "Initial Layer Support Line Distance",
                            "description": "Distance between the printed initial layer support structure lines. This setting is calculated by the support density.",
                            "unit": "mm",
                            "type": "float",
                            "minimum_value": "0",
                            "minimum_value_warning": "support_line_width",
                            "default_value": 2.66,
                            "enabled": "support_enable or support_tree_enable",
                            "value": "support_line_distance",
                            "limit_to_extruder": "support_infill_extruder_nr",
                            "settable_per_mesh": false,
                            "settable_per_extruder": true
                        }
                    }
                },
                "support_infill_angles":
                {
                    "label": "Support Infill Line Directions",
                    "description": "A list of integer line directions to use. Elements from the list are used sequentially as the layers progress and when the end of the list is reached, it starts at the beginning again. The list items are separated by commas and the whole list is contained in square brackets. Default is an empty list which means use the default angle 0 degrees.",
                    "type": "[int]",
                    "default_value": "[ ]",
                    "enabled": "(support_enable or support_tree_enable) and support_pattern != 'concentric' and support_infill_rate > 0",
                    "limit_to_extruder": "support_infill_extruder_nr",
                    "settable_per_mesh": false,
                    "settable_per_extruder": true
                },
                "support_brim_enable":
                {
                    "label": "Enable Support Brim",
                    "description": "Generate a brim within the support infill regions of the first layer. This brim is printed underneath the support, not around it. Enabling this setting increases the adhesion of support to the build plate.",
                    "type": "bool",
                    "default_value": false,
                    "enabled": "support_enable or support_tree_enable",
                    "limit_to_extruder": "support_infill_extruder_nr",
                    "settable_per_mesh": false,
                    "settable_per_extruder": true
                },
                "support_brim_width":
                {
                    "label": "Support Brim Width",
                    "description": "The width of the brim to print underneath the support. A larger brim enhances adhesion to the build plate, at the cost of some extra material.",
                    "type": "float",
                    "unit": "mm",
                    "default_value": 8.0,
                    "minimum_value": "0.0",
                    "maximum_value_warning": "50.0",
                    "enabled": "support_enable or support_tree_enable",
                    "settable_per_mesh": false,
                    "settable_per_extruder": true,
                    "limit_to_extruder": "support_infill_extruder_nr",
                    "children":
                    {
                        "support_brim_line_count":
                        {
                            "label": "Support Brim Line Count",
                            "description": "The number of lines used for the support brim. More brim lines enhance adhesion to the build plate, at the cost of some extra material.",
                            "type": "int",
                            "default_value": 20,
                            "minimum_value": "0",
                            "maximum_value_warning": "50 / skirt_brim_line_width",
                            "value": "math.ceil(support_brim_width / (skirt_brim_line_width * initial_layer_line_width_factor / 100.0))",
                            "enabled": "support_enable or support_tree_enable",
                            "settable_per_mesh": false,
                            "settable_per_extruder": true,
                            "limit_to_extruder": "support_infill_extruder_nr"
                        }
                    }
                },
                "support_z_distance":
                {
                    "label": "Support Z Distance",
                    "description": "Distance from the top/bottom of the support structure to the print. This gap provides clearance to remove the supports after the model is printed. This value is rounded up to a multiple of the layer height.",
                    "unit": "mm",
                    "type": "float",
                    "minimum_value": "0",
                    "maximum_value_warning": "machine_nozzle_size",
                    "default_value": 0.1,
                    "limit_to_extruder": "support_interface_extruder_nr if support_interface_enable else support_infill_extruder_nr",
                    "enabled": "support_enable or support_tree_enable",
                    "settable_per_mesh": true,
                    "children":
                    {
                        "support_top_distance":
                        {
                            "label": "Support Top Distance",
                            "description": "Distance from the top of the support to the print.",
                            "unit": "mm",
                            "minimum_value": "0",
                            "maximum_value_warning": "machine_nozzle_size",
                            "default_value": 0.1,
                            "type": "float",
                            "enabled": "support_enable or support_tree_enable",
                            "value": "extruderValue(support_roof_extruder_nr if support_roof_enable else support_infill_extruder_nr, 'support_z_distance')",
                            "limit_to_extruder": "support_roof_extruder_nr if support_roof_enable else support_infill_extruder_nr",
                            "settable_per_mesh": true
                        },
                        "support_bottom_distance":
                        {
                            "label": "Support Bottom Distance",
                            "description": "Distance from the print to the bottom of the support.",
                            "unit": "mm",
                            "minimum_value": "0",
                            "maximum_value_warning": "machine_nozzle_size",
                            "default_value": 0.1,
                            "value": "extruderValue(support_bottom_extruder_nr if support_bottom_enable else support_infill_extruder_nr, 'support_z_distance') if support_type == 'everywhere' else 0",
                            "limit_to_extruder": "support_bottom_extruder_nr if support_bottom_enable else support_infill_extruder_nr",
                            "type": "float",
                            "enabled": "(support_enable or support_tree_enable) and resolveOrValue('support_type') == 'everywhere'",
                            "settable_per_mesh": true
                        }
                    }
                },
                "support_xy_distance":
                {
                    "label": "Support X/Y Distance",
                    "description": "Distance of the support structure from the print in the X/Y directions.",
                    "unit": "mm",
                    "type": "float",
                    "minimum_value": "0",
                    "maximum_value_warning": "1.5 * machine_nozzle_tip_outer_diameter",
                    "default_value": 0.7,
                    "limit_to_extruder": "support_infill_extruder_nr",
                    "enabled": "support_enable or support_tree_enable",
                    "settable_per_mesh": true
                },
                "support_xy_overrides_z":
                {
                    "label": "Support Distance Priority",
                    "description": "Whether the Support X/Y Distance overrides the Support Z Distance or vice versa. When X/Y overrides Z the X/Y distance can push away the support from the model, influencing the actual Z distance to the overhang. We can disable this by not applying the X/Y distance around overhangs.",
                    "type": "enum",
                    "options":
                    {
                        "xy_overrides_z": "X/Y overrides Z",
                        "z_overrides_xy": "Z overrides X/Y"
                    },
                    "default_value": "z_overrides_xy",
                    "limit_to_extruder": "support_infill_extruder_nr",
                    "enabled": "support_enable",
                    "settable_per_mesh": true
                },
                "support_xy_distance_overhang":
                {
                    "label": "Minimum Support X/Y Distance",
                    "description": "Distance of the support structure from the overhang in the X/Y directions. ",
                    "unit": "mm",
                    "type": "float",
                    "minimum_value": "0",
                    "maximum_value_warning": "support_xy_distance",
                    "default_value": 0.2,
                    "value": "machine_nozzle_size / 2",
                    "limit_to_extruder": "support_infill_extruder_nr",
                    "enabled": "support_enable and support_xy_overrides_z == 'z_overrides_xy'",
                    "settable_per_mesh": true
                },
                "support_bottom_stair_step_height":
                {
                    "label": "Support Stair Step Height",
                    "description": "The height of the steps of the stair-like bottom of support resting on the model. A low value makes the support harder to remove, but too high values can lead to unstable support structures. Set to zero to turn off the stair-like behaviour.",
                    "unit": "mm",
                    "type": "float",
                    "default_value": 0.3,
                    "limit_to_extruder": "support_bottom_extruder_nr if support_bottom_enable else support_infill_extruder_nr",
                    "minimum_value": "0",
                    "maximum_value_warning": "1.0",
                    "enabled": "support_enable",
                    "settable_per_mesh": true
                },
                "support_bottom_stair_step_width":
                {
                    "label": "Support Stair Step Maximum Width",
                    "description": "The maximum width of the steps of the stair-like bottom of support resting on the model. A low value makes the support harder to remove, but too high values can lead to unstable support structures.",
                    "unit": "mm",
                    "type": "float",
                    "default_value": 5.0,
                    "limit_to_extruder": "support_interface_extruder_nr if support_interface_enable else support_infill_extruder_nr",
                    "minimum_value": "0",
                    "maximum_value_warning": "10.0",
                    "enabled": "support_enable",
                    "settable_per_mesh": true
                },
                "support_join_distance":
                {
                    "label": "Support Join Distance",
                    "description": "The maximum distance between support structures in the X/Y directions. When separate structures are closer together than this value, the structures merge into one.",
                    "unit": "mm",
                    "type": "float",
                    "default_value": 2.0,
                    "limit_to_extruder": "support_infill_extruder_nr",
                    "minimum_value_warning": "0",
                    "maximum_value_warning": "10",
                    "enabled": "support_enable",
                    "settable_per_mesh": true
                },
                "support_offset":
                {
                    "label": "Support Horizontal Expansion",
                    "description": "Amount of offset applied to all support polygons in each layer. Positive values can smooth out the support areas and result in more sturdy support.",
                    "unit": "mm",
                    "type": "float",
                    "default_value": 0,
                    "limit_to_extruder": "support_infill_extruder_nr",
                    "minimum_value_warning": "-1 * machine_nozzle_size",
                    "maximum_value_warning": "10 * machine_nozzle_size",
                    "enabled": "support_enable",
                    "settable_per_mesh": true
                },
                "support_infill_sparse_thickness":
                {
                    "label": "Support Infill Layer Thickness",
                    "description": "The thickness per layer of support infill material. This value should always be a multiple of the layer height and is otherwise rounded.",
                    "unit": "mm",
                    "type": "float",
                    "default_value": 0.1,
                    "minimum_value": "resolveOrValue('layer_height')",
                    "maximum_value_warning": "0.75 * machine_nozzle_size",
                    "maximum_value": "resolveOrValue('layer_height') * 8",
                    "value": "resolveOrValue('layer_height')",
                    "enabled": "(support_enable or support_tree_enable) and support_infill_rate > 0",
                    "limit_to_extruder": "support_infill_extruder_nr",
                    "settable_per_mesh": false
                },
                "gradual_support_infill_steps":
                {
                    "label": "Gradual Support Infill Steps",
                    "description": "Number of times to reduce the support infill density by half when getting further below top surfaces. Areas which are closer to top surfaces get a higher density, up to the Support Infill Density.",
                    "default_value": 0,
                    "type": "int",
                    "minimum_value": "0",
                    "maximum_value_warning": "1 if (support_pattern == 'cross' or support_pattern == 'lines' or support_pattern == 'zigzag' or support_pattern == 'concentric') else 5",
                    "maximum_value": "999999 if support_line_distance == 0 else (20 - math.log(support_line_distance) / math.log(2))",
                    "enabled": "(support_enable or support_tree_enable) and support_infill_rate > 0",
                    "limit_to_extruder": "support_infill_extruder_nr",
                    "settable_per_mesh": false
                },
                "gradual_support_infill_step_height":
                {
                    "label": "Gradual Support Infill Step Height",
                    "description": "The height of support infill of a given density before switching to half the density.",
                    "unit": "mm",
                    "type": "float",
                    "default_value": 1,
                    "minimum_value": "0.0001",
                    "minimum_value_warning": "3 * resolveOrValue('layer_height')",
                    "enabled": "(support_enable or support_tree_enable) and support_infill_rate > 0 and gradual_support_infill_steps > 0",
                    "limit_to_extruder": "support_infill_extruder_nr",
                    "settable_per_mesh": false
                },
                "minimum_support_area": 
                {
                    "label": "Minimum Support Area",
                    "description": "Minimum area size for support polygons. Polygons which have an area smaller than this value will not be generated.",
                    "unit": "mm²",
                    "type": "float",
                    "default_value": 0.0,
                    "minimum_value": "0",
                    "enabled": "support_enable",
                    "limit_to_extruder": "support_infill_extruder_nr",
                    "settable_per_mesh": true
                },
                "support_interface_enable":
                {
                    "label": "Enable Support Interface",
                    "description": "Generate a dense interface between the model and the support. This will create a skin at the top of the support on which the model is printed and at the bottom of the support, where it rests on the model.",
                    "type": "bool",
                    "default_value": false,
                    "limit_to_extruder": "support_interface_extruder_nr",
                    "enabled": "support_enable or support_tree_enable",
                    "settable_per_mesh": true,
                    "children":
                    {
                        "support_roof_enable":
                        {
                            "label": "Enable Support Roof",
                            "description": "Generate a dense slab of material between the top of support and the model. This will create a skin between the model and support.",
                            "type": "bool",
                            "default_value": false,
                            "value": "extruderValue(support_roof_extruder_nr, 'support_interface_enable')",
                            "limit_to_extruder": "support_roof_extruder_nr",
                            "enabled": "support_enable or support_tree_enable",
                            "settable_per_mesh": true
                        },
                        "support_bottom_enable":
                        {
                            "label": "Enable Support Floor",
                            "description": "Generate a dense slab of material between the bottom of the support and the model. This will create a skin between the model and support.",
                            "type": "bool",
                            "default_value": false,
                            "value": "extruderValue(support_bottom_extruder_nr, 'support_interface_enable')",
                            "limit_to_extruder": "support_bottom_extruder_nr",
                            "enabled": "support_enable or support_tree_enable",
                            "settable_per_mesh": true
                        }
                    }
                },
                "support_interface_height":
                {
                    "label": "Support Interface Thickness",
                    "description": "The thickness of the interface of the support where it touches with the model on the bottom or the top.",
                    "unit": "mm",
                    "type": "float",
                    "default_value": 1,
                    "minimum_value": "0",
                    "minimum_value_warning": "0.2 + layer_height",
                    "maximum_value_warning": "10",
                    "limit_to_extruder": "support_interface_extruder_nr",
                    "enabled": "support_interface_enable and (support_enable or support_tree_enable)",
                    "settable_per_mesh": true,
                    "children":
                    {
                        "support_roof_height":
                        {
                            "label": "Support Roof Thickness",
                            "description": "The thickness of the support roofs. This controls the amount of dense layers at the top of the support on which the model rests.",
                            "unit": "mm",
                            "type": "float",
                            "default_value": 1,
                            "minimum_value": "0",
                            "minimum_value_warning": "0.2 + layer_height",
                            "maximum_value_warning": "10",
                            "value": "extruderValue(support_roof_extruder_nr, 'support_interface_height')",
                            "limit_to_extruder": "support_roof_extruder_nr",
                            "enabled": "support_roof_enable and (support_enable or support_tree_enable)",
                            "settable_per_mesh": true
                        },
                        "support_bottom_height":
                        {
                            "label": "Support Floor Thickness",
                            "description": "The thickness of the support floors. This controls the number of dense layers that are printed on top of places of a model on which support rests.",
                            "unit": "mm",
                            "type": "float",
                            "default_value": 1,
                            "value": "extruderValue(support_bottom_extruder_nr, 'support_interface_height')",
                            "minimum_value": "0",
                            "minimum_value_warning": "min(0.2 + layer_height, support_bottom_stair_step_height)",
                            "maximum_value_warning": "10",
                            "limit_to_extruder": "support_bottom_extruder_nr",
                            "enabled": "support_bottom_enable and (support_enable or support_tree_enable)",
                            "settable_per_mesh": true
                        }
                    }
                },
                "support_interface_skip_height": {
                    "label": "Support Interface Resolution",
                    "description": "When checking where there's model above and below the support, take steps of the given height. Lower values will slice slower, while higher values may cause normal support to be printed in some places where there should have been support interface.",
                    "unit": "mm",
                    "type": "float",
                    "default_value": 0.3,
                    "minimum_value": "0",
                    "maximum_value_warning": "support_interface_height",
                    "limit_to_extruder": "support_interface_extruder_nr",
                    "enabled": "support_interface_enable and (support_enable or support_tree_enable)",
                    "settable_per_mesh": true
                },
                "support_interface_density":
                {
                    "label": "Support Interface Density",
                    "description": "Adjusts the density of the roofs and floors of the support structure. A higher value results in better overhangs, but the supports are harder to remove.",
                    "unit": "%",
                    "type": "float",
                    "default_value": 100,
                    "minimum_value": "0",
                    "maximum_value_warning": "100",
                    "limit_to_extruder": "support_interface_extruder_nr",
                    "enabled": "support_interface_enable and (support_enable or support_tree_enable)",
                    "settable_per_mesh": false,
                    "settable_per_extruder": true,
                    "children":
                    {
                        "support_roof_density":
                        {
                            "label": "Support Roof Density",
                            "description": "The density of the roofs of the support structure. A higher value results in better overhangs, but the supports are harder to remove.",
                            "unit": "%",
                            "type": "float",
                            "default_value": 100,
                            "minimum_value": "0",
                            "maximum_value": "100",
                            "limit_to_extruder": "support_roof_extruder_nr",
                            "enabled": "support_roof_enable and (support_enable or support_tree_enable)",
                            "value": "extruderValue(support_roof_extruder_nr, 'support_interface_density')",
                            "settable_per_mesh": false,
                            "settable_per_extruder": true,
                            "children":
                            {
                                "support_roof_line_distance":
                                {
                                    "label": "Support Roof Line Distance",
                                    "description": "Distance between the printed support roof lines. This setting is calculated by the Support Roof Density, but can be adjusted separately.",
                                    "unit": "mm",
                                    "type": "float",
                                    "default_value": 0.4,
                                    "minimum_value": "0",
                                    "minimum_value_warning": "support_roof_line_width - 0.0001",
                                    "value": "0 if support_roof_density == 0 else (support_roof_line_width * 100) / support_roof_density * (2 if support_roof_pattern == 'grid' else (3 if support_roof_pattern == 'triangles' else 1))",
                                    "limit_to_extruder": "support_roof_extruder_nr",
                                    "enabled": "support_roof_enable and (support_enable or support_tree_enable)",
                                    "settable_per_mesh": false,
                                    "settable_per_extruder": true
                                }
                            }
                        },
                        "support_bottom_density":
                        {
                            "label": "Support Floor Density",
                            "description": "The density of the floors of the support structure. A higher value results in better adhesion of the support on top of the model.",
                            "unit": "%",
                            "type": "float",
                            "default_value": 100,
                            "minimum_value": "0",
                            "maximum_value": "100",
                            "limit_to_extruder": "support_bottom_extruder_nr",
                            "enabled": "support_bottom_enable and (support_enable or support_tree_enable)",
                            "value": "extruderValue(support_bottom_extruder_nr, 'support_interface_density')",
                            "settable_per_mesh": false,
                            "settable_per_extruder": true,
                            "children":
                            {
                                "support_bottom_line_distance":
                                {
                                    "label": "Support Floor Line Distance",
                                    "description": "Distance between the printed support floor lines. This setting is calculated by the Support Floor Density, but can be adjusted separately.",
                                    "unit": "mm",
                                    "type": "float",
                                    "default_value": 0.4,
                                    "minimum_value": "0",
                                    "minimum_value_warning": "support_bottom_line_width - 0.0001",
                                    "value": "0 if support_bottom_density == 0 else (support_bottom_line_width * 100) / support_bottom_density * (2 if support_bottom_pattern == 'grid' else (3 if support_bottom_pattern == 'triangles' else 1))",
                                    "limit_to_extruder": "support_bottom_extruder_nr",
                                    "enabled": "support_bottom_enable and (support_enable or support_tree_enable)",
                                    "settable_per_mesh": false,
                                    "settable_per_extruder": true
                                }
                            }
                        }
                    }
                },
                "support_interface_pattern":
                {
                    "label": "Support Interface Pattern",
                    "description": "The pattern with which the interface of the support with the model is printed.",
                    "type": "enum",
                    "options":
                    {
                        "lines": "Lines",
                        "grid": "Grid",
                        "triangles": "Triangles",
                        "concentric": "Concentric",
                        "zigzag": "Zig Zag"
                    },
                    "default_value": "concentric",
                    "limit_to_extruder": "support_interface_extruder_nr",
                    "enabled": "support_interface_enable and (support_enable or support_tree_enable)",
                    "settable_per_mesh": false,
                    "settable_per_extruder": true,
                    "children":
                    {
                        "support_roof_pattern":
                        {
                            "label": "Support Roof Pattern",
                            "description": "The pattern with which the roofs of the support are printed.",
                            "type": "enum",
                            "options":
                            {
                                "lines": "Lines",
                                "grid": "Grid",
                                "triangles": "Triangles",
                                "concentric": "Concentric",
                                "zigzag": "Zig Zag"
                            },
                            "default_value": "concentric",
                            "value": "extruderValue(support_roof_extruder_nr, 'support_interface_pattern')",
                            "limit_to_extruder": "support_roof_extruder_nr",
                            "enabled": "support_roof_enable and (support_enable or support_tree_enable)",
                            "settable_per_mesh": false,
                            "settable_per_extruder": true
                        },
                        "support_bottom_pattern":
                        {
                            "label": "Support Floor Pattern",
                            "description": "The pattern with which the floors of the support are printed.",
                            "type": "enum",
                            "options":
                            {
                                "lines": "Lines",
                                "grid": "Grid",
                                "triangles": "Triangles",
                                "concentric": "Concentric",
                                "zigzag": "Zig Zag"
                            },
                            "default_value": "concentric",
                            "value": "extruderValue(support_bottom_extruder_nr, 'support_interface_pattern')",
                            "limit_to_extruder": "support_bottom_extruder_nr",
                            "enabled": "support_bottom_enable and (support_enable or support_tree_enable)",
                            "settable_per_mesh": false,
                            "settable_per_extruder": true
                        }
                    }
                },
                "minimum_interface_area": 
                {
                    "label": "Minimum Support Interface Area",
                    "description": "Minimum area size for support interface polygons. Polygons which have an area smaller than this value will not be generated.",
                    "unit": "mm²",
                    "type": "float",
                    "default_value": 1.0,
                    "minimum_value": "0",
                    "minimum_value_warning": "minimum_support_area",
                    "limit_to_extruder": "support_interface_extruder_nr",
                    "enabled": "support_interface_enable and (support_enable or support_tree_enable)",
                    "settable_per_mesh": true,
                    "children":
                    {
                        "minimum_roof_area": 
                        {
                            "label": "Minimum Support Roof Area",
                            "description": "Minimum area size for the roofs of the support. Polygons which have an area smaller than this value will not be generated.",
                            "unit": "mm²",
                            "type": "float",
                            "default_value": 1.0,
                            "value": "extruderValue(support_roof_extruder_nr, 'minimum_interface_area')",
                            "minimum_value": "0",
                            "minimum_value_warning": "minimum_support_area",
                            "limit_to_extruder": "support_roof_extruder_nr",
                            "enabled": "support_roof_enable and (support_enable or support_tree_enable)",
                            "settable_per_mesh": true
                        },
                        "minimum_bottom_area": 
                        {
                            "label": "Minimum Support Floor Area",
                            "description": "Minimum area size for the floors of the support. Polygons which have an area smaller than this value will not be generated.",
                            "unit": "mm²",
                            "type": "float",
                            "default_value": 1.0,
                            "value": "extruderValue(support_bottom_extruder_nr, 'minimum_interface_area')",
                            "minimum_value": "0",
                            "minimum_value_warning": "minimum_support_area",
                            "limit_to_extruder": "support_bottom_extruder_nr",
                            "enabled": "support_bottom_enable and (support_enable or support_tree_enable)",
                            "settable_per_mesh": true
                        }
                    }
                },
                "support_interface_offset": 
                {
                    "label": "Support Interface Horizontal Expansion",
                    "description": "Amount of offset applied to the support interface polygons.",
                    "unit": "mm",
                    "type": "float",
                    "default_value": 0.0,
                    "maximum_value": "extruderValue(support_extruder_nr, 'support_offset')",
                    "limit_to_extruder": "support_interface_extruder_nr",
                    "enabled": "support_interface_enable and (support_enable or support_tree_enable)",
                    "settable_per_mesh": false,
                    "settable_per_extruder": true,
                    "children":
                    {
                        "support_roof_offset": 
                        {
                            "label": "Support Roof Horizontal Expansion",
                            "description": "Amount of offset applied to the roofs of the support.",
                            "unit": "mm",
                            "type": "float",
                            "default_value": 0.0,
                            "value": "extruderValue(support_roof_extruder_nr, 'support_interface_offset')",
                            "maximum_value": "extruderValue(support_extruder_nr, 'support_offset')",
                            "limit_to_extruder": "support_roof_extruder_nr",
                            "enabled": "support_roof_enable and (support_enable or support_tree_enable)",
                            "settable_per_mesh": false,
                            "settable_per_extruder": true
                        },
                        "support_bottom_offset": 
                        {
                            "label": "Support Floor Horizontal Expansion",
                            "description": "Amount of offset applied to the floors of the support.",
                            "unit": "mm",
                            "type": "float",
                            "default_value": 0.0,
                            "value": "extruderValue(support_bottom_extruder_nr, 'support_interface_offset')",
                            "maximum_value": "extruderValue(support_extruder_nr, 'support_offset')",
                            "limit_to_extruder": "support_bottom_extruder_nr",
                            "enabled": "support_bottom_enable and (support_enable or support_tree_enable)",
                            "settable_per_mesh": false,
                            "settable_per_extruder": true
                        }
                    }
                },
                "support_interface_angles":
                {
                    "label": "Support Interface Line Directions",
                    "description": "A list of integer line directions to use. Elements from the list are used sequentially as the layers progress and when the end of the list is reached, it starts at the beginning again. The list items are separated by commas and the whole list is contained in square brackets. Default is an empty list which means use the default angles (alternates between 45 and 135 degrees if interfaces are quite thick or 90 degrees).",
                    "type": "[int]",
                    "default_value": "[ ]",
                    "limit_to_extruder": "support_interface_extruder_nr",
                    "enabled": "support_interface_enable and support_interface_pattern != 'concentric'",
                    "settable_per_mesh": false,
                    "settable_per_extruder": true,
                    "children":
                    {
                        "support_roof_angles":
                        {
                            "label": "Support Roof Line Directions",
                            "description": "A list of integer line directions to use. Elements from the list are used sequentially as the layers progress and when the end of the list is reached, it starts at the beginning again. The list items are separated by commas and the whole list is contained in square brackets. Default is an empty list which means use the default angles (alternates between 45 and 135 degrees if interfaces are quite thick or 90 degrees).",
                            "type": "[int]",
                            "default_value": "[ ]",
                            "limit_to_extruder": "support_roof_extruder_nr",
                            "enabled": "support_roof_enable and support_roof_pattern != 'concentric'",
                            "settable_per_mesh": false,
                            "settable_per_extruder": true
                        },
                        "support_bottom_angles":
                        {
                            "label": "Support Floor Line Directions",
                            "description": "A list of integer line directions to use. Elements from the list are used sequentially as the layers progress and when the end of the list is reached, it starts at the beginning again. The list items are separated by commas and the whole list is contained in square brackets. Default is an empty list which means use the default angles (alternates between 45 and 135 degrees if interfaces are quite thick or 90 degrees).",
                            "type": "[int]",
                            "default_value": "[ ]",
                            "limit_to_extruder": "support_bottom_extruder_nr",
                            "enabled": "support_bottom_enable and support_bottom_pattern != 'concentric'",
                            "settable_per_mesh": false,
                            "settable_per_extruder": true
                        }
                    }
                },
                "support_fan_enable":
                {
                    "label": "Fan Speed Override",
                    "description": "When enabled, the print cooling fan speed is altered for the skin regions immediately above the support.",
                    "type": "bool",
                    "default_value": false,
                    "enabled": "support_enable or support_tree_enable",
                    "settable_per_mesh": false
                },
                "support_supported_skin_fan_speed":
                {
                    "label": "Supported Skin Fan Speed",
                    "description": "Percentage fan speed to use when printing the skin regions immediately above the support. Using a high fan speed can make the support easier to remove.",
                    "unit": "%",
                    "minimum_value": "0",
                    "maximum_value": "100",
                    "default_value": 100,
                    "type": "float",
                    "enabled": "(support_enable or support_tree_enable) and support_fan_enable",
                    "settable_per_mesh": false
                },
                "support_use_towers":
                {
                    "label": "Use Towers",
                    "description": "Use specialized towers to support tiny overhang areas. These towers have a larger diameter than the region they support. Near the overhang the towers' diameter decreases, forming a roof.",
                    "type": "bool",
                    "default_value": true,
                    "limit_to_extruder": "support_infill_extruder_nr",
                    "enabled": "support_enable",
                    "settable_per_mesh": true
                },
                "support_tower_diameter":
                {
                    "label": "Tower Diameter",
                    "description": "The diameter of a special tower.",
                    "unit": "mm",
                    "type": "float",
                    "default_value": 3.0,
                    "limit_to_extruder": "support_infill_extruder_nr",
                    "minimum_value": "0",
                    "minimum_value_warning": "2 * machine_nozzle_size",
                    "maximum_value_warning": "20",
                    "enabled": "support_enable and support_use_towers",
                    "settable_per_mesh": true
                },
                "support_tower_maximum_supported_diameter":
                {
                    "label": "Maximum Tower-Supported Diameter",
                    "description": "Maximum diameter in the X/Y directions of a small area which is to be supported by a specialized support tower.",
                    "unit": "mm",
                    "type": "float",
                    "default_value": 3.0,
                    "limit_to_extruder": "support_infill_extruder_nr",
                    "minimum_value": "0",
                    "minimum_value_warning": "2 * machine_nozzle_size",
                    "maximum_value_warning": "20",
                    "maximum_value": "support_tower_diameter",
                    "enabled": "support_enable and support_use_towers",
                    "settable_per_mesh": true
                },
                "support_tower_roof_angle":
                {
                    "label": "Tower Roof Angle",
                    "description": "The angle of a rooftop of a tower. A higher value results in pointed tower roofs, a lower value results in flattened tower roofs.",
                    "unit": "°",
                    "type": "int",
                    "minimum_value": "0",
                    "maximum_value": "90",
                    "default_value": 65,
                    "limit_to_extruder": "support_infill_extruder_nr",
                    "enabled": "support_enable and support_use_towers",
                    "settable_per_mesh": true
                },
                "support_mesh_drop_down":
                {
                    "label": "Drop Down Support Mesh",
                    "description": "Make support everywhere below the support mesh, so that there's no overhang in the support mesh.",
                    "type": "bool",
                    "default_value": true,
                    "enabled": "support_mesh",
                    "settable_per_mesh": true,
                    "settable_per_extruder": false,
                    "settable_per_meshgroup": false,
                    "settable_globally": false
                }
            }
        },
        "platform_adhesion":
        {
            "label": "Build Plate Adhesion",
            "type": "category",
            "icon": "category_adhesion",
            "description": "Adhesion",
            "children":
            {
                "prime_blob_enable":
                {
                    "label": "Enable Prime Blob",
                    "description": "Whether to prime the filament with a blob before printing. Turning this setting on will ensure that the extruder will have material ready at the nozzle before printing. Printing Brim or Skirt can act like priming too, in which case turning this setting off saves some time.",
                    "type": "bool",
                    "default_value": false,
                    "settable_per_mesh": false,
                    "settable_per_extruder": true,
                    "enabled": false,
                    "warning_value": "True if resolveOrValue('print_sequence') == 'one_at_a_time' else None"
                },
                "extruder_prime_pos_x":
                {
                    "label": "Extruder Prime X Position",
                    "description": "The X coordinate of the position where the nozzle primes at the start of printing.",
                    "type": "float",
                    "unit": "mm",
                    "default_value": 0,
                    "minimum_value_warning": "machine_width / -2 if machine_center_is_zero else 0",
                    "maximum_value_warning": "machine_width / 2 if machine_center_is_zero else machine_width",
                    "settable_per_mesh": false,
                    "settable_per_extruder": true,
                    "enabled": false
                },
                "extruder_prime_pos_y":
                {
                    "label": "Extruder Prime Y Position",
                    "description": "The Y coordinate of the position where the nozzle primes at the start of printing.",
                    "type": "float",
                    "unit": "mm",
                    "default_value": 0,
                    "minimum_value_warning": "machine_depth / -2 if machine_center_is_zero else 0",
                    "maximum_value_warning": "machine_depth / 2 if machine_center_is_zero else machine_depth",
                    "settable_per_mesh": false,
                    "settable_per_extruder": true,
                    "enabled": false
                },
                "adhesion_type":
                {
                    "label": "Build Plate Adhesion Type",
                    "description": "Different options that help to improve both priming your extrusion and adhesion to the build plate. Brim adds a single layer flat area around the base of your model to prevent warping. Raft adds a thick grid with a roof below the model. Skirt is a line printed around the model, but not connected to the model.",
                    "type": "enum",
                    "options":
                    {
                        "skirt": "Skirt",
                        "brim": "Brim",
                        "raft": "Raft",
                        "none": "None"
                    },
                    "default_value": "brim",
                    "resolve": "extruderValue(adhesion_extruder_nr, 'adhesion_type')",
                    "settable_per_mesh": false,
                    "settable_per_extruder": false
                },
                "adhesion_extruder_nr":
                {
                    "label": "Build Plate Adhesion Extruder",
                    "description": "The extruder train to use for printing the skirt/brim/raft. This is used in multi-extrusion.",
                    "type": "extruder",
                    "default_value": "0",
                    "value": "defaultExtruderPosition()",
                    "enabled": "extruders_enabled_count > 1 and (resolveOrValue('adhesion_type') != 'none' or resolveOrValue('prime_tower_brim_enable'))",
                    "settable_per_mesh": false,
                    "settable_per_extruder": false
                },
                "skirt_line_count":
                {
                    "label": "Skirt Line Count",
                    "description": "Multiple skirt lines help to prime your extrusion better for small models. Setting this to 0 will disable the skirt.",
                    "type": "int",
                    "default_value": 1,
                    "minimum_value": "0",
                    "maximum_value_warning": "10",
                    "enabled": "resolveOrValue('adhesion_type') == 'skirt'",
                    "settable_per_mesh": false,
                    "settable_per_extruder": true,
                    "limit_to_extruder": "adhesion_extruder_nr"
                },
                "skirt_gap":
                {
                    "label": "Skirt Distance",
                    "description": "The horizontal distance between the skirt and the first layer of the print.\nThis is the minimum distance. Multiple skirt lines will extend outwards from this distance.",
                    "unit": "mm",
                    "type": "float",
                    "default_value": 3,
                    "minimum_value_warning": "max(extruderValues('machine_nozzle_size'))",
                    "maximum_value_warning": "10",
                    "enabled": "resolveOrValue('adhesion_type') == 'skirt'",
                    "settable_per_mesh": false,
                    "settable_per_extruder": true,
                    "limit_to_extruder": "adhesion_extruder_nr"
                },
                "skirt_brim_minimal_length":
                {
                    "label": "Skirt/Brim Minimum Length",
                    "description": "The minimum length of the skirt or brim. If this length is not reached by all skirt or brim lines together, more skirt or brim lines will be added until the minimum length is reached. Note: If the line count is set to 0 this is ignored.",
                    "unit": "mm",
                    "type": "float",
                    "default_value": 250,
                    "minimum_value": "0",
                    "minimum_value_warning": "25",
                    "maximum_value_warning": "2500",
                    "enabled": "resolveOrValue('adhesion_type') == 'skirt' or resolveOrValue('adhesion_type') == 'brim' or resolveOrValue('prime_tower_brim_enable')",
                    "settable_per_mesh": false,
                    "settable_per_extruder": true
                },
                "brim_width":
                {
                    "label": "Brim Width",
                    "description": "The distance from the model to the outermost brim line. A larger brim enhances adhesion to the build plate, but also reduces the effective print area.",
                    "type": "float",
                    "unit": "mm",
                    "default_value": 8.0,
                    "minimum_value": "0.0",
                    "maximum_value_warning": "50.0",
                    "maximum_value": "0.5 * min(machine_width, machine_depth)",
                    "enabled": "resolveOrValue('adhesion_type') == 'brim' or resolveOrValue('prime_tower_brim_enable')",
                    "settable_per_mesh": false,
                    "settable_per_extruder": true,
                    "limit_to_extruder": "adhesion_extruder_nr",
                    "children":
                    {
                        "brim_line_count":
                        {
                            "label": "Brim Line Count",
                            "description": "The number of lines used for a brim. More brim lines enhance adhesion to the build plate, but also reduces the effective print area.",
                            "type": "int",
                            "default_value": 20,
                            "minimum_value": "0",
                            "maximum_value_warning": "50 / skirt_brim_line_width",
                            "maximum_value": "0.5 * min(machine_width, machine_depth) / skirt_brim_line_width",
                            "value": "math.ceil(brim_width / (skirt_brim_line_width * initial_layer_line_width_factor / 100.0))",
                            "enabled": "resolveOrValue('adhesion_type') == 'brim' or resolveOrValue('prime_tower_brim_enable')",
                            "settable_per_mesh": false,
                            "settable_per_extruder": true,
                            "limit_to_extruder": "adhesion_extruder_nr"
                        }
                    }
                },
<<<<<<< HEAD
                "brim_gap":
                {
                    "label": "Brim Distance",
                    "description": "The horizontal distance between the first brim line and the outline of the first layer of the print. A small gap can make the brim easier to remove while still providing the thermal benefits.",
                    "unit": "mm",
                    "type": "float",
                    "default_value": 0,
                    "minimum_value": "0",
                    "maximum_value_warning": "skirt_brim_line_width",
                    "enabled": "resolveOrValue('adhesion_type') == 'brim'",
                    "settable_per_mesh": false,
                    "settable_per_extruder": true,
                    "limit_to_extruder": "adhesion_extruder_nr"
=======
                "brim_replaces_support":
                {
                    "label": "Brim Replaces Support",
                    "description": "Enforce brim to be printed around the model even if that space would otherwise be occupied by support. This replaces some regions of the first layer of support by brim regions.",
                    "type": "bool",
                    "default_value": true,
                    "enabled": "resolveOrValue('adhesion_type') == 'brim' and (support_enable or support_tree_enable)",
                    "settable_per_mesh": false,
                    "settable_per_extruder": true,
                    "limit_to_extruder": "support_infill_extruder_nr"
>>>>>>> 845c2d41
                },
                "brim_outside_only":
                {
                    "label": "Brim Only on Outside",
                    "description": "Only print the brim on the outside of the model. This reduces the amount of brim you need to remove afterwards, while it doesn't reduce the bed adhesion that much.",
                    "type": "bool",
                    "default_value": true,
                    "enabled": "resolveOrValue('adhesion_type') == 'brim'",
                    "settable_per_mesh": false,
                    "settable_per_extruder": true,
                    "limit_to_extruder": "adhesion_extruder_nr"
                },
                "raft_margin":
                {
                    "label": "Raft Extra Margin",
                    "description": "If the raft is enabled, this is the extra raft area around the model which is also given a raft. Increasing this margin will create a stronger raft while using more material and leaving less area for your print.",
                    "unit": "mm",
                    "type": "float",
                    "default_value": 15,
                    "minimum_value_warning": "raft_interface_line_width",
                    "maximum_value_warning": "20",
                    "enabled": "resolveOrValue('adhesion_type') == 'raft'",
                    "limit_to_extruder": "adhesion_extruder_nr",
                    "settable_per_mesh": false,
                    "settable_per_extruder": true
                },
                "raft_smoothing":
                {
                    "label": "Raft Smoothing",
                    "description": "This setting controls how much inner corners in the raft outline are rounded. Inward corners are rounded to a semi circle with a radius equal to the value given here. This setting also removes holes in the raft outline which are smaller than such a circle.",
                    "unit": "mm",
                    "type": "float",
                    "default_value": 5,
                    "minimum_value": "0",
                    "minimum_value_warning": "raft_interface_line_width",
                    "enabled": "resolveOrValue('adhesion_type') == 'raft'",
                    "limit_to_extruder": "adhesion_extruder_nr",
                    "settable_per_mesh": false,
                    "settable_per_extruder": true
                },
                "raft_airgap":
                {
                    "label": "Raft Air Gap",
                    "description": "The gap between the final raft layer and the first layer of the model. Only the first layer is raised by this amount to lower the bonding between the raft layer and the model. Makes it easier to peel off the raft.",
                    "unit": "mm",
                    "type": "float",
                    "default_value": 0.3,
                    "minimum_value": "0",
                    "maximum_value_warning": "min(extruderValues('machine_nozzle_size'))",
                    "enabled": "resolveOrValue('adhesion_type') == 'raft'",
                    "settable_per_mesh": false,
                    "settable_per_extruder": true,
                    "limit_to_extruder": "adhesion_extruder_nr"
                },
                "layer_0_z_overlap":
                {
                    "label": "Initial Layer Z Overlap",
                    "description": "Make the first and second layer of the model overlap in the Z direction to compensate for the filament lost in the airgap. All models above the first model layer will be shifted down by this amount.",
                    "unit": "mm",
                    "type": "float",
                    "default_value": 0.22,
                    "value": "raft_airgap / 2",
                    "minimum_value": "0",
                    "maximum_value_warning": "raft_airgap",
                    "enabled": "resolveOrValue('adhesion_type') == 'raft'",
                    "settable_per_mesh": false,
                    "settable_per_extruder": true,
                    "limit_to_extruder": "adhesion_extruder_nr"
                },
                "raft_surface_layers":
                {
                    "label": "Raft Top Layers",
                    "description": "The number of top layers on top of the 2nd raft layer. These are fully filled layers that the model sits on. 2 layers result in a smoother top surface than 1.",
                    "type": "int",
                    "default_value": 2,
                    "minimum_value": "0",
                    "maximum_value_warning": "20",
                    "enabled": "resolveOrValue('adhesion_type') == 'raft'",
                    "settable_per_mesh": false,
                    "settable_per_extruder": true,
                    "limit_to_extruder": "adhesion_extruder_nr"
                },
                "raft_surface_thickness":
                {
                    "label": "Raft Top Layer Thickness",
                    "description": "Layer thickness of the top raft layers.",
                    "unit": "mm",
                    "type": "float",
                    "default_value": 0.1,
                    "value": "resolveOrValue('layer_height')",
                    "minimum_value": "0.001",
                    "minimum_value_warning": "0.04",
                    "maximum_value_warning": "0.75 * machine_nozzle_size",
                    "enabled": "resolveOrValue('adhesion_type') == 'raft'",
                    "settable_per_mesh": false,
                    "settable_per_extruder": true,
                    "limit_to_extruder": "adhesion_extruder_nr"
                },
                "raft_surface_line_width":
                {
                    "label": "Raft Top Line Width",
                    "description": "Width of the lines in the top surface of the raft. These can be thin lines so that the top of the raft becomes smooth.",
                    "unit": "mm",
                    "type": "float",
                    "default_value": 0.4,
                    "value": "line_width",
                    "minimum_value": "0.001",
                    "minimum_value_warning": "machine_nozzle_size * 0.1",
                    "maximum_value_warning": "machine_nozzle_size * 2",
                    "enabled": "resolveOrValue('adhesion_type') == 'raft'",
                    "settable_per_mesh": false,
                    "settable_per_extruder": true,
                    "limit_to_extruder": "adhesion_extruder_nr"
                },
                "raft_surface_line_spacing":
                {
                    "label": "Raft Top Spacing",
                    "description": "The distance between the raft lines for the top raft layers. The spacing should be equal to the line width, so that the surface is solid.",
                    "unit": "mm",
                    "type": "float",
                    "default_value": 0.4,
                    "minimum_value": "0",
                    "minimum_value_warning": "raft_surface_line_width",
                    "maximum_value_warning": "raft_surface_line_width * 3",
                    "enabled": "resolveOrValue('adhesion_type') == 'raft'",
                    "value": "raft_surface_line_width",
                    "settable_per_mesh": false,
                    "settable_per_extruder": true,
                    "limit_to_extruder": "adhesion_extruder_nr"
                },
                "raft_interface_thickness":
                {
                    "label": "Raft Middle Thickness",
                    "description": "Layer thickness of the middle raft layer.",
                    "unit": "mm",
                    "type": "float",
                    "default_value": 0.15,
                    "value": "resolveOrValue('layer_height') * 1.5",
                    "minimum_value": "0.001",
                    "minimum_value_warning": "0.04",
                    "maximum_value_warning": "0.75 * machine_nozzle_size",
                    "enabled": "resolveOrValue('adhesion_type') == 'raft'",
                    "settable_per_mesh": false,
                    "settable_per_extruder": true,
                    "limit_to_extruder": "adhesion_extruder_nr"
                },
                "raft_interface_line_width":
                {
                    "label": "Raft Middle Line Width",
                    "description": "Width of the lines in the middle raft layer. Making the second layer extrude more causes the lines to stick to the build plate.",
                    "unit": "mm",
                    "type": "float",
                    "default_value": 0.7,
                    "value": "line_width * 2",
                    "minimum_value": "0.001",
                    "minimum_value_warning": "machine_nozzle_size * 0.5",
                    "maximum_value_warning": "machine_nozzle_size * 3",
                    "enabled": "resolveOrValue('adhesion_type') == 'raft'",
                    "settable_per_mesh": false,
                    "settable_per_extruder": true,
                    "limit_to_extruder": "adhesion_extruder_nr"
                },
                "raft_interface_line_spacing":
                {
                    "label": "Raft Middle Spacing",
                    "description": "The distance between the raft lines for the middle raft layer. The spacing of the middle should be quite wide, while being dense enough to support the top raft layers.",
                    "unit": "mm",
                    "type": "float",
                    "default_value": 0.9,
                    "value": "raft_interface_line_width + 0.2",
                    "minimum_value": "0",
                    "minimum_value_warning": "raft_interface_line_width",
                    "maximum_value_warning": "15.0",
                    "enabled": "resolveOrValue('adhesion_type') == 'raft'",
                    "settable_per_mesh": false,
                    "settable_per_extruder": true,
                    "limit_to_extruder": "adhesion_extruder_nr"
                },
                "raft_base_thickness":
                {
                    "label": "Raft Base Thickness",
                    "description": "Layer thickness of the base raft layer. This should be a thick layer which sticks firmly to the printer build plate.",
                    "unit": "mm",
                    "type": "float",
                    "default_value": 0.3,
                    "value": "resolveOrValue('layer_height_0') * 1.2",
                    "minimum_value": "0.001",
                    "minimum_value_warning": "0.04",
                    "maximum_value_warning": "0.75 * raft_base_line_width",
                    "enabled": "resolveOrValue('adhesion_type') == 'raft'",
                    "settable_per_mesh": false,
                    "settable_per_extruder": true,
                    "limit_to_extruder": "adhesion_extruder_nr"
                },
                "raft_base_line_width":
                {
                    "label": "Raft Base Line Width",
                    "description": "Width of the lines in the base raft layer. These should be thick lines to assist in build plate adhesion.",
                    "unit": "mm",
                    "type": "float",
                    "default_value": 0.8,
                    "minimum_value": "0.001",
                    "value": "machine_nozzle_size * 2",
                    "minimum_value_warning": "machine_nozzle_size * 0.5",
                    "maximum_value_warning": "machine_nozzle_size * 3",
                    "enabled": "resolveOrValue('adhesion_type') == 'raft'",
                    "settable_per_mesh": false,
                    "settable_per_extruder": true,
                    "limit_to_extruder": "adhesion_extruder_nr"
                },
                "raft_base_line_spacing":
                {
                    "label": "Raft Base Line Spacing",
                    "description": "The distance between the raft lines for the base raft layer. Wide spacing makes for easy removal of the raft from the build plate.",
                    "unit": "mm",
                    "type": "float",
                    "default_value": 1.6,
                    "value": "raft_base_line_width * 2",
                    "minimum_value": "0",
                    "minimum_value_warning": "raft_base_line_width",
                    "maximum_value_warning": "100",
                    "enabled": "resolveOrValue('adhesion_type') == 'raft'",
                    "settable_per_mesh": false,
                    "settable_per_extruder": true,
                    "limit_to_extruder": "adhesion_extruder_nr"
                },
                "raft_speed":
                {
                    "label": "Raft Print Speed",
                    "description": "The speed at which the raft is printed.",
                    "unit": "mm/s",
                    "type": "float",
                    "default_value": 20,
                    "minimum_value": "0.1",
                    "maximum_value": "math.sqrt(machine_max_feedrate_x ** 2 + machine_max_feedrate_y ** 2)",
                    "maximum_value_warning": "200",
                    "enabled": "resolveOrValue('adhesion_type') == 'raft'",
                    "value": "speed_print / 60 * 30",
                    "settable_per_mesh": false,
                    "settable_per_extruder": true,
                    "limit_to_extruder": "adhesion_extruder_nr",
                    "children":
                    {
                        "raft_surface_speed":
                        {
                            "label": "Raft Top Print Speed",
                            "description": "The speed at which the top raft layers are printed. These should be printed a bit slower, so that the nozzle can slowly smooth out adjacent surface lines.",
                            "unit": "mm/s",
                            "type": "float",
                            "default_value": 20,
                            "minimum_value": "0.1",
                            "maximum_value": "math.sqrt(machine_max_feedrate_x ** 2 + machine_max_feedrate_y ** 2)",
                            "maximum_value_warning": "100",
                            "enabled": "resolveOrValue('adhesion_type') == 'raft'",
                            "value": "raft_speed",
                            "settable_per_mesh": false,
                            "settable_per_extruder": true,
                            "limit_to_extruder": "adhesion_extruder_nr"
                        },
                        "raft_interface_speed":
                        {
                            "label": "Raft Middle Print Speed",
                            "description": "The speed at which the middle raft layer is printed. This should be printed quite slowly, as the volume of material coming out of the nozzle is quite high.",
                            "unit": "mm/s",
                            "type": "float",
                            "default_value": 15,
                            "value": "raft_speed * 0.75",
                            "minimum_value": "0.1",
                            "maximum_value": "math.sqrt(machine_max_feedrate_x ** 2 + machine_max_feedrate_y ** 2)",
                            "maximum_value_warning": "150",
                            "enabled": "resolveOrValue('adhesion_type') == 'raft'",
                            "settable_per_mesh": false,
                            "settable_per_extruder": true,
                            "limit_to_extruder": "adhesion_extruder_nr"
                        },
                        "raft_base_speed":
                        {
                            "label": "Raft Base Print Speed",
                            "description": "The speed at which the base raft layer is printed. This should be printed quite slowly, as the volume of material coming out of the nozzle is quite high.",
                            "unit": "mm/s",
                            "type": "float",
                            "default_value": 15,
                            "minimum_value": "0.1",
                            "maximum_value": "math.sqrt(machine_max_feedrate_x ** 2 + machine_max_feedrate_y ** 2)",
                            "maximum_value_warning": "200",
                            "enabled": "resolveOrValue('adhesion_type') == 'raft'",
                            "value": "0.75 * raft_speed",
                            "settable_per_mesh": false,
                            "settable_per_extruder": true,
                            "limit_to_extruder": "adhesion_extruder_nr"
                        }
                    }
                },
                "raft_acceleration":
                {
                    "label": "Raft Print Acceleration",
                    "description": "The acceleration with which the raft is printed.",
                    "unit": "mm/s²",
                    "type": "float",
                    "default_value": 3000,
                    "minimum_value": "0.1",
                    "minimum_value_warning": "100",
                    "maximum_value_warning": "10000",
                    "value": "acceleration_print",
                    "enabled": "resolveOrValue('adhesion_type') == 'raft' and resolveOrValue('acceleration_enabled')",
                    "settable_per_mesh": false,
                    "limit_to_extruder": "adhesion_extruder_nr",
                    "children":
                    {
                        "raft_surface_acceleration":
                        {
                            "label": "Raft Top Print Acceleration",
                            "description": "The acceleration with which the top raft layers are printed.",
                            "unit": "mm/s²",
                            "type": "float",
                            "default_value": 3000,
                            "value": "raft_acceleration",
                            "minimum_value": "0.1",
                            "minimum_value_warning": "100",
                            "maximum_value_warning": "10000",
                            "enabled": "resolveOrValue('adhesion_type') == 'raft' and resolveOrValue('acceleration_enabled')",
                            "settable_per_mesh": false,
                            "limit_to_extruder": "adhesion_extruder_nr"
                        },
                        "raft_interface_acceleration":
                        {
                            "label": "Raft Middle Print Acceleration",
                            "description": "The acceleration with which the middle raft layer is printed.",
                            "unit": "mm/s²",
                            "type": "float",
                            "default_value": 3000,
                            "value": "raft_acceleration",
                            "minimum_value": "0.1",
                            "minimum_value_warning": "100",
                            "maximum_value_warning": "10000",
                            "enabled": "resolveOrValue('adhesion_type') == 'raft' and resolveOrValue('acceleration_enabled')",
                            "settable_per_mesh": false,
                            "limit_to_extruder": "adhesion_extruder_nr"
                        },
                        "raft_base_acceleration":
                        {
                            "label": "Raft Base Print Acceleration",
                            "description": "The acceleration with which the base raft layer is printed.",
                            "unit": "mm/s²",
                            "type": "float",
                            "default_value": 3000,
                            "value": "raft_acceleration",
                            "minimum_value": "0.1",
                            "minimum_value_warning": "100",
                            "maximum_value_warning": "10000",
                            "enabled": "resolveOrValue('adhesion_type') == 'raft' and resolveOrValue('acceleration_enabled')",
                            "settable_per_mesh": false,
                            "limit_to_extruder": "adhesion_extruder_nr"
                        }
                    }
                },
                "raft_jerk":
                {
                    "label": "Raft Print Jerk",
                    "description": "The jerk with which the raft is printed.",
                    "unit": "mm/s",
                    "type": "float",
                    "default_value": 20,
                    "minimum_value": "0",
                    "minimum_value_warning": "5",
                    "maximum_value_warning": "50",
                    "value": "jerk_print",
                    "enabled": "resolveOrValue('adhesion_type') == 'raft' and resolveOrValue('jerk_enabled')",
                    "settable_per_mesh": false,
                    "limit_to_extruder": "adhesion_extruder_nr",
                    "children":
                    {
                        "raft_surface_jerk":
                        {
                            "label": "Raft Top Print Jerk",
                            "description": "The jerk with which the top raft layers are printed.",
                            "unit": "mm/s",
                            "type": "float",
                            "default_value": 20,
                            "value": "raft_jerk",
                            "minimum_value": "0",
                            "minimum_value_warning": "5",
                            "maximum_value_warning": "100",
                            "enabled": "resolveOrValue('adhesion_type') == 'raft' and resolveOrValue('jerk_enabled')",
                            "settable_per_mesh": false,
                            "limit_to_extruder": "adhesion_extruder_nr"
                        },
                        "raft_interface_jerk":
                        {
                            "label": "Raft Middle Print Jerk",
                            "description": "The jerk with which the middle raft layer is printed.",
                            "unit": "mm/s",
                            "type": "float",
                            "default_value": 20,
                            "value": "raft_jerk",
                            "minimum_value": "0",
                            "minimum_value_warning": "5",
                            "maximum_value_warning": "50",
                            "enabled": "resolveOrValue('adhesion_type') == 'raft' and resolveOrValue('jerk_enabled')",
                            "settable_per_mesh": false,
                            "limit_to_extruder": "adhesion_extruder_nr"
                        },
                        "raft_base_jerk":
                        {
                            "label": "Raft Base Print Jerk",
                            "description": "The jerk with which the base raft layer is printed.",
                            "unit": "mm/s",
                            "type": "float",
                            "default_value": 20,
                            "value": "raft_jerk",
                            "minimum_value": "0",
                            "minimum_value_warning": "5",
                            "maximum_value_warning": "50",
                            "enabled": "resolveOrValue('adhesion_type') == 'raft' and resolveOrValue('jerk_enabled')",
                            "settable_per_mesh": false,
                            "limit_to_extruder": "adhesion_extruder_nr"
                        }
                    }
                },
                "raft_fan_speed":
                {
                    "label": "Raft Fan Speed",
                    "description": "The fan speed for the raft.",
                    "unit": "%",
                    "type": "float",
                    "minimum_value": "0",
                    "maximum_value": "100",
                    "default_value": 0,
                    "settable_per_mesh": false,
                    "settable_per_extruder": true,
                    "enabled": "resolveOrValue('adhesion_type') == 'raft'",
                    "limit_to_extruder": "adhesion_extruder_nr",
                    "children":
                    {
                        "raft_surface_fan_speed":
                        {
                            "label": "Raft Top Fan Speed",
                            "description": "The fan speed for the top raft layers.",
                            "unit": "%",
                            "type": "float",
                            "minimum_value": "0",
                            "maximum_value": "100",
                            "default_value": 0,
                            "value": "raft_fan_speed",
                            "enabled": "resolveOrValue('adhesion_type') == 'raft'",
                            "settable_per_mesh": false,
                            "settable_per_extruder": true,
                            "limit_to_extruder": "adhesion_extruder_nr"
                        },
                        "raft_interface_fan_speed":
                        {
                            "label": "Raft Middle Fan Speed",
                            "description": "The fan speed for the middle raft layer.",
                            "unit": "%",
                            "type": "float",
                            "minimum_value": "0",
                            "maximum_value": "100",
                            "default_value": 0,
                            "value": "raft_fan_speed",
                            "enabled": "resolveOrValue('adhesion_type') == 'raft'",
                            "settable_per_mesh": false,
                            "settable_per_extruder": true,
                            "limit_to_extruder": "adhesion_extruder_nr"
                        },
                        "raft_base_fan_speed":
                        {
                            "label": "Raft Base Fan Speed",
                            "description": "The fan speed for the base raft layer.",
                            "unit": "%",
                            "type": "float",
                            "minimum_value": "0",
                            "maximum_value": "100",
                            "default_value": 0,
                            "value": "raft_fan_speed",
                            "enabled": "resolveOrValue('adhesion_type') == 'raft'",
                            "settable_per_mesh": false,
                            "settable_per_extruder": true,
                            "limit_to_extruder": "adhesion_extruder_nr"
                        }
                    }
                }
            }
        },
        "dual":
        {
            "label": "Dual Extrusion",
            "type": "category",
            "icon": "category_dual",
            "description": "Settings used for printing with multiple extruders.",
            "children":
            {
                "prime_tower_enable":
                {
                    "label": "Enable Prime Tower",
                    "description": "Print a tower next to the print which serves to prime the material after each nozzle switch.",
                    "type": "bool",
                    "enabled": "extruders_enabled_count > 1",
                    "default_value": false,
                    "resolve": "(extruders_enabled_count > 1) and any(extruderValues('prime_tower_enable'))",
                    "settable_per_mesh": false,
                    "settable_per_extruder": false
                },
                "prime_tower_size":
                {
                    "label": "Prime Tower Size",
                    "description": "The width of the prime tower.",
                    "type": "float",
                    "unit": "mm",
                    "enabled": "resolveOrValue('prime_tower_enable')",
                    "default_value": 20,
                    "resolve": "max(extruderValues('prime_tower_size'))",
                    "minimum_value": "0",
                    "maximum_value": "min(0.5 * machine_width, 0.5 * machine_depth)",
                    "minimum_value_warning": "max(extruderValues('prime_tower_line_width')) * 2",
                    "maximum_value_warning": "20",
                    "settable_per_mesh": false,
                    "settable_per_extruder": false
                },
                "prime_tower_min_volume":
                {
                    "label": "Prime Tower Minimum Volume",
                    "description": "The minimum volume for each layer of the prime tower in order to purge enough material.",
                    "unit": "mm³",
                    "type": "float",
                    "default_value": 6,
                    "minimum_value": "0",
                    "maximum_value_warning": "(resolveOrValue('prime_tower_size') * 0.5) ** 2 * 3.14159 * resolveOrValue('layer_height')",
                    "enabled": "resolveOrValue('prime_tower_enable')",
                    "settable_per_mesh": false,
                    "settable_per_extruder": true
                },
                "prime_tower_position_x":
                {
                    "label": "Prime Tower X Position",
                    "description": "The x coordinate of the position of the prime tower.",
                    "type": "float",
                    "unit": "mm",
                    "enabled": "resolveOrValue('prime_tower_enable')",
                    "default_value": 200,
                    "value": "machine_width - max(extruderValue(adhesion_extruder_nr, 'brim_width') * extruderValue(adhesion_extruder_nr, 'initial_layer_line_width_factor') / 100 if adhesion_type == 'brim' or (prime_tower_brim_enable and adhesion_type != 'raft') else (extruderValue(adhesion_extruder_nr, 'raft_margin') if adhesion_type == 'raft' else (extruderValue(adhesion_extruder_nr, 'skirt_gap') if adhesion_type == 'skirt' else 0)), max(extruderValues('travel_avoid_distance'))) - max(extruderValues('support_offset')) - sum(extruderValues('skirt_brim_line_width')) * extruderValue(adhesion_extruder_nr, 'initial_layer_line_width_factor') / 100 - (resolveOrValue('draft_shield_dist') if resolveOrValue('draft_shield_enabled') else 0) - 1",
                    "maximum_value": "machine_width / 2 if machine_center_is_zero else machine_width",
                    "minimum_value": "resolveOrValue('prime_tower_size') - machine_width / 2 if machine_center_is_zero else resolveOrValue('prime_tower_size')",
                    "settable_per_mesh": false,
                    "settable_per_extruder": false
                },
                "prime_tower_position_y":
                {
                    "label": "Prime Tower Y Position",
                    "description": "The y coordinate of the position of the prime tower.",
                    "type": "float",
                    "unit": "mm",
                    "enabled": "resolveOrValue('prime_tower_enable')",
                    "default_value": 200,
                    "value": "machine_depth - prime_tower_size - max(extruderValue(adhesion_extruder_nr, 'brim_width') * extruderValue(adhesion_extruder_nr, 'initial_layer_line_width_factor') / 100 if adhesion_type == 'brim' or (prime_tower_brim_enable and adhesion_type != 'raft') else (extruderValue(adhesion_extruder_nr, 'raft_margin') if adhesion_type == 'raft' else (extruderValue(adhesion_extruder_nr, 'skirt_gap') if adhesion_type == 'skirt' else 0)), max(extruderValues('travel_avoid_distance'))) - max(extruderValues('support_offset')) - sum(extruderValues('skirt_brim_line_width')) * extruderValue(adhesion_extruder_nr, 'initial_layer_line_width_factor') / 100 - (resolveOrValue('draft_shield_dist') if resolveOrValue('draft_shield_enabled') else 0) - 1",
                    "maximum_value": "machine_depth / 2 - resolveOrValue('prime_tower_size') if machine_center_is_zero else machine_depth - resolveOrValue('prime_tower_size')",
                    "minimum_value": "machine_depth / -2 if machine_center_is_zero else 0",
                    "settable_per_mesh": false,
                    "settable_per_extruder": false
                },
                "prime_tower_wipe_enabled":
                {
                    "label": "Wipe Inactive Nozzle on Prime Tower",
                    "description": "After printing the prime tower with one nozzle, wipe the oozed material from the other nozzle off on the prime tower.",
                    "type": "bool",
                    "enabled": "resolveOrValue('prime_tower_enable')",
                    "default_value": true,
                    "settable_per_mesh": false,
                    "settable_per_extruder": true
                },
                "prime_tower_brim_enable":
                {
                    "label": "Prime Tower Brim",
                    "description": "Prime-towers might need the extra adhesion afforded by a brim even if the model doesn't. Presently can't be used with the 'Raft' adhesion-type.",
                    "type": "bool",
                    "enabled": "resolveOrValue('prime_tower_enable') and (resolveOrValue('adhesion_type') != 'raft')",
                    "resolve": "resolveOrValue('prime_tower_enable') and (resolveOrValue('adhesion_type') in ('none', 'skirt'))",
                    "default_value": false,
                    "settable_per_mesh": false,
                    "settable_per_extruder": false
                },
                "ooze_shield_enabled":
                {
                    "label": "Enable Ooze Shield",
                    "description": "Enable exterior ooze shield. This will create a shell around the model which is likely to wipe a second nozzle if it's at the same height as the first nozzle.",
                    "type": "bool",
                    "resolve": "any(extruderValues('ooze_shield_enabled'))",
                    "enabled": "extruders_enabled_count > 1",
                    "default_value": false,
                    "settable_per_mesh": false,
                    "settable_per_extruder": false
                },
                "ooze_shield_angle":
                {
                    "label": "Ooze Shield Angle",
                    "description": "The maximum angle a part in the ooze shield will have. With 0 degrees being vertical, and 90 degrees being horizontal. A smaller angle leads to less failed ooze shields, but more material.",
                    "type": "float",
                    "unit": "°",
                    "enabled": "resolveOrValue('ooze_shield_enabled')",
                    "default_value": 60,
                    "resolve": "min(extruderValues('ooze_shield_angle'))",
                    "minimum_value": "0",
                    "maximum_value": "90",
                    "settable_per_mesh": false,
                    "settable_per_extruder": false
                },
                "ooze_shield_dist":
                {
                    "label": "Ooze Shield Distance",
                    "description": "Distance of the ooze shield from the print, in the X/Y directions.",
                    "type": "float",
                    "unit": "mm",
                    "enabled": "resolveOrValue('ooze_shield_enabled')",
                    "default_value": 2,
                    "resolve": "max(extruderValues('ooze_shield_dist'))",
                    "minimum_value": "0",
                    "maximum_value_warning": "20",
                    "settable_per_mesh": false,
                    "settable_per_extruder": false
                }
            }
        },
        "meshfix":
        {
            "label": "Mesh Fixes",
            "type": "category",
            "icon": "category_fixes",
            "description": "category_fixes",
            "children":
            {
                "meshfix_union_all":
                {
                    "label": "Union Overlapping Volumes",
                    "description": "Ignore the internal geometry arising from overlapping volumes within a mesh and print the volumes as one. This may cause unintended internal cavities to disappear.",
                    "type": "bool",
                    "default_value": true,
                    "settable_per_mesh": true
                },
                "meshfix_union_all_remove_holes":
                {
                    "label": "Remove All Holes",
                    "description": "Remove the holes in each layer and keep only the outside shape. This will ignore any invisible internal geometry. However, it also ignores layer holes which can be viewed from above or below.",
                    "type": "bool",
                    "default_value": false,
                    "settable_per_mesh": true
                },
                "meshfix_extensive_stitching":
                {
                    "label": "Extensive Stitching",
                    "description": "Extensive stitching tries to stitch up open holes in the mesh by closing the hole with touching polygons. This option can introduce a lot of processing time.",
                    "type": "bool",
                    "default_value": false,
                    "settable_per_mesh": true
                },
                "meshfix_keep_open_polygons":
                {
                    "label": "Keep Disconnected Faces",
                    "description": "Normally Cura tries to stitch up small holes in the mesh and remove parts of a layer with big holes. Enabling this option keeps those parts which cannot be stitched. This option should be used as a last resort option when everything else fails to produce proper g-code.",
                    "type": "bool",
                    "default_value": false,
                    "settable_per_mesh": true
                },
                "multiple_mesh_overlap":
                {
                    "label": "Merged Meshes Overlap",
                    "description": "Make meshes which are touching each other overlap a bit. This makes them bond together better.",
                    "type": "float",
                    "unit": "mm",
                    "default_value": 0.15,
                    "minimum_value": "0",
                    "maximum_value_warning": "1.0",
                    "limit_to_extruder": "wall_0_extruder_nr",
                    "settable_per_mesh": true
                },
                "carve_multiple_volumes":
                {
                    "label": "Remove Mesh Intersection",
                    "description": "Remove areas where multiple meshes are overlapping with each other. This may be used if merged dual material objects overlap with each other.",
                    "type": "bool",
                    "default_value": true,
                    "value": "extruders_enabled_count > 1",
                    "enabled": "all(p != 'surface' for p in extruderValues('magic_mesh_surface_mode'))",
                    "settable_per_mesh": false,
                    "settable_per_extruder": false,
                    "settable_per_meshgroup": true
                },
                "alternate_carve_order":
                {
                    "label": "Alternate Mesh Removal",
                    "description": "Switch to which mesh intersecting volumes will belong with every layer, so that the overlapping meshes become interwoven. Turning this setting off will cause one of the meshes to obtain all of the volume in the overlap, while it is removed from the other meshes.",
                    "type": "bool",
                    "default_value": true,
                    "enabled": "carve_multiple_volumes and all(p != 'surface' for p in extruderValues('magic_mesh_surface_mode'))",
                    "settable_per_mesh": false,
                    "settable_per_extruder": false,
                    "settable_per_meshgroup": true
                },
                "remove_empty_first_layers":
                {
                    "label": "Remove Empty First Layers",
                    "description": "Remove empty layers beneath the first printed layer if they are present. Disabling this setting can cause empty first layers if the Slicing Tolerance setting is set to Exclusive or Middle.",
                    "type": "bool",
                    "default_value": true,
                    "enabled": "not (support_enable or support_tree_enable)",
                    "settable_per_mesh": false,
                    "settable_per_extruder": false
                }
            }
        },
        "blackmagic":
        {
            "label": "Special Modes",
            "type": "category",
            "icon": "category_blackmagic",
            "description": "category_blackmagic",
            "children":
            {
                "print_sequence":
                {
                    "label": "Print Sequence",
                    "description": "Whether to print all models one layer at a time or to wait for one model to finish, before moving on to the next. One at a time mode is only possible if all models are separated in such a way that the whole print head can move in between and all models are lower than the distance between the nozzle and the X/Y axes.",
                    "type": "enum",
                    "options":
                    {
                        "all_at_once": "All at Once",
                        "one_at_a_time": "One at a Time"
                    },
                    "default_value": "all_at_once",
                    "enabled": "extruders_enabled_count == 1",
                    "settable_per_mesh": false,
                    "settable_per_extruder": false,
                    "settable_per_meshgroup": false
                },
                "infill_mesh":
                {
                    "label": "Infill Mesh",
                    "description": "Use this mesh to modify the infill of other meshes with which it overlaps. Replaces infill regions of other meshes with regions for this mesh. It's suggested to only print one Wall and no Top/Bottom Skin for this mesh.",
                    "type": "bool",
                    "default_value": false,
                    "settable_per_mesh": true,
                    "settable_per_extruder": false,
                    "settable_per_meshgroup": false,
                    "settable_globally": false
                },
                "infill_mesh_order":
                {
                    "label": "Infill Mesh Order",
                    "description": "Determines which infill mesh is inside the infill of another infill mesh. An infill mesh with a higher order will modify the infill of infill meshes with lower order and normal meshes.",
                    "default_value": 0,
                    "value": "1 if infill_mesh else 0",
                    "minimum_value_warning": "1",
                    "maximum_value_warning": "50",
                    "type": "int",
                    "settable_per_mesh": true,
                    "settable_per_extruder": false,
                    "settable_per_meshgroup": false,
                    "settable_globally": false
                },
                "cutting_mesh":
                {
                    "label": "Cutting Mesh",
                    "description": "Limit the volume of this mesh to within other meshes. You can use this to make certain areas of one mesh print with different settings and with a whole different extruder.",
                    "type": "bool",
                    "default_value": false,
                    "settable_per_mesh": true,
                    "settable_per_extruder": false,
                    "settable_per_meshgroup": false,
                    "settable_globally": false
                },
                "mold_enabled":
                {
                    "label": "Mold",
                    "description": "Print models as a mold, which can be cast in order to get a model which resembles the models on the build plate.",
                    "type": "bool",
                    "default_value": false,
                    "settable_per_mesh": true
                },
                "mold_width":
                {
                    "label": "Minimal Mold Width",
                    "description": "The minimal distance between the ouside of the mold and the outside of the model.",
                    "unit": "mm",
                    "type": "float",
                    "minimum_value_warning": "wall_line_width_0 * 2",
                    "maximum_value_warning": "100",
                    "default_value": 5,
                    "settable_per_mesh": true,
                    "enabled": "mold_enabled"
                },
                "mold_roof_height":
                {
                    "label": "Mold Roof Height",
                    "description": "The height above horizontal parts in your model which to print mold.",
                    "unit": "mm",
                    "type": "float",
                    "minimum_value": "0",
                    "maximum_value_warning": "5",
                    "default_value": 0.5,
                    "settable_per_mesh": true,
                    "enabled": "mold_enabled"
                },
                "mold_angle":
                {
                    "label": "Mold Angle",
                    "description": "The angle of overhang of the outer walls created for the mold. 0° will make the outer shell of the mold vertical, while 90° will make the outside of the model follow the contour of the model.",
                    "unit": "°",
                    "type": "float",
                    "minimum_value": "-89",
                    "minimum_value_warning": "0",
                    "maximum_value_warning": "support_angle",
                    "maximum_value": "90",
                    "default_value": 40,
                    "settable_per_mesh": true,
                    "enabled": "mold_enabled"
                },
                "support_mesh":
                {
                    "label": "Support Mesh",
                    "description": "Use this mesh to specify support areas. This can be used to generate support structure.",
                    "type": "bool",
                    "default_value": false,
                    "settable_per_mesh": true,
                    "settable_per_extruder": false,
                    "settable_per_meshgroup": false,
                    "settable_globally": false
                },
                "anti_overhang_mesh":
                {
                    "label": "Anti Overhang Mesh",
                    "description": "Use this mesh to specify where no part of the model should be detected as overhang. This can be used to remove unwanted support structure.",
                    "type": "bool",
                    "default_value": false,
                    "settable_per_mesh": true,
                    "settable_per_extruder": false,
                    "settable_per_meshgroup": false,
                    "settable_globally": false
                },
                "magic_mesh_surface_mode":
                {
                    "label": "Surface Mode",
                    "description": "Treat the model as a surface only, a volume, or volumes with loose surfaces. The normal print mode only prints enclosed volumes. \"Surface\" prints a single wall tracing the mesh surface with no infill and no top/bottom skin. \"Both\" prints enclosed volumes like normal and any remaining polygons as surfaces.",
                    "type": "enum",
                    "options":
                    {
                        "normal": "Normal",
                        "surface": "Surface",
                        "both": "Both"
                    },
                    "default_value": "normal",
                    "settable_per_mesh": true
                },
                "magic_spiralize":
                {
                    "label": "Spiralize Outer Contour",
                    "description": "Spiralize smooths out the Z move of the outer edge. This will create a steady Z increase over the whole print. This feature turns a solid model into a single walled print with a solid bottom. This feature should only be enabled when each layer only contains a single part.",
                    "type": "bool",
                    "default_value": false,
                    "settable_per_mesh": false,
                    "settable_per_extruder": false
                },
                "smooth_spiralized_contours":
                {
                    "label": "Smooth Spiralized Contours",
                    "description": "Smooth the spiralized contours to reduce the visibility of the Z seam (the Z seam should be barely visible on the print but will still be visible in the layer view). Note that smoothing will tend to blur fine surface details.",
                    "type": "bool",
                    "default_value": true,
                    "enabled": "magic_spiralize",
                    "settable_per_mesh": false,
                    "settable_per_extruder": false
                },
                "relative_extrusion":
                {
                    "label": "Relative Extrusion",
                    "description": "Use relative extrusion rather than absolute extrusion. Using relative E-steps makes for easier post-processing of the g-code. However, it's not supported by all printers and it may produce very slight deviations in the amount of deposited material compared to absolute E-steps. Irrespective of this setting, the extrusion mode will always be set to absolute before any g-code script is output.",
                    "type": "bool",
                    "default_value": false,
                    "value": "machine_gcode_flavor==\"RepRap (RepRap)\"",
                    "settable_per_mesh": false,
                    "settable_per_extruder": false
                }
            }
        },
        "experimental":
        {
            "label": "Experimental",
            "type": "category",
            "icon": "category_experimental",
            "description": "experimental!",
            "children":
            {
                "support_tree_enable":
                {
                    "label": "Tree Support",
                    "description": "Generate a tree-like support with branches that support your print. This may reduce material usage and print time, but greatly increases slicing time.",
                    "type": "bool",
                    "default_value": false,
                    "settable_per_mesh": true,
                    "settable_per_extruder": false
                },
                "support_tree_angle":
                {
                    "label": "Tree Support Branch Angle",
                    "description": "The angle of the branches. Use a lower angle to make them more vertical and more stable. Use a higher angle to be able to have more reach.",
                    "unit": "°",
                    "type": "float",
                    "minimum_value": "0",
                    "maximum_value": "90",
                    "maximum_value_warning": "60",
                    "default_value": 40,
                    "limit_to_extruder": "support_infill_extruder_nr",
                    "enabled": "support_tree_enable",
                    "settable_per_mesh": false,
                    "settable_per_extruder": true
                },
                "support_tree_branch_distance":
                {
                    "label": "Tree Support Branch Distance",
                    "description": "How far apart the branches need to be when they touch the model. Making this distance small will cause the tree support to touch the model at more points, causing better overhang but making support harder to remove.",
                    "unit": "mm",
                    "type": "float",
                    "minimum_value": "0.001",
                    "default_value": 1,
                    "limit_to_extruder": "support_infill_extruder_nr",
                    "enabled": "support_tree_enable",
                    "settable_per_mesh": true
                },
                "support_tree_branch_diameter":
                {
                    "label": "Tree Support Branch Diameter",
                    "description": "The diameter of the thinnest branches of tree support. Thicker branches are more sturdy. Branches towards the base will be thicker than this.",
                    "unit": "mm",
                    "type": "float",
                    "minimum_value": "0.001",
                    "minimum_value_warning": "support_line_width * 2",
                    "default_value": 2,
                    "limit_to_extruder": "support_infill_extruder_nr",
                    "enabled": "support_tree_enable",
                    "settable_per_mesh": false,
                    "settable_per_extruder": true
                },
                "support_tree_branch_diameter_angle":
                {
                    "label": "Tree Support Branch Diameter Angle",
                    "description": "The angle of the branches' diameter as they gradually become thicker towards the bottom. An angle of 0 will cause the branches to have uniform thickness over their length. A bit of an angle can increase stability of the tree support.",
                    "unit": "°",
                    "type": "float",
                    "minimum_value": "0",
                    "maximum_value": "89.9999",
                    "maximum_value_warning": "15",
                    "default_value": 5,
                    "limit_to_extruder": "support_infill_extruder_nr",
                    "enabled": "support_tree_enable",
                    "settable_per_mesh": false,
                    "settable_per_extruder": true
                },
                "support_tree_collision_resolution":
                {
                    "label": "Tree Support Collision Resolution",
                    "description": "Resolution to compute collisions with to avoid hitting the model. Setting this lower will produce more accurate trees that fail less often, but increases slicing time dramatically.",
                    "unit": "mm",
                    "type": "float",
                    "minimum_value": "0.001",
                    "minimum_value_warning": "support_line_width / 4",
                    "maximum_value_warning": "support_line_width * 2",
                    "default_value": 0.4,
                    "value": "support_line_width / 2",
                    "limit_to_extruder": "support_infill_extruder_nr",
                    "enabled": "support_tree_enable and support_tree_branch_diameter_angle > 0",
                    "settable_per_mesh": false,
                    "settable_per_extruder": true
                },
                "support_tree_wall_thickness":
                {
                    "label": "Tree Support Wall Thickness",
                    "description": "The thickness of the walls of the branches of tree support. Thicker walls take longer to print but don't fall over as easily.",
                    "unit": "mm",
                    "type": "float",
                    "minimum_value": "0",
                    "minimum_value_warning": "wall_line_width",
                    "default_value": 0.8,
                    "value": "support_line_width",
                    "limit_to_extruder": "support_infill_extruder_nr",
                    "enabled": "support_tree_enable",
                    "settable_per_mesh": false,
                    "settable_per_extruder": true,
                    "children":
                    {
                        "support_tree_wall_count":
                        {
                            "label": "Tree Support Wall Line Count",
                            "description": "The number of walls of the branches of tree support. Thicker walls take longer to print but don't fall over as easily.",
                            "type": "int",
                            "minimum_value": "0",
                            "minimum_value_warning": "1",
                            "default_value": 1,
                            "value": "round(support_tree_wall_thickness / support_line_width)",
                            "limit_to_extruder": "support_infill_extruder_nr",
                            "enabled": "support_tree_enable",
                            "settable_per_mesh": false,
                            "settable_per_extruder": true
                        }
                    }
                },
                "slicing_tolerance":
                {
                    "label": "Slicing Tolerance",
                    "description": "How to slice layers with diagonal surfaces. The areas of a layer can be generated based on where the middle of the layer intersects the surface (Middle). Alternatively each layer can have the areas which fall inside of the volume throughout the height of the layer (Exclusive) or a layer has the areas which fall inside anywhere within the layer (Inclusive). Exclusive retains the most details, Inclusive makes for the best fit and Middle takes the least time to process.",
                    "type": "enum",
                    "options":
                    {
                        "middle": "Middle",
                        "exclusive": "Exclusive",
                        "inclusive": "Inclusive"
                    },
                    "default_value": "middle",
                    "settable_per_mesh": true
                },
                "roofing_line_width":
                {
                    "label": "Top Surface Skin Line Width",
                    "description": "Width of a single line of the areas at the top of the print.",
                    "unit": "mm",
                    "minimum_value": "0.001",
                    "minimum_value_warning": "0.1 + 0.4 * machine_nozzle_size",
                    "maximum_value_warning": "2 * machine_nozzle_size",
                    "default_value": 0.4,
                    "type": "float",
                    "value": "skin_line_width",
                    "limit_to_extruder": "roofing_extruder_nr",
                    "settable_per_mesh": true,
                    "enabled": "roofing_layer_count > 0 and top_layers > 0"
                },
                "roofing_pattern":
                {
                    "label": "Top Surface Skin Pattern",
                    "description": "The pattern of the top most layers.",
                    "type": "enum",
                    "options":
                    {
                        "lines": "Lines",
                        "concentric": "Concentric",
                        "zigzag": "Zig Zag"
                    },
                    "default_value": "lines",
                    "value": "top_bottom_pattern",
                    "limit_to_extruder": "roofing_extruder_nr",
                    "settable_per_mesh": true,
                    "enabled": "roofing_layer_count > 0 and top_layers > 0"
                },
                "roofing_angles":
                {
                    "label": "Top Surface Skin Line Directions",
                    "description": "A list of integer line directions to use when the top surface skin layers use the lines or zig zag pattern. Elements from the list are used sequentially as the layers progress and when the end of the list is reached, it starts at the beginning again. The list items are separated by commas and the whole list is contained in square brackets. Default is an empty list which means use the traditional default angles (45 and 135 degrees).",
                    "type": "[int]",
                    "default_value": "[ ]",
                    "value": "skin_angles",
                    "enabled": "roofing_pattern != 'concentric' and roofing_layer_count > 0 and top_layers > 0",
                    "limit_to_extruder": "roofing_extruder_nr",
                    "settable_per_mesh": true
                },
                "infill_enable_travel_optimization":
                {
                    "label": "Infill Travel Optimization",
                    "description": "When enabled, the order in which the infill lines are printed is optimized to reduce the distance travelled. The reduction in travel time achieved very much depends on the model being sliced, infill pattern, density, etc. Note that, for some models that have many small areas of infill, the time to slice the model may be greatly increased.",
                    "type": "bool",
                    "default_value": false,
                    "settable_per_mesh": true
                },
                "material_flow_dependent_temperature":
                {
                    "label": "Auto Temperature",
                    "description": "Change the temperature for each layer automatically with the average flow speed of that layer.",
                    "type": "bool",
                    "default_value": false,
                    "enabled": "machine_nozzle_temp_enabled and False",
                    "settable_per_mesh": false,
                    "settable_per_extruder": true
                },
                "material_flow_temp_graph":
                {
                    "label": "Flow Temperature Graph",
                    "description": "Data linking material flow (in mm3 per second) to temperature (degrees Celsius).",
                    "unit": "[[mm³,°C]]",
                    "type": "str",
                    "default_value": "[[3.5,200],[7.0,240]]",
                    "enabled": "False and machine_nozzle_temp_enabled and material_flow_dependent_temperature",
                    "settable_per_mesh": false,
                    "settable_per_extruder": true
                },
                "minimum_polygon_circumference":
                {
                    "label": "Minimum Polygon Circumference",
                    "description": "Polygons in sliced layers that have a circumference smaller than this amount will be filtered out. Lower values lead to higher resolution mesh at the cost of slicing time. It is meant mostly for high resolution SLA printers and very tiny 3D models with a lot of details.",
                    "unit": "mm",
                    "type": "float",
                    "default_value": 1.0,
                    "minimum_value": "0.001",
                    "minimum_value_warning": "0.05",
                    "maximum_value_warning": "1.0",
                    "settable_per_mesh": true,
                    "settable_per_extruder": false
                },
                "meshfix_maximum_resolution":
                {
                    "label": "Maximum Resolution",
                    "description": "The minimum size of a line segment after slicing. If you increase this, the mesh will have a lower resolution. This may allow the printer to keep up with the speed it has to process g-code and will increase slice speed by removing details of the mesh that it can't process anyway.",
                    "type": "float",
                    "unit": "mm",
                    "default_value": 0.5,
                    "minimum_value": "0.001",
                    "minimum_value_warning": "0.01",
                    "maximum_value_warning": "3",
                    "settable_per_mesh": true
                },
                "meshfix_maximum_travel_resolution":
                {
                    "label": "Maximum Travel Resolution",
                    "description": "The minimum size of a travel line segment after slicing. If you increase this, the travel moves will have less smooth corners. This may allow the printer to keep up with the speed it has to process g-code, but it may cause model avoidance to become less accurate.",
                    "type": "float",
                    "unit": "mm",
                    "default_value": 1.0,
                    "value": "min(meshfix_maximum_resolution * speed_travel / speed_print, 2 * line_width)",
                    "minimum_value": "0.001",
                    "minimum_value_warning": "0.05",
                    "maximum_value_warning": "10",
                    "settable_per_mesh": false,
                    "settable_per_extruder": true
                },
                "meshfix_maximum_deviation":
                {
                    "label": "Maximum Deviation",
                    "description": "The maximum deviation allowed when reducing the resolution for the Maximum Resolution setting. If you increase this, the print will be less accurate, but the g-code will be smaller. Maximum Deviation is a limit for Maximum Resolution, so if the two conflict the Maximum Deviation will always be held true.",
                    "type": "float",
                    "unit": "mm",
                    "default_value": 0.05,
                    "minimum_value": "0.001",
                    "minimum_value_warning": "0.01",
                    "maximum_value_warning": "0.3",
                    "settable_per_mesh": true
                },
                "support_skip_some_zags":
                {
                    "label": "Break Up Support In Chunks",
                    "description": "Skip some support line connections to make the support structure easier to break away. This setting is applicable to the Zig Zag support infill pattern.",
                    "type": "bool",
                    "default_value": false,
                    "enabled": "support_enable and (support_pattern == 'zigzag')",
                    "limit_to_extruder": "support_infill_extruder_nr",
                    "settable_per_mesh": false,
                    "settable_per_extruder": true
                },
                "support_skip_zag_per_mm":
                {
                    "label": "Support Chunk Size",
                    "description": "Leave out a connection between support lines once every N millimeter to make the support structure easier to break away.",
                    "type": "float",
                    "unit": "mm",
                    "default_value": 20,
                    "minimum_value": "0",
                    "minimum_value_warning": "support_line_distance",
                    "enabled": "support_enable and (support_pattern == 'zigzag') and support_skip_some_zags",
                    "limit_to_extruder": "support_infill_extruder_nr",
                    "settable_per_mesh": false,
                    "settable_per_extruder": true,
                    "children":
                    {
                        "support_zag_skip_count":
                        {
                            "label": "Support Chunk Line Count",
                            "description": "Skip one in every N connection lines to make the support structure easier to break away.",
                            "type": "int",
                            "default_value": 5,
                            "value": "0 if support_line_distance == 0 else round(support_skip_zag_per_mm / support_line_distance)",
                            "minimum_value": "1",
                            "minimum_value_warning": "3",
                            "enabled": "support_enable and (support_pattern == 'zigzag') and support_skip_some_zags",
                            "limit_to_extruder": "support_infill_extruder_nr",
                            "settable_per_mesh": false,
                            "settable_per_extruder": true
                        }
                    }
                },
                "draft_shield_enabled":
                {
                    "label": "Enable Draft Shield",
                    "description": "This will create a wall around the model, which traps (hot) air and shields against exterior airflow. Especially useful for materials which warp easily.",
                    "type": "bool",
                    "default_value": false,
                    "settable_per_mesh": false,
                    "settable_per_extruder": false
                },
                "draft_shield_dist":
                {
                    "label": "Draft Shield X/Y Distance",
                    "description": "Distance of the draft shield from the print, in the X/Y directions.",
                    "unit": "mm",
                    "type": "float",
                    "minimum_value": "0",
                    "maximum_value_warning": "10",
                    "default_value": 10,
                    "resolve": "max(extruderValues('draft_shield_dist'))",
                    "enabled": "draft_shield_enabled",
                    "settable_per_mesh": false,
                    "settable_per_extruder": false
                },
                "draft_shield_height_limitation":
                {
                    "label": "Draft Shield Limitation",
                    "description": "Set the height of the draft shield. Choose to print the draft shield at the full height of the model or at a limited height.",
                    "type": "enum",
                    "options":
                    {
                        "full": "Full",
                        "limited": "Limited"
                    },
                    "default_value": "full",
                    "resolve": "'full' if 'full' in extruderValues('draft_shield_height_limitation') else 'limited'",
                    "enabled": "draft_shield_enabled",
                    "settable_per_mesh": false,
                    "settable_per_extruder": false
                },
                "draft_shield_height":
                {
                    "label": "Draft Shield Height",
                    "description": "Height limitation of the draft shield. Above this height no draft shield will be printed.",
                    "unit": "mm",
                    "type": "float",
                    "minimum_value": "0",
                    "maximum_value_warning": "9999",
                    "default_value": 10,
                    "value": "10",
                    "enabled": "draft_shield_enabled and draft_shield_height_limitation == 'limited'",
                    "settable_per_mesh": false,
                    "settable_per_extruder": false
                },
                "conical_overhang_enabled":
                {
                    "label": "Make Overhang Printable",
                    "description": "Change the geometry of the printed model such that minimal support is required. Steep overhangs will become shallow overhangs. Overhanging areas will drop down to become more vertical.",
                    "type": "bool",
                    "default_value": false
                },
                "conical_overhang_angle":
                {
                    "label": "Maximum Model Angle",
                    "description": "The maximum angle of overhangs after the they have been made printable. At a value of 0° all overhangs are replaced by a piece of model connected to the build plate, 90° will not change the model in any way.",
                    "unit": "°",
                    "type": "float",
                    "minimum_value": "-89",
                    "minimum_value_warning": "0",
                    "maximum_value": "89",
                    "default_value": 50,
                    "enabled": "conical_overhang_enabled"
                },
                "coasting_enable":
                {
                    "label": "Enable Coasting",
                    "description": "Coasting replaces the last part of an extrusion path with a travel path. The oozed material is used to print the last piece of the extrusion path in order to reduce stringing.",
                    "type": "bool",
                    "default_value": false,
                    "settable_per_mesh": false,
                    "settable_per_extruder": true
                },
                "coasting_volume":
                {
                    "label": "Coasting Volume",
                    "description": "The volume otherwise oozed. This value should generally be close to the nozzle diameter cubed.",
                    "unit": "mm³",
                    "type": "float",
                    "default_value": 0.064,
                    "minimum_value": "0",
                    "maximum_value_warning": "machine_nozzle_size * 5",
                    "enabled": "coasting_enable",
                    "settable_per_mesh": false,
                    "settable_per_extruder": true
                },
                "coasting_min_volume":
                {
                    "label": "Minimum Volume Before Coasting",
                    "description": "The smallest volume an extrusion path should have before allowing coasting. For smaller extrusion paths, less pressure has been built up in the bowden tube and so the coasted volume is scaled linearly. This value should always be larger than the Coasting Volume.",
                    "unit": "mm³",
                    "type": "float",
                    "default_value": 0.8,
                    "minimum_value": "0",
                    "maximum_value_warning": "10.0",
                    "enabled": "coasting_enable",
                    "settable_per_mesh": false,
                    "settable_per_extruder": true
                },
                "coasting_speed":
                {
                    "label": "Coasting Speed",
                    "description": "The speed by which to move during coasting, relative to the speed of the extrusion path. A value slightly under 100% is advised, since during the coasting move the pressure in the bowden tube drops.",
                    "unit": "%",
                    "type": "float",
                    "default_value": 90,
                    "minimum_value": "0.0001",
                    "maximum_value_warning": "100",
                    "enabled": "coasting_enable",
                    "settable_per_mesh": false,
                    "settable_per_extruder": true
                },
                "skin_alternate_rotation":
                {
                    "label": "Alternate Skin Rotation",
                    "description": "Alternate the direction in which the top/bottom layers are printed. Normally they are printed diagonally only. This setting adds the X-only and Y-only directions.",
                    "type": "bool",
                    "default_value": false,
                    "enabled": "(top_layers > 0 or bottom_layers > 0) and top_bottom_pattern != 'concentric'",
                    "limit_to_extruder": "top_bottom_extruder_nr",
                    "settable_per_mesh": true
                },
                "cross_infill_pocket_size":
                {
                    "label": "Cross 3D Pocket Size",
                    "description": "The size of pockets at four-way crossings in the cross 3D pattern at heights where the pattern is touching itself.",
                    "unit": "mm",
                    "type": "float",
                    "default_value": 2.0,
                    "value": "infill_line_distance",
                    "minimum_value": "0",
                    "maximum_value_warning": "infill_line_distance * math.sqrt(2)",
                    "enabled": "infill_pattern == 'cross_3d'",
                    "limit_to_extruder": "infill_extruder_nr",
                    "settable_per_mesh": true
                },
                "cross_infill_density_image":
                {
                    "label": "Cross Infill Density Image",
                    "description": "The file location of an image of which the brightness values determine the minimal density at the corresponding location in the infill of the print.",
                    "type": "str",
                    "default_value": "",
                    "enabled": "infill_pattern == 'cross' or infill_pattern == 'cross_3d'",
                    "limit_to_extruder": "infill_extruder_nr",
                    "settable_per_mesh": true
                },
                "cross_support_density_image":
                {
                    "label": "Cross Fill Density Image for Support",
                    "description": "The file location of an image of which the brightness values determine the minimal density at the corresponding location in the support.",
                    "type": "str",
                    "default_value": "",
                    "enabled": "support_pattern == 'cross' or support_pattern == 'cross_3d'",
                    "limit_to_extruder": "support_infill_extruder_nr",
                    "settable_per_mesh": false,
                    "settable_per_extruder": true
                },
                "spaghetti_infill_enabled":
                {
                    "label": "Spaghetti Infill",
                    "description": "Print the infill every so often, so that the filament will curl up chaotically inside the object. This reduces print time, but the behaviour is rather unpredictable.",
                    "type": "bool",
                    "default_value": false,
                    "enabled": "infill_sparse_density > 0",
                    "limit_to_extruder": "infill_extruder_nr",
                    "settable_per_mesh": true
                },
                "spaghetti_infill_stepped":
                {
                    "label": "Spaghetti Infill Stepping",
                    "description": "Whether to print spaghetti infill in steps or extrude all the infill filament at the end of the print.",
                    "type": "bool",
                    "default_value": true,
                    "enabled": "infill_sparse_density > 0 and spaghetti_infill_enabled",
                    "limit_to_extruder": "infill_extruder_nr",
                    "settable_per_mesh": true
                },
                "spaghetti_max_infill_angle":
                {
                    "label": "Spaghetti Maximum Infill Angle",
                    "description": "The maximum angle w.r.t. the Z axis of the inside of the print for areas which are to be filled with spaghetti infill afterwards. Lowering this value causes more angled parts in your model to be filled on each layer.",
                    "unit": "°",
                    "type": "float",
                    "default_value": 10,
                    "minimum_value": "0",
                    "maximum_value": "90",
                    "maximum_value_warning": "45",
                    "enabled": "infill_sparse_density > 0 and spaghetti_infill_enabled and spaghetti_infill_stepped",
                    "limit_to_extruder": "infill_extruder_nr",
                    "settable_per_mesh": true
                },
                "spaghetti_max_height":
                {
                    "label": "Spaghetti Infill Maximum Height",
                    "description": "The maximum height of inside space which can be combined and filled from the top.",
                    "unit": "mm",
                    "type": "float",
                    "default_value": 2.0,
                    "minimum_value": "layer_height",
                    "maximum_value_warning": "10.0",
                    "enabled": "infill_sparse_density > 0 and spaghetti_infill_enabled and spaghetti_infill_stepped",
                    "limit_to_extruder": "infill_extruder_nr",
                    "settable_per_mesh": true
                },
                "spaghetti_inset":
                {
                    "label": "Spaghetti Inset",
                    "description": "The offset from the walls from where the spaghetti infill will be printed.",
                    "unit": "mm",
                    "type": "float",
                    "default_value": 0.2,
                    "minimum_value_warning": "0",
                    "maximum_value_warning": "5.0",
                    "enabled": "infill_sparse_density > 0 and spaghetti_infill_enabled",
                    "limit_to_extruder": "infill_extruder_nr",
                    "settable_per_mesh": true
                },
                "spaghetti_flow":
                {
                    "label": "Spaghetti Flow",
                    "description": "Adjusts the density of the spaghetti infill. Note that the Infill Density only controls the line spacing of the filling pattern, not the amount of extrusion for spaghetti infill.",
                    "unit": "%",
                    "type": "float",
                    "default_value": 20,
                    "minimum_value": "0",
                    "maximum_value_warning": "100",
                    "enabled": "infill_sparse_density > 0 and spaghetti_infill_enabled",
                    "limit_to_extruder": "infill_extruder_nr",
                    "settable_per_mesh": true
                },
                "spaghetti_infill_extra_volume":
                {
                    "label": "Spaghetti Infill Extra Volume",
                    "description": "A correction term to adjust the total volume being extruded each time when filling spaghetti.",
                    "unit": "mm³",
                    "type": "float",
                    "default_value": 0,
                    "minimum_value_warning": "0",
                    "maximum_value_warning": "100",
                    "enabled": "infill_sparse_density > 0 and spaghetti_infill_enabled",
                    "limit_to_extruder": "infill_extruder_nr",
                    "settable_per_mesh": true
                },
                "support_conical_enabled":
                {
                    "label": "Enable Conical Support",
                    "description": "Make support areas smaller at the bottom than at the overhang.",
                    "type": "bool",
                    "default_value": false,
                    "enabled": "support_enable",
                    "limit_to_extruder": "support_infill_extruder_nr",
                    "settable_per_mesh": true
                },
                "support_conical_angle":
                {
                    "label": "Conical Support Angle",
                    "description": "The angle of the tilt of conical support. With 0 degrees being vertical, and 90 degrees being horizontal. Smaller angles cause the support to be more sturdy, but consist of more material. Negative angles cause the base of the support to be wider than the top.",
                    "unit": "°",
                    "type": "float",
                    "minimum_value": "-90",
                    "minimum_value_warning": "-45",
                    "maximum_value_warning": "45",
                    "maximum_value": "90",
                    "default_value": 30,
                    "enabled": "support_conical_enabled and support_enable",
                    "limit_to_extruder": "support_infill_extruder_nr",
                    "settable_per_mesh": true
                },
                "support_conical_min_width":
                {
                    "label": "Conical Support Minimum Width",
                    "description": "Minimum width to which the base of the conical support area is reduced. Small widths can lead to unstable support structures.",
                    "unit": "mm",
                    "default_value": 5.0,
                    "minimum_value": "0",
                    "minimum_value_warning": "machine_nozzle_size * 3",
                    "maximum_value_warning": "100.0",
                    "type": "float",
                    "enabled": "support_conical_enabled and support_enable",
                    "limit_to_extruder": "support_infill_extruder_nr",
                    "settable_per_mesh": true
                },
                "magic_fuzzy_skin_enabled":
                {
                    "label": "Fuzzy Skin",
                    "description": "Randomly jitter while printing the outer wall, so that the surface has a rough and fuzzy look.",
                    "type": "bool",
                    "default_value": false,
                    "limit_to_extruder": "wall_0_extruder_nr",
                    "settable_per_mesh": true
                },
                "magic_fuzzy_skin_thickness":
                {
                    "label": "Fuzzy Skin Thickness",
                    "description": "The width within which to jitter. It's advised to keep this below the outer wall width, since the inner walls are unaltered.",
                    "type": "float",
                    "unit": "mm",
                    "default_value": 0.3,
                    "minimum_value": "0.001",
                    "maximum_value_warning": "wall_line_width_0",
                    "enabled": "magic_fuzzy_skin_enabled",
                    "limit_to_extruder": "wall_0_extruder_nr",
                    "settable_per_mesh": true
                },
                "magic_fuzzy_skin_point_density":
                {
                    "label": "Fuzzy Skin Density",
                    "description": "The average density of points introduced on each polygon in a layer. Note that the original points of the polygon are discarded, so a low density results in a reduction of the resolution.",
                    "type": "float",
                    "unit": "1/mm",
                    "default_value": 1.25,
                    "minimum_value": "0.008",
                    "minimum_value_warning": "0.1",
                    "maximum_value_warning": "10",
                    "maximum_value": "2 / magic_fuzzy_skin_thickness",
                    "enabled": "magic_fuzzy_skin_enabled",
                    "limit_to_extruder": "wall_0_extruder_nr",
                    "settable_per_mesh": true,
                    "children":
                    {
                        "magic_fuzzy_skin_point_dist":
                        {
                            "label": "Fuzzy Skin Point Distance",
                            "description": "The average distance between the random points introduced on each line segment. Note that the original points of the polygon are discarded, so a high smoothness results in a reduction of the resolution. This value must be higher than half the Fuzzy Skin Thickness.",
                            "type": "float",
                            "unit": "mm",
                            "default_value": 0.8,
                            "minimum_value": "magic_fuzzy_skin_thickness / 2",
                            "minimum_value_warning": "0.1",
                            "maximum_value_warning": "10",
                            "value": "10000 if magic_fuzzy_skin_point_density == 0 else 1 / magic_fuzzy_skin_point_density",
                            "enabled": "magic_fuzzy_skin_enabled",
                            "limit_to_extruder": "wall_0_extruder_nr",
                            "settable_per_mesh": true
                        }
                    }
                },
                "flow_rate_max_extrusion_offset":
                {
                    "label": "Flow rate compensation max extrusion offset",
                    "description": "The maximum distance in mm to compensate.",
                    "unit": "mm",
                    "type": "float",
                    "minimum_value": "0",
                    "maximum_value_warning": "10",
                    "default_value": 0,
                    "value": "0",
                    "enabled": true,
                    "settable_per_mesh": false,
                    "settable_per_extruder": false,
                    "settable_per_meshgroup": false
                },
                "flow_rate_extrusion_offset_factor":
                {
                    "label": "Flow rate compensation factor",
                    "description": "The multiplication factor for the flow rate -> distance translation.",
                    "unit": "%",
                    "type": "float",
                    "minimum_value": "0",
                    "maximum_value_warning": "100",
                    "default_value": 100,
                    "value": "100",
                    "enabled": true,
                    "settable_per_mesh": false,
                    "settable_per_extruder": false,
                    "settable_per_meshgroup": false
                },
                "wireframe_enabled":
                {
                    "label": "Wire Printing",
                    "description": "Print only the outside surface with a sparse webbed structure, printing 'in thin air'. This is realized by horizontally printing the contours of the model at given Z intervals which are connected via upward and diagonally downward lines.",
                    "type": "bool",
                    "default_value": false,
                    "settable_per_mesh": false,
                    "settable_per_extruder": false,
                    "settable_per_meshgroup": false
                },
                "wireframe_height":
                {
                    "label": "WP Connection Height",
                    "description": "The height of the upward and diagonally downward lines between two horizontal parts. This determines the overall density of the net structure. Only applies to Wire Printing.",
                    "type": "float",
                    "unit": "mm",
                    "default_value": 3,
                    "value": "machine_nozzle_head_distance",
                    "minimum_value": "0.0001",
                    "maximum_value_warning": "20",
                    "enabled": "wireframe_enabled",
                    "settable_per_mesh": false,
                    "settable_per_extruder": false,
                    "settable_per_meshgroup": false
                },
                "wireframe_roof_inset":
                {
                    "label": "WP Roof Inset Distance",
                    "description": "The distance covered when making a connection from a roof outline inward. Only applies to Wire Printing.",
                    "type": "float",
                    "unit": "mm",
                    "default_value": 3,
                    "minimum_value": "0",
                    "minimum_value_warning": "machine_nozzle_size",
                    "maximum_value_warning": "20",
                    "enabled": "wireframe_enabled",
                    "value": "wireframe_height",
                    "settable_per_mesh": false,
                    "settable_per_extruder": false,
                    "settable_per_meshgroup": false
                },
                "wireframe_printspeed":
                {
                    "label": "WP Speed",
                    "description": "Speed at which the nozzle moves when extruding material. Only applies to Wire Printing.",
                    "unit": "mm/s",
                    "type": "float",
                    "default_value": 5,
                    "minimum_value": "0.1",
                    "maximum_value": "math.sqrt(machine_max_feedrate_x ** 2 + machine_max_feedrate_y ** 2 + machine_max_feedrate_z ** 2)",
                    "maximum_value_warning": "50",
                    "enabled": "wireframe_enabled",
                    "settable_per_mesh": false,
                    "settable_per_extruder": false,
                    "settable_per_meshgroup": false,
                    "children":
                    {
                        "wireframe_printspeed_bottom":
                        {
                            "label": "WP Bottom Printing Speed",
                            "description": "Speed of printing the first layer, which is the only layer touching the build platform. Only applies to Wire Printing.",
                            "unit": "mm/s",
                            "type": "float",
                            "default_value": 5,
                            "minimum_value": "0.1",
                            "maximum_value": "math.sqrt(machine_max_feedrate_x ** 2 + machine_max_feedrate_y ** 2)",
                            "maximum_value_warning": "50",
                            "enabled": "wireframe_enabled",
                            "value": "wireframe_printspeed",
                            "settable_per_mesh": false,
                            "settable_per_extruder": false,
                            "settable_per_meshgroup": false
                        },
                        "wireframe_printspeed_up":
                        {
                            "label": "WP Upward Printing Speed",
                            "description": "Speed of printing a line upward 'in thin air'. Only applies to Wire Printing.",
                            "unit": "mm/s",
                            "type": "float",
                            "default_value": 5,
                            "minimum_value": "0.1",
                            "maximum_value": "math.sqrt(machine_max_feedrate_x ** 2 + machine_max_feedrate_y ** 2 + machine_max_feedrate_z ** 2)",
                            "maximum_value_warning": "50",
                            "enabled": "wireframe_enabled",
                            "value": "wireframe_printspeed",
                            "settable_per_mesh": false,
                            "settable_per_extruder": false,
                            "settable_per_meshgroup": false
                        },
                        "wireframe_printspeed_down":
                        {
                            "label": "WP Downward Printing Speed",
                            "description": "Speed of printing a line diagonally downward. Only applies to Wire Printing.",
                            "unit": "mm/s",
                            "type": "float",
                            "default_value": 5,
                            "minimum_value": "0.1",
                            "maximum_value": "math.sqrt(machine_max_feedrate_x ** 2 + machine_max_feedrate_y ** 2 + machine_max_feedrate_z ** 2)",
                            "maximum_value_warning": "50",
                            "enabled": "wireframe_enabled",
                            "value": "wireframe_printspeed",
                            "settable_per_mesh": false,
                            "settable_per_extruder": false,
                            "settable_per_meshgroup": false
                        },
                        "wireframe_printspeed_flat":
                        {
                            "label": "WP Horizontal Printing Speed",
                            "description": "Speed of printing the horizontal contours of the model. Only applies to Wire Printing.",
                            "unit": "mm/s",
                            "type": "float",
                            "default_value": 5,
                            "minimum_value": "0.1",
                            "maximum_value": "math.sqrt(machine_max_feedrate_x ** 2 + machine_max_feedrate_y ** 2)",
                            "maximum_value_warning": "100",
                            "value": "wireframe_printspeed",
                            "enabled": "wireframe_enabled",
                            "settable_per_mesh": false,
                            "settable_per_extruder": false,
                            "settable_per_meshgroup": false
                        }
                    }
                },
                "wireframe_flow":
                {
                    "label": "WP Flow",
                    "description": "Flow compensation: the amount of material extruded is multiplied by this value. Only applies to Wire Printing.",
                    "unit": "%",
                    "default_value": 100,
                    "minimum_value": "0",
                    "maximum_value_warning": "100",
                    "type": "float",
                    "enabled": "wireframe_enabled",
                    "settable_per_mesh": false,
                    "settable_per_extruder": false,
                    "settable_per_meshgroup": false,
                    "children":
                    {
                        "wireframe_flow_connection":
                        {
                            "label": "WP Connection Flow",
                            "description": "Flow compensation when going up or down. Only applies to Wire Printing.",
                            "unit": "%",
                            "default_value": 100,
                            "minimum_value": "0",
                            "maximum_value_warning": "100",
                            "type": "float",
                            "enabled": "wireframe_enabled",
                            "value": "wireframe_flow",
                            "settable_per_mesh": false,
                            "settable_per_extruder": false,
                            "settable_per_meshgroup": false
                        },
                        "wireframe_flow_flat":
                        {
                            "label": "WP Flat Flow",
                            "description": "Flow compensation when printing flat lines. Only applies to Wire Printing.",
                            "unit": "%",
                            "default_value": 100,
                            "minimum_value": "0",
                            "maximum_value_warning": "100",
                            "type": "float",
                            "enabled": "wireframe_enabled",
                            "value": "wireframe_flow",
                            "settable_per_mesh": false,
                            "settable_per_extruder": false,
                            "settable_per_meshgroup": false
                        }
                    }
                },
                "wireframe_top_delay":
                {
                    "label": "WP Top Delay",
                    "description": "Delay time after an upward move, so that the upward line can harden. Only applies to Wire Printing.",
                    "unit": "s",
                    "type": "float",
                    "default_value": 0,
                    "minimum_value": "0",
                    "maximum_value_warning": "1",
                    "enabled": "wireframe_enabled",
                    "settable_per_mesh": false,
                    "settable_per_extruder": false,
                    "settable_per_meshgroup": false
                },
                "wireframe_bottom_delay":
                {
                    "label": "WP Bottom Delay",
                    "description": "Delay time after a downward move. Only applies to Wire Printing.",
                    "unit": "s",
                    "type": "float",
                    "default_value": 0,
                    "minimum_value": "0",
                    "maximum_value_warning": "1",
                    "enabled": "wireframe_enabled",
                    "settable_per_mesh": false,
                    "settable_per_extruder": false,
                    "settable_per_meshgroup": false
                },
                "wireframe_flat_delay":
                {
                    "label": "WP Flat Delay",
                    "description": "Delay time between two horizontal segments. Introducing such a delay can cause better adhesion to previous layers at the connection points, while too long delays cause sagging. Only applies to Wire Printing.",
                    "unit": "s",
                    "type": "float",
                    "default_value": 0.1,
                    "minimum_value": "0",
                    "maximum_value_warning": "0.5",
                    "enabled": "wireframe_enabled",
                    "settable_per_mesh": false,
                    "settable_per_extruder": false,
                    "settable_per_meshgroup": false
                },
                "wireframe_up_half_speed":
                {
                    "label": "WP Ease Upward",
                    "description": "Distance of an upward move which is extruded with half speed.\nThis can cause better adhesion to previous layers, while not heating the material in those layers too much. Only applies to Wire Printing.",
                    "type": "float",
                    "unit": "mm",
                    "default_value": 0.3,
                    "minimum_value": "0",
                    "maximum_value_warning": "5.0",
                    "enabled": "wireframe_enabled",
                    "settable_per_mesh": false,
                    "settable_per_extruder": false,
                    "settable_per_meshgroup": false
                },
                "wireframe_top_jump":
                {
                    "label": "WP Knot Size",
                    "description": "Creates a small knot at the top of an upward line, so that the consecutive horizontal layer has a better chance to connect to it. Only applies to Wire Printing.",
                    "type": "float",
                    "unit": "mm",
                    "default_value": 0.6,
                    "minimum_value": "0",
                    "maximum_value_warning": "2.0",
                    "enabled": "wireframe_enabled",
                    "settable_per_mesh": false,
                    "settable_per_extruder": false,
                    "settable_per_meshgroup": false
                },
                "wireframe_fall_down":
                {
                    "label": "WP Fall Down",
                    "description": "Distance with which the material falls down after an upward extrusion. This distance is compensated for. Only applies to Wire Printing.",
                    "type": "float",
                    "unit": "mm",
                    "default_value": 0.5,
                    "minimum_value": "0",
                    "maximum_value_warning": "wireframe_height",
                    "enabled": "wireframe_enabled",
                    "settable_per_mesh": false,
                    "settable_per_extruder": false,
                    "settable_per_meshgroup": false
                },
                "wireframe_drag_along":
                {
                    "label": "WP Drag Along",
                    "description": "Distance with which the material of an upward extrusion is dragged along with the diagonally downward extrusion. This distance is compensated for. Only applies to Wire Printing.",
                    "type": "float",
                    "unit": "mm",
                    "default_value": 0.6,
                    "minimum_value": "0",
                    "maximum_value_warning": "wireframe_height",
                    "enabled": "wireframe_enabled",
                    "settable_per_mesh": false,
                    "settable_per_extruder": false,
                    "settable_per_meshgroup": false
                },
                "wireframe_strategy":
                {
                    "label": "WP Strategy",
                    "description": "Strategy for making sure two consecutive layers connect at each connection point. Retraction lets the upward lines harden in the right position, but may cause filament grinding. A knot can be made at the end of an upward line to heighten the chance of connecting to it and to let the line cool; however, it may require slow printing speeds. Another strategy is to compensate for the sagging of the top of an upward line; however, the lines won't always fall down as predicted.",
                    "type": "enum",
                    "options":
                    {
                        "compensate": "Compensate",
                        "knot": "Knot",
                        "retract": "Retract"
                    },
                    "default_value": "compensate",
                    "enabled": "wireframe_enabled",
                    "settable_per_mesh": false,
                    "settable_per_extruder": false,
                    "settable_per_meshgroup": false
                },
                "wireframe_straight_before_down":
                {
                    "label": "WP Straighten Downward Lines",
                    "description": "Percentage of a diagonally downward line which is covered by a horizontal line piece. This can prevent sagging of the top most point of upward lines. Only applies to Wire Printing.",
                    "type": "float",
                    "unit": "%",
                    "default_value": 20,
                    "minimum_value": "0",
                    "maximum_value": "100",
                    "enabled": "wireframe_enabled",
                    "settable_per_mesh": false,
                    "settable_per_extruder": false,
                    "settable_per_meshgroup": false
                },
                "wireframe_roof_fall_down":
                {
                    "label": "WP Roof Fall Down",
                    "description": "The distance which horizontal roof lines printed 'in thin air' fall down when being printed. This distance is compensated for. Only applies to Wire Printing.",
                    "type": "float",
                    "unit": "mm",
                    "default_value": 2,
                    "minimum_value_warning": "0",
                    "maximum_value_warning": "wireframe_roof_inset",
                    "enabled": "wireframe_enabled",
                    "settable_per_mesh": false,
                    "settable_per_extruder": false,
                    "settable_per_meshgroup": false
                },
                "wireframe_roof_drag_along":
                {
                    "label": "WP Roof Drag Along",
                    "description": "The distance of the end piece of an inward line which gets dragged along when going back to the outer outline of the roof. This distance is compensated for. Only applies to Wire Printing.",
                    "type": "float",
                    "unit": "mm",
                    "default_value": 0.8,
                    "minimum_value": "0",
                    "maximum_value_warning": "10",
                    "enabled": "wireframe_enabled",
                    "settable_per_mesh": false,
                    "settable_per_extruder": false,
                    "settable_per_meshgroup": false
                },
                "wireframe_roof_outer_delay":
                {
                    "label": "WP Roof Outer Delay",
                    "description": "Time spent at the outer perimeters of hole which is to become a roof. Longer times can ensure a better connection. Only applies to Wire Printing.",
                    "type": "float",
                    "unit": "s",
                    "default_value": 0.2,
                    "minimum_value": "0",
                    "maximum_value_warning": "2.0",
                    "enabled": "wireframe_enabled",
                    "settable_per_mesh": false,
                    "settable_per_extruder": false,
                    "settable_per_meshgroup": false
                },
                "wireframe_nozzle_clearance":
                {
                    "label": "WP Nozzle Clearance",
                    "description": "Distance between the nozzle and horizontally downward lines. Larger clearance results in diagonally downward lines with a less steep angle, which in turn results in less upward connections with the next layer. Only applies to Wire Printing.",
                    "type": "float",
                    "unit": "mm",
                    "default_value": 1,
                    "minimum_value_warning": "0",
                    "maximum_value_warning": "10.0",
                    "enabled": "wireframe_enabled",
                    "settable_per_mesh": false,
                    "settable_per_extruder": false,
                    "settable_per_meshgroup": false
                },
                "adaptive_layer_height_enabled":
                {
                    "label": "Use Adaptive Layers",
                    "description": "Adaptive layers computes the layer heights depending on the shape of the model.",
                    "type": "bool",
                    "default_value": false,
                    "settable_per_mesh": false,
                    "settable_per_extruder": false,
                    "settable_per_meshgroup": false
                },
                "adaptive_layer_height_variation":
                {
                    "label": "Adaptive Layers Maximum Variation",
                    "description": "The maximum allowed height different from the base layer height.",
                    "type": "float",
                    "enabled": "adaptive_layer_height_enabled",
                    "unit": "mm",
                    "default_value": 0.1,
                    "settable_per_mesh": false,
                    "settable_per_extruder": false,
                    "settable_per_meshgroup": false
                },
                "adaptive_layer_height_variation_step":
                {
                    "label": "Adaptive Layers Variation Step Size",
                    "description": "The difference in height of the next layer height compared to the previous one.",
                    "type": "float",
                    "enabled": "adaptive_layer_height_enabled",
                    "default_value": 0.01,
                    "unit": "mm",
                    "settable_per_mesh": false,
                    "minimum_value": "0.0001",
                    "settable_per_extruder": false,
                    "settable_per_meshgroup": false
                },
                "adaptive_layer_height_threshold":
                {
                    "label": "Adaptive Layers Threshold",
                    "description": "Threshold whether to use a smaller layer or not. This number is compared to the tan of the steepest slope in a layer.",
                    "type": "float",
                    "enabled": "adaptive_layer_height_enabled",
                    "default_value": 200.0,
                    "settable_per_mesh": false,
                    "settable_per_extruder": false,
                    "settable_per_meshgroup": false
                },
                "wall_overhang_angle":
                {
                    "label": "Overhanging Wall Angle",
                    "description": "Walls that overhang more than this angle will be printed using overhanging wall settings. When the value is 90, no walls will be treated as overhanging.",
                    "unit": "°",
                    "type": "float",
                    "minimum_value": "0",
                    "minimum_value_warning": "2",
                    "maximum_value": "90",
                    "default_value": 90,
                    "settable_per_mesh": true
                },
                "wall_overhang_speed_factor":
                {
                    "label": "Overhanging Wall Speed",
                    "description": "Overhanging walls will be printed at this percentage of their normal print speed.",
                    "unit": "%",
                    "type": "float",
                    "default_value": 100,
                    "minimum_value": "0.001",
                    "minimum_value_warning": "25",
                    "settable_per_mesh": true
                },
                "bridge_settings_enabled":
                {
                    "label": "Enable Bridge Settings",
                    "description": "Detect bridges and modify print speed, flow and fan settings while bridges are printed.",
                    "type": "bool",
                    "default_value": false,
                    "settable_per_mesh": true,
                    "settable_per_extruder": false,
                    "settable_per_meshgroup": false
                },
                "bridge_wall_min_length":
                {
                    "label": "Minimum Bridge Wall Length",
                    "description": "Unsupported walls shorter than this will be printed using the normal wall settings. Longer unsupported walls will be printed using the bridge wall settings.",
                    "unit": "mm",
                    "type": "float",
                    "minimum_value": "0",
                    "default_value": 5,
                    "enabled": "bridge_settings_enabled",
                    "settable_per_mesh": true,
                    "settable_per_extruder": false
                },
                "bridge_skin_support_threshold":
                {
                    "label": "Bridge Skin Support Threshold",
                    "description": "If a skin region is supported for less than this percentage of its area, print it using the bridge settings. Otherwise it is printed using the normal skin settings.",
                    "unit": "%",
                    "default_value": 50,
                    "type": "float",
                    "minimum_value": "0",
                    "maximum_value": "100",
                    "enabled": "bridge_settings_enabled",
                    "settable_per_mesh": true
                },
                "bridge_wall_coast":
                {
                    "label": "Bridge Wall Coasting",
                    "description": "This controls the distance the extruder should coast immediately before a bridge wall begins. Coasting before the bridge starts can reduce the pressure in the nozzle and may produce a flatter bridge.",
                    "unit": "%",
                    "default_value": 100,
                    "type": "float",
                    "minimum_value": "0",
                    "maximum_value": "500",
                    "enabled": "bridge_settings_enabled",
                    "settable_per_mesh": true
                },
                "bridge_wall_speed":
                {
                    "label": "Bridge Wall Speed",
                    "description": "The speed at which the bridge walls are printed.",
                    "unit": "mm/s",
                    "type": "float",
                    "minimum_value": "cool_min_speed",
                    "maximum_value": "math.sqrt(machine_max_feedrate_x ** 2 + machine_max_feedrate_y ** 2)",
                    "maximum_value_warning": "300",
                    "default_value": 15,
                    "value": "max(cool_min_speed, speed_wall_0 / 2)",
                    "enabled": "bridge_settings_enabled",
                    "settable_per_mesh": true
                },
                "bridge_wall_material_flow":
                {
                    "label": "Bridge Wall Flow",
                    "description": "When printing bridge walls, the amount of material extruded is multiplied by this value.",
                    "unit": "%",
                    "default_value": 50,
                    "type": "float",
                    "minimum_value": "5",
                    "minimum_value_warning": "50",
                    "maximum_value_warning": "150",
                    "enabled": "bridge_settings_enabled",
                    "settable_per_mesh": true
                },
                "bridge_skin_speed":
                {
                    "label": "Bridge Skin Speed",
                    "description": "The speed at which bridge skin regions are printed.",
                    "unit": "mm/s",
                    "type": "float",
                    "minimum_value": "cool_min_speed",
                    "maximum_value": "math.sqrt(machine_max_feedrate_x ** 2 + machine_max_feedrate_y ** 2)",
                    "maximum_value_warning": "300",
                    "default_value": 15,
                    "value": "max(cool_min_speed, speed_topbottom / 2)",
                    "enabled": "bridge_settings_enabled",
                    "settable_per_mesh": true
                },
                "bridge_skin_material_flow":
                {
                    "label": "Bridge Skin Flow",
                    "description": "When printing bridge skin regions, the amount of material extruded is multiplied by this value.",
                    "unit": "%",
                    "default_value": 60,
                    "type": "float",
                    "minimum_value": "5",
                    "minimum_value_warning": "50",
                    "maximum_value_warning": "150",
                    "enabled": "bridge_settings_enabled",
                    "settable_per_mesh": true
                },
                "bridge_skin_density":
                {
                    "label": "Bridge Skin Density",
                    "description": "The density of the bridge skin layer. Values less than 100 will increase the gaps between the skin lines.",
                    "unit": "%",
                    "default_value": 100,
                    "type": "float",
                    "minimum_value": "5",
                    "maximum_value": "100",
                    "minimum_value_warning": "20",
                    "enabled": "bridge_settings_enabled",
                    "settable_per_mesh": true
                },
                "bridge_fan_speed":
                {
                    "label": "Bridge Fan Speed",
                    "description": "Percentage fan speed to use when printing bridge walls and skin.",
                    "unit": "%",
                    "minimum_value": "0",
                    "maximum_value": "100",
                    "default_value": 100,
                    "type": "float",
                    "enabled": "bridge_settings_enabled",
                    "settable_per_mesh": true
                },
                "bridge_enable_more_layers":
                {
                    "label": "Bridge Has Multiple Layers",
                    "description": "If enabled, the second and third layers above the air are printed using the following settings. Otherwise, those layers are printed using the normal settings.",
                    "type": "bool",
                    "default_value": true,
                    "enabled": "bridge_settings_enabled",
                    "settable_per_mesh": true
                },
                "bridge_skin_speed_2":
                {
                    "label": "Bridge Second Skin Speed",
                    "description": "Print speed to use when printing the second bridge skin layer.",
                    "unit": "mm/s",
                    "type": "float",
                    "minimum_value": "cool_min_speed",
                    "maximum_value": "math.sqrt(machine_max_feedrate_x ** 2 + machine_max_feedrate_y ** 2)",
                    "maximum_value_warning": "300",
                    "default_value": 25,
                    "value": "bridge_skin_speed",
                    "enabled": "bridge_settings_enabled and bridge_enable_more_layers",
                    "settable_per_mesh": true
                },
                "bridge_skin_material_flow_2":
                {
                    "label": "Bridge Second Skin Flow",
                    "description": "When printing the second bridge skin layer, the amount of material extruded is multiplied by this value.",
                    "unit": "%",
                    "default_value": 100,
                    "type": "float",
                    "minimum_value": "5",
                    "maximum_value": "500",
                    "minimum_value_warning": "50",
                    "maximum_value_warning": "150",
                    "enabled": "bridge_settings_enabled and bridge_enable_more_layers",
                    "settable_per_mesh": true
                },
                "bridge_skin_density_2":
                {
                    "label": "Bridge Second Skin Density",
                    "description": "The density of the second bridge skin layer. Values less than 100 will increase the gaps between the skin lines.",
                    "unit": "%",
                    "default_value": 75,
                    "type": "float",
                    "minimum_value": "5",
                    "maximum_value": "100",
                    "minimum_value_warning": "20",
                    "enabled": "bridge_settings_enabled and bridge_enable_more_layers",
                    "settable_per_mesh": true
                },
                "bridge_fan_speed_2":
                {
                    "label": "Bridge Second Skin Fan Speed",
                    "description": "Percentage fan speed to use when printing the second bridge skin layer.",
                    "unit": "%",
                    "minimum_value": "0",
                    "maximum_value": "100",
                    "default_value": 0,
                    "type": "float",
                    "enabled": "bridge_settings_enabled and bridge_enable_more_layers",
                    "settable_per_mesh": true
                },
                "bridge_skin_speed_3":
                {
                    "label": "Bridge Third Skin Speed",
                    "description": "Print speed to use when printing the third bridge skin layer.",
                    "unit": "mm/s",
                    "type": "float",
                    "minimum_value": "cool_min_speed",
                    "maximum_value": "math.sqrt(machine_max_feedrate_x ** 2 + machine_max_feedrate_y ** 2)",
                    "maximum_value_warning": "300",
                    "default_value": 15,
                    "value": "bridge_skin_speed",
                    "enabled": "bridge_settings_enabled and bridge_enable_more_layers",
                    "settable_per_mesh": true
                },
                "bridge_skin_material_flow_3":
                {
                    "label": "Bridge Third Skin Flow",
                    "description": "When printing the third bridge skin layer, the amount of material extruded is multiplied by this value.",
                    "unit": "%",
                    "default_value": 110,
                    "type": "float",
                    "minimum_value": "5",
                    "maximum_value": "500",
                    "minimum_value_warning": "50",
                    "maximum_value_warning": "150",
                    "enabled": "bridge_settings_enabled and bridge_enable_more_layers",
                    "settable_per_mesh": true
                },
                "bridge_skin_density_3":
                {
                    "label": "Bridge Third Skin Density",
                    "description": "The density of the third bridge skin layer. Values less than 100 will increase the gaps between the skin lines.",
                    "unit": "%",
                    "default_value": 80,
                    "type": "float",
                    "minimum_value": "5",
                    "maximum_value": "100",
                    "minimum_value_warning": "20",
                    "enabled": "bridge_settings_enabled and bridge_enable_more_layers",
                    "settable_per_mesh": true
                },
                "bridge_fan_speed_3":
                {
                    "label": "Bridge Third Skin Fan Speed",
                    "description": "Percentage fan speed to use when printing the third bridge skin layer.",
                    "unit": "%",
                    "minimum_value": "0",
                    "maximum_value": "100",
                    "default_value": 0,
                    "type": "float",
                    "enabled": "bridge_settings_enabled and bridge_enable_more_layers",
                    "settable_per_mesh": true
                },
                "clean_between_layers":
                {
                    "label": "Wipe Nozzle Between Layers",
                    "description": "Whether to include nozzle wipe G-Code between layers. Enabling this setting could influence behavior of retract at layer change. Please use Wipe Retraction settings to control retraction at layers where the wipe script will be working.",
                    "default_value": false,
                    "type": "bool",
                    "settable_per_mesh": false,
                    "settable_per_extruder": true,
                    "settable_per_meshgroup": false
                },
                "max_extrusion_before_wipe":
                {
                    "label": "Material Volume Between Wipes",
                    "description": "Maximum material, that can be extruded before another nozzle wipe is initiated.",
                    "default_value": 10,
                    "type": "float",
                    "unit": "mm³",
                    "enabled": "clean_between_layers",
                    "settable_per_mesh": false,
                    "settable_per_extruder": true,
                    "settable_per_meshgroup": false
                },
                "wipe_retraction_enable":
                {
                    "label": "Wipe Retraction Enable",
                    "description": "Retract the filament when the nozzle is moving over a non-printed area.",
                    "type": "bool",
                    "default_value": true,
                    "enabled": "clean_between_layers",
                    "settable_per_mesh": false,
                    "settable_per_extruder": true,
                    "settable_per_meshgroup": false
                },
                "wipe_retraction_amount":
                {
                    "label": "Wipe Retraction Distance",
                    "description": "Amount to retract the filament so it does not ooze during the wipe sequence.",
                    "unit": "mm",
                    "type": "float",
                    "default_value": 1,
                    "minimum_value_warning": "-0.0001",
                    "maximum_value_warning": "10.0",
                    "enabled": "wipe_retraction_enable and clean_between_layers",
                    "settable_per_mesh": false,
                    "settable_per_extruder": true,
                    "settable_per_meshgroup": false
                },
                "wipe_retraction_extra_prime_amount":
                {
                    "label": "Wipe Retraction Extra Prime Amount",
                    "description": "Some material can ooze away during a wipe travel moves, which can be compensated for here.",
                    "unit": "mm³",
                    "type": "float",
                    "default_value": 0,
                    "minimum_value_warning": "-0.0001",
                    "maximum_value_warning": "10.0",
                    "enabled": "wipe_retraction_enable and clean_between_layers",
                    "settable_per_mesh": false,
                    "settable_per_extruder": true
                },
                "wipe_retraction_speed":
                {
                    "label": "Wipe Retraction Speed",
                    "description": "The speed at which the filament is retracted and primed during a wipe retraction move.",
                    "unit": "mm/s",
                    "type": "float",
                    "default_value": 5,
                    "minimum_value": "0",
                    "minimum_value_warning": "1",
                    "maximum_value": "machine_max_feedrate_e",
                    "maximum_value_warning": "70",
                    "enabled": "wipe_retraction_enable and clean_between_layers",
                    "settable_per_mesh": false,
                    "settable_per_extruder": true,
                    "children":
                    {
                        "wipe_retraction_retract_speed":
                        {
                            "label": "Wipe Retraction Retract Speed",
                            "description": "The speed at which the filament is retracted during a wipe retraction move.",
                            "unit": "mm/s",
                            "type": "float",
                            "default_value": 3,
                            "minimum_value": "0",
                            "maximum_value": "machine_max_feedrate_e",
                            "minimum_value_warning": "1",
                            "maximum_value_warning": "70",
                            "enabled": "wipe_retraction_enable and clean_between_layers",
                            "value": "retraction_speed",
                            "settable_per_mesh": false,
                            "settable_per_extruder": true
                        },
                        "wipe_retraction_prime_speed":
                        {
                            "label": "Retraction Prime Speed",
                            "description": "The speed at which the filament is primed during a wipe retraction move.",
                            "unit": "mm/s",
                            "type": "float",
                            "default_value": 2,
                            "minimum_value": "0",
                            "maximum_value": "machine_max_feedrate_e",
                            "minimum_value_warning": "1",
                            "maximum_value_warning": "70",
                            "enabled": "wipe_retraction_enable and clean_between_layers",
                            "value": "retraction_speed",
                            "settable_per_mesh": false,
                            "settable_per_extruder": true
                        }
                    }
                },
                "wipe_pause":
                {
                    "label": "Wipe Pause",
                    "description": "Pause after the unretract.",
                    "unit": "s",
                    "type": "float",
                    "default_value": 0,
                    "minimum_value": "0",
                    "enabled": "clean_between_layers",
                    "settable_per_mesh": false,
                    "settable_per_extruder": true,
                    "settable_per_meshgroup": false
                },
                "wipe_hop_enable":
                {
                    "label": "Wipe Z Hop When Retracted",
                    "description": "Whenever a retraction is done, the build plate is lowered to create clearance between the nozzle and the print. It prevents the nozzle from hitting the print during travel moves, reducing the chance to knock the print from the build plate.",
                    "type": "bool",
                    "default_value": true,
                    "enabled": "clean_between_layers",
                    "settable_per_mesh": false,
                    "settable_per_extruder": true,
                    "settable_per_meshgroup": false
                },
                "wipe_hop_amount":
                {
                    "label": "Wipe Z Hop Height",
                    "description": "The height difference when performing a Z Hop.",
                    "unit": "mm",
                    "type": "float",
                    "default_value": 1,
                    "enabled": "wipe_hop_enable and clean_between_layers",
                    "settable_per_mesh": false,
                    "settable_per_extruder": true,
                    "settable_per_meshgroup": false
                },
                "wipe_hop_speed":
                {
                    "label": "Wipe Hop Speed",
                    "description": "Speed to move the z-axis during the hop.",
                    "unit": "mm/s",
                    "type": "float",
                    "default_value": 100,
                    "minimum_value": "0",
                    "minimum_value_warning": "1",
                    "enabled": "wipe_hop_enable and clean_between_layers",
                    "settable_per_mesh": false,
                    "settable_per_extruder": true,
                    "settable_per_meshgroup": false
                },
                "wipe_brush_pos_x":
                {
                    "label": "Wipe Brush X Position",
                    "description": "X location where wipe script will start.",
                    "type": "float",
                    "unit": "mm",
                    "default_value": 100,
                    "minimum_value_warning": "0",
                    "enabled": "clean_between_layers",
                    "settable_per_mesh": false,
                    "settable_per_extruder": true,
                    "settable_per_meshgroup": false
                },
                "wipe_repeat_count":
                {
                    "label": "Wipe Repeat Count",
                    "description": "Number of times to move the nozzle across the brush.",
                    "type": "int",
                    "minimum_value": "0",
                    "default_value": 5,
                    "enabled": "clean_between_layers",
                    "settable_per_mesh": false,
                    "settable_per_extruder": true,
                    "settable_per_meshgroup": false
                },
                "wipe_move_distance":
                {
                    "label": "Wipe Move Distance",
                    "description": "The distance to move the head back and forth across the brush.",
                    "unit": "mm",
                    "type": "float",
                    "default_value": 20,
                    "enabled": "clean_between_layers",
                    "settable_per_mesh": false,
                    "settable_per_extruder": true,
                    "settable_per_meshgroup": false
                },
                "small_hole_max_size":
                {
                    "label": "Small Hole Max Size",
                    "description": "Holes and part outlines with a diameter smaller than this will be printed using Small Feature Speed.",
                    "unit": "mm",
                    "type": "float",
                    "minimum_value": "0",
                    "default_value": 0,
                    "settable_per_mesh": true
                },
                "small_feature_max_length":
                {
                    "label": "Small Feature Max Length",
                    "description": "Feature outlines that are shorter than this length will be printed using Small Feature Speed.",
                    "unit": "mm",
                    "type": "float",
                    "minimum_value": "0",
                    "default_value": 0,
                    "value": "small_hole_max_size * math.pi",
                    "settable_per_mesh": true
                },
                "small_feature_speed_factor":
                {
                    "label": "Small Feature Speed",
                    "description": "Small features will be printed at this percentage of their normal print speed. Slower printing can help with adhestion and accuracy.",
                    "unit": "%",
                    "type": "float",
                    "default_value": 50,
                    "minimum_value": "1",
                    "minimum_value_warning": "25",
                    "maximum_value": "100",
                    "settable_per_mesh": true
                },
                "small_feature_speed_factor_0":
                {
                    "label": "First Layer Speed",
                    "description": "Small features on the first layer will be printed at this percentage of their normal print speed. Slower printing can help with adhestion and accuracy.",
                    "unit": "%",
                    "type": "float",
                    "default_value": 50,
                    "value": "small_feature_speed_factor",
                    "minimum_value": "1",
                    "minimum_value_warning": "25",
                    "maximum_value": "100",
                    "settable_per_mesh": true
                }
            }
        },
        "command_line_settings":
        {
            "label": "Command Line Settings",
            "description": "Settings which are only used if CuraEngine isn't called from the Cura frontend.",
            "type": "category",
            "enabled": false,
            "children": {
                "center_object":
                {
                    "description": "Whether to center the object on the middle of the build platform (0,0), instead of using the coordinate system in which the object was saved.",
                    "type": "bool",
                    "label": "Center Object",
                    "default_value": false,
                    "enabled": false
                },
                "mesh_position_x":
                {
                    "description": "Offset applied to the object in the x direction.",
                    "type": "float",
                    "label": "Mesh Position X",
                    "default_value": 0,
                    "enabled": false
                },
                "mesh_position_y":
                {
                    "description": "Offset applied to the object in the y direction.",
                    "type": "float",
                    "label": "Mesh Position Y",
                    "default_value": 0,
                    "enabled": false
                },
                "mesh_position_z":
                {
                    "description": "Offset applied to the object in the z direction. With this you can perform what was used to be called 'Object Sink'.",
                    "type": "float",
                    "label": "Mesh Position Z",
                    "default_value": 0,
                    "enabled": false
                },
                "mesh_rotation_matrix":
                {
                    "label": "Mesh Rotation Matrix",
                    "description": "Transformation matrix to be applied to the model when loading it from file.",
                    "type": "str",
                    "default_value": "[[1,0,0], [0,1,0], [0,0,1]]",
                    "enabled": false
                }
            }
        }
    }
}<|MERGE_RESOLUTION|>--- conflicted
+++ resolved
@@ -5111,8 +5111,7 @@
                         }
                     }
                 },
-<<<<<<< HEAD
-                "brim_gap":
+               "brim_gap":
                 {
                     "label": "Brim Distance",
                     "description": "The horizontal distance between the first brim line and the outline of the first layer of the print. A small gap can make the brim easier to remove while still providing the thermal benefits.",
@@ -5125,7 +5124,7 @@
                     "settable_per_mesh": false,
                     "settable_per_extruder": true,
                     "limit_to_extruder": "adhesion_extruder_nr"
-=======
+                },
                 "brim_replaces_support":
                 {
                     "label": "Brim Replaces Support",
@@ -5136,7 +5135,6 @@
                     "settable_per_mesh": false,
                     "settable_per_extruder": true,
                     "limit_to_extruder": "support_infill_extruder_nr"
->>>>>>> 845c2d41
                 },
                 "brim_outside_only":
                 {

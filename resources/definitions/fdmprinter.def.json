{
    "name": "FDM Printer Base Description",
    "version": 2,
    "metadata":
    {
        "type": "machine",
        "author": "Unknown",
        "manufacturer": "Unknown",
        "setting_version": 21,
        "file_formats": "text/x-gcode;model/stl;application/x-wavefront-obj;application/x3g",
        "visible": false,
        "has_materials": true,
        "has_variants": false,
        "has_machine_quality": false,
        "preferred_material": "generic_pla",
        "preferred_quality_type": "normal",
        "machine_extruder_trains": { "0": "fdmextruder" },
        "supports_usb_connection": true,
        "supports_network_connection": false
    },
    "settings":
    {
        "machine_settings":
        {
            "label": "Machine",
            "type": "category",
            "description": "Machine specific settings",
            "icon": "Printer",
            "children":
            {
                "machine_name":
                {
                    "label": "Machine Type",
                    "description": "The name of your 3D printer model.",
                    "default_value": "Unknown",
                    "type": "str",
                    "settable_per_mesh": false,
                    "settable_per_extruder": false,
                    "settable_per_meshgroup": false
                },
                "machine_show_variants":
                {
                    "label": "Show Machine Variants",
                    "description": "Whether to show the different variants of this machine, which are described in separate json files.",
                    "default_value": false,
                    "type": "bool",
                    "settable_per_mesh": false,
                    "settable_per_extruder": false,
                    "settable_per_meshgroup": false
                },
                "machine_start_gcode":
                {
                    "label": "Start G-code",
                    "description": "G-code commands to be executed at the very start - separated by \\n.",
                    "default_value": "G28 ;Home\nG1 Z15.0 F6000 ;Move the platform down 15mm\n;Prime the extruder\nG92 E0\nG1 F200 E3\nG92 E0",
                    "type": "str",
                    "settable_per_mesh": false,
                    "settable_per_extruder": false,
                    "settable_per_meshgroup": false
                },
                "machine_end_gcode":
                {
                    "label": "End G-code",
                    "description": "G-code commands to be executed at the very end - separated by \\n.",
                    "default_value": "M104 S0\nM140 S0\n;Retract the filament\nG92 E1\nG1 E-1 F300\nG28 X0 Y0\nM84",
                    "type": "str",
                    "settable_per_mesh": false,
                    "settable_per_extruder": false,
                    "settable_per_meshgroup": false
                },
                "material_guid":
                {
                    "label": "Material GUID",
                    "description": "GUID of the material. This is set automatically.",
                    "default_value": "",
                    "type": "str",
                    "enabled": false
                },
                "material_diameter":
                {
                    "label": "Diameter",
                    "description": "Adjusts the diameter of the filament used. Match this value with the diameter of the used filament.",
                    "unit": "mm",
                    "type": "float",
                    "default_value": 2.85,
                    "minimum_value": "0.0001",
                    "minimum_value_warning": "0.4",
                    "maximum_value_warning": "3.5",
                    "enabled": "machine_gcode_flavor != \"UltiGCode\"",
                    "settable_per_mesh": false,
                    "settable_per_extruder": true
                },
                "material_bed_temp_wait":
                {
                    "label": "Wait for Build Plate Heatup",
                    "description": "Whether to insert a command to wait until the build plate temperature is reached at the start.",
                    "default_value": true,
                    "type": "bool",
                    "settable_per_mesh": false,
                    "settable_per_extruder": false,
                    "settable_per_meshgroup": false
                },
                "material_print_temp_wait":
                {
                    "label": "Wait for Nozzle Heatup",
                    "description": "Whether to wait until the nozzle temperature is reached at the start.",
                    "default_value": true,
                    "type": "bool",
                    "enabled": "machine_nozzle_temp_enabled",
                    "settable_per_mesh": false,
                    "settable_per_extruder": false,
                    "settable_per_meshgroup": false
                },
                "material_print_temp_prepend":
                {
                    "label": "Include Material Temperatures",
                    "description": "Whether to include nozzle temperature commands at the start of the gcode. When the start_gcode already contains nozzle temperature commands Cura frontend will automatically disable this setting.",
                    "default_value": true,
                    "type": "bool",
                    "enabled": "machine_nozzle_temp_enabled",
                    "settable_per_mesh": false,
                    "settable_per_extruder": false,
                    "settable_per_meshgroup": false
                },
                "material_bed_temp_prepend":
                {
                    "label": "Include Build Plate Temperature",
                    "description": "Whether to include build plate temperature commands at the start of the gcode. When the start_gcode already contains build plate temperature commands Cura frontend will automatically disable this setting.",
                    "default_value": true,
                    "type": "bool",
                    "settable_per_mesh": false,
                    "settable_per_extruder": false,
                    "settable_per_meshgroup": false
                },
                "machine_width":
                {
                    "label": "Machine Width",
                    "description": "The width (X-direction) of the printable area.",
                    "default_value": 100,
                    "type": "float",
                    "minimum_value": "0.001",
                    "maximum_value": "2000000",
                    "settable_per_mesh": false,
                    "settable_per_extruder": false,
                    "settable_per_meshgroup": false
                },
                "machine_depth":
                {
                    "label": "Machine Depth",
                    "description": "The depth (Y-direction) of the printable area.",
                    "default_value": 100,
                    "type": "float",
                    "minimum_value": "0.001",
                    "maximum_value": "2000000",
                    "settable_per_mesh": false,
                    "settable_per_extruder": false,
                    "settable_per_meshgroup": false
                },
                "machine_height":
                {
                    "label": "Machine Height",
                    "description": "The height (Z-direction) of the printable area.",
                    "default_value": 100,
                    "type": "float",
                    "settable_per_mesh": false,
                    "settable_per_extruder": false,
                    "settable_per_meshgroup": false
                },
                "machine_shape":
                {
                    "label": "Build Plate Shape",
                    "description": "The shape of the build plate without taking unprintable areas into account.",
                    "default_value": "rectangular",
                    "type": "enum",
                    "options":
                    {
                        "rectangular": "Rectangular",
                        "elliptic": "Elliptic"
                    },
                    "settable_per_mesh": false,
                    "settable_per_extruder": false,
                    "settable_per_meshgroup": false
                },
                "machine_buildplate_type":
                {
                    "label": "Build Plate Material",
                    "description": "The material of the build plate installed on the printer.",
                    "default_value": "glass",
                    "type": "enum",
                    "options":
                    {
                        "glass": "Glass",
                        "aluminum": "Aluminum"
                    },
                    "settable_per_mesh": false,
                    "settable_per_extruder": false,
                    "settable_per_meshgroup": false
                },
                "machine_heated_bed":
                {
                    "label": "Has Heated Build Plate",
                    "description": "Whether the machine has a heated build plate present.",
                    "default_value": false,
                    "type": "bool",
                    "settable_per_mesh": false,
                    "settable_per_extruder": false,
                    "settable_per_meshgroup": false
                },
                "machine_heated_build_volume":
                {
                    "label": "Has Build Volume Temperature Stabilization",
                    "description": "Whether the machine is able to stabilize the build volume temperature.",
                    "default_value": false,
                    "type": "bool",
                    "settable_per_mesh": false,
                    "settable_per_extruder": false,
                    "settable_per_meshgroup": false
                },
                "machine_always_write_active_tool":
                {
                    "label": "Always Write Active Tool",
                    "description": "Write active tool after sending temp commands to inactive tool. Required for Dual Extruder printing with Smoothie or other firmware with modal tool commands.",
                    "default_value": false,
                    "type": "bool",
                    "settable_per_mesh": false,
                    "settable_per_extruder": false,
                    "settable_per_meshgroup": false
                },
                "machine_center_is_zero":
                {
                    "label": "Is Center Origin",
                    "description": "Whether the X/Y coordinates of the zero position of the printer is at the center of the printable area.",
                    "default_value": false,
                    "type": "bool",
                    "settable_per_mesh": false,
                    "settable_per_extruder": false,
                    "settable_per_meshgroup": false
                },
                "machine_extruder_count":
                {
                    "label": "Number of Extruders",
                    "description": "Number of extruder trains. An extruder train is the combination of a feeder, bowden tube, and nozzle.",
                    "default_value": 1,
                    "minimum_value": "1",
                    "maximum_value": "16",
                    "type": "int",
                    "settable_per_mesh": false,
                    "settable_per_extruder": false,
                    "settable_per_meshgroup": false
                },
                "extruders_enabled_count":
                {
                    "label": "Number of Extruders That Are Enabled",
                    "description": "Number of extruder trains that are enabled; automatically set in software",
                    "value": "machine_extruder_count",
                    "default_value": 1,
                    "minimum_value": "1",
                    "maximum_value": "16",
                    "type": "int",
                    "settable_per_mesh": false,
                    "settable_per_extruder": false,
                    "settable_per_meshgroup": false
                },
                "machine_nozzle_tip_outer_diameter":
                {
                    "label": "Outer Nozzle Diameter",
                    "description": "The outer diameter of the tip of the nozzle.",
                    "unit": "mm",
                    "default_value": 1,
                    "type": "float",
                    "settable_per_mesh": false,
                    "settable_per_extruder": true,
                    "settable_per_meshgroup": false,
                    "settable_globally": false
                },
                "machine_nozzle_head_distance":
                {
                    "label": "Nozzle Length",
                    "description": "The height difference between the tip of the nozzle and the lowest part of the print head.",
                    "unit": "mm",
                    "default_value": 3,
                    "type": "float",
                    "settable_per_mesh": false,
                    "settable_per_extruder": true,
                    "settable_per_meshgroup": false
                },
                "machine_nozzle_expansion_angle":
                {
                    "label": "Nozzle Angle",
                    "description": "The angle between the horizontal plane and the conical part right above the tip of the nozzle.",
                    "unit": "\u00b0",
                    "type": "int",
                    "default_value": 45,
                    "maximum_value": "89",
                    "minimum_value": "1",
                    "settable_per_mesh": false,
                    "settable_per_extruder": false,
                    "settable_per_meshgroup": false
                },
                "machine_heat_zone_length":
                {
                    "label": "Heat Zone Length",
                    "description": "The distance from the tip of the nozzle in which heat from the nozzle is transferred to the filament.",
                    "unit": "mm",
                    "default_value": 16,
                    "type": "float",
                    "settable_per_mesh": false,
                    "settable_per_extruder": true,
                    "settable_per_meshgroup": false
                },
                "machine_nozzle_temp_enabled":
                {
                    "label": "Enable Nozzle Temperature Control",
                    "description": "Whether to control temperature from Cura. Turn this off to control nozzle temperature from outside of Cura.",
                    "default_value": true,
                    "value": "machine_gcode_flavor != \"UltiGCode\"",
                    "type": "bool",
                    "settable_per_mesh": false,
                    "settable_per_extruder": true,
                    "settable_per_meshgroup": false
                },
                "machine_nozzle_heat_up_speed":
                {
                    "label": "Heat Up Speed",
                    "description": "The speed (\u00b0C/s) by which the nozzle heats up averaged over the window of normal printing temperatures and the standby temperature.",
                    "default_value": 2.0,
                    "unit": "\u00b0C/s",
                    "type": "float",
                    "enabled": "machine_nozzle_temp_enabled",
                    "settable_per_mesh": false,
                    "settable_per_extruder": true
                },
                "machine_nozzle_cool_down_speed":
                {
                    "label": "Cool Down Speed",
                    "description": "The speed (\u00b0C/s) by which the nozzle cools down averaged over the window of normal printing temperatures and the standby temperature.",
                    "default_value": 2.0,
                    "unit": "\u00b0C/s",
                    "type": "float",
                    "enabled": "machine_nozzle_temp_enabled",
                    "settable_per_mesh": false,
                    "settable_per_extruder": true
                },
                "machine_min_cool_heat_time_window":
                {
                    "label": "Minimal Time Standby Temperature",
                    "description": "The minimal time an extruder has to be inactive before the nozzle is cooled. Only when an extruder is not used for longer than this time will it be allowed to cool down to the standby temperature.",
                    "default_value": 50.0,
                    "unit": "s",
                    "type": "float",
                    "enabled": "machine_nozzle_temp_enabled",
                    "settable_per_mesh": false,
                    "settable_per_extruder": true
                },
                "machine_gcode_flavor":
                {
                    "label": "G-code Flavor",
                    "description": "The type of g-code to be generated.",
                    "type": "enum",
                    "options":
                    {
                        "RepRap (Marlin/Sprinter)": "Marlin",
                        "RepRap (Volumetric)": "Marlin (Volumetric)",
                        "RepRap (RepRap)": "RepRap",
                        "UltiGCode": "Ultimaker 2",
                        "Griffin": "Griffin",
                        "Makerbot": "Makerbot",
                        "BFB": "Bits from Bytes",
                        "MACH3": "Mach3",
                        "Repetier": "Repetier"
                    },
                    "default_value": "RepRap (Marlin/Sprinter)",
                    "settable_per_mesh": false,
                    "settable_per_extruder": false,
                    "settable_per_meshgroup": false
                },
                "machine_firmware_retract":
                {
                    "label": "Firmware Retraction",
                    "description": "Whether to use firmware retract commands (G10/G11) instead of using the E property in G1 commands to retract the material.",
                    "type": "bool",
                    "default_value": false,
                    "value": "machine_gcode_flavor == 'RepRap (Volumetric)' or machine_gcode_flavor == 'UltiGCode' or machine_gcode_flavor == 'BFB'",
                    "settable_per_mesh": false,
                    "settable_per_extruder": false,
                    "settable_per_meshgroup": false
                },
                "machine_extruders_share_heater":
                {
                    "label": "Extruders Share Heater",
                    "description": "Whether the extruders share a single heater rather than each extruder having its own heater.",
                    "type": "bool",
                    "default_value": false,
                    "settable_per_mesh": false,
                    "settable_per_extruder": false,
                    "settable_per_meshgroup": false
                },
                "machine_extruders_share_nozzle":
                {
                    "label": "Extruders Share Nozzle",
                    "description": "Whether the extruders share a single nozzle rather than each extruder having its own nozzle. When set to true, it is expected that the printer-start gcode script properly sets up all extruders in an initial retraction state that is known and mutually compatible (either zero or one filament not retracted); in that case the initial retraction status is described, per extruder, by the 'machine_extruders_shared_nozzle_initial_retraction' parameter.",
                    "type": "bool",
                    "default_value": false,
                    "settable_per_mesh": false,
                    "settable_per_extruder": false,
                    "settable_per_meshgroup": false
                },
                "machine_extruders_shared_nozzle_initial_retraction":
                {
                    "label": "Shared Nozzle Initial Retraction",
                    "description": "How much the filament of each extruder is assumed to have been retracted from the shared nozzle tip at the completion of the printer-start gcode script; the value should be equal to or greater than the length of the common part of the nozzle's ducts.",
                    "unit": "mm",
                    "default_value": 0,
                    "minimum_value": "0",
                    "type": "float",
                    "enabled": "machine_extruders_share_nozzle",
                    "settable_per_mesh": false,
                    "settable_per_extruder": true,
                    "settable_per_meshgroup": false
                },
                "machine_disallowed_areas":
                {
                    "label": "Disallowed Areas",
                    "description": "A list of polygons with areas the print head is not allowed to enter.",
                    "type": "polygons",
                    "default_value": [],
                    "settable_per_mesh": false,
                    "settable_per_extruder": false,
                    "settable_per_meshgroup": false
                },
                "nozzle_disallowed_areas":
                {
                    "label": "Nozzle Disallowed Areas",
                    "description": "A list of polygons with areas the nozzle is not allowed to enter.",
                    "type": "polygons",
                    "default_value": [],
                    "settable_per_mesh": false,
                    "settable_per_extruder": false,
                    "settable_per_meshgroup": false
                },
                "machine_head_with_fans_polygon":
                {
                    "label": "Machine Head & Fan Polygon",
                    "description": "The shape of the print head. These are coordinates relative to the position of the print head, which is usually the position of its first extruder. The dimensions left and in front of the print head must be negative coordinates.",
                    "type": "polygon",
                    "default_value": [
                        [-20, 10],
                        [10, 10],
                        [10, -10],
                        [-20, -10]
                    ],
                    "settable_per_mesh": false,
                    "settable_per_extruder": false,
                    "settable_per_meshgroup": false
                },
                "gantry_height":
                {
                    "label": "Gantry Height",
                    "description": "The height difference between the tip of the nozzle and the gantry system (X and Y axes).",
                    "default_value": 99999999999,
                    "value": "machine_height",
                    "type": "float",
                    "settable_per_mesh": false,
                    "settable_per_extruder": false,
                    "settable_per_meshgroup": false
                },
                "machine_nozzle_id":
                {
                    "label": "Nozzle ID",
                    "description": "The nozzle ID for an extruder train, such as \"AA 0.4\" and \"BB 0.8\".",
                    "type": "str",
                    "default_value": "unknown",
                    "settable_per_mesh": false,
                    "settable_per_extruder": true
                },
                "machine_nozzle_size":
                {
                    "label": "Nozzle Diameter",
                    "description": "The inner diameter of the nozzle. Change this setting when using a non-standard nozzle size.",
                    "unit": "mm",
                    "type": "float",
                    "default_value": 0.4,
                    "minimum_value": "0.001",
                    "maximum_value_warning": "10",
                    "settable_per_mesh": false,
                    "settable_per_extruder": true
                },
                "machine_use_extruder_offset_to_offset_coords":
                {
                    "label": "Offset with Extruder",
                    "description": "Apply the extruder offset to the coordinate system. Affects all extruders.",
                    "type": "bool",
                    "default_value": true,
                    "settable_per_mesh": false,
                    "settable_per_extruder": false,
                    "settable_per_meshgroup": false
                },
                "extruder_prime_pos_z":
                {
                    "label": "Extruder Prime Z Position",
                    "description": "The Z coordinate of the position where the nozzle primes at the start of printing.",
                    "type": "float",
                    "unit": "mm",
                    "default_value": 0,
                    "minimum_value_warning": "0",
                    "maximum_value": "machine_height",
                    "settable_per_mesh": false,
                    "settable_per_extruder": true
                },
                "extruder_prime_pos_abs":
                {
                    "label": "Absolute Extruder Prime Position",
                    "description": "Make the extruder prime position absolute rather than relative to the last-known location of the head.",
                    "type": "bool",
                    "default_value": false,
                    "settable_per_mesh": false,
                    "settable_per_extruder": true
                },
                "machine_max_feedrate_x":
                {
                    "label": "Maximum Speed X",
                    "description": "The maximum speed for the motor of the X-direction.",
                    "unit": "mm/s",
                    "type": "float",
                    "default_value": 299792458000,
                    "settable_per_mesh": false,
                    "settable_per_extruder": false,
                    "settable_per_meshgroup": false
                },
                "machine_max_feedrate_y":
                {
                    "label": "Maximum Speed Y",
                    "description": "The maximum speed for the motor of the Y-direction.",
                    "unit": "mm/s",
                    "type": "float",
                    "default_value": 299792458000,
                    "settable_per_mesh": false,
                    "settable_per_extruder": false,
                    "settable_per_meshgroup": false
                },
                "machine_max_feedrate_z":
                {
                    "label": "Maximum Speed Z",
                    "description": "The maximum speed for the motor of the Z-direction.",
                    "unit": "mm/s",
                    "type": "float",
                    "default_value": 299792458000,
                    "settable_per_mesh": false,
                    "settable_per_extruder": false,
                    "settable_per_meshgroup": false
                },
                "machine_max_feedrate_e":
                {
                    "label": "Maximum Speed E",
                    "description": "The maximum speed of the filament.",
                    "unit": "mm/s",
                    "type": "float",
                    "default_value": 299792458000,
                    "settable_per_mesh": false,
                    "settable_per_extruder": false,
                    "settable_per_meshgroup": false
                },
                "machine_max_acceleration_x":
                {
                    "label": "Maximum Acceleration X",
                    "description": "Maximum acceleration for the motor of the X-direction",
                    "unit": "mm/s\u00b2",
                    "type": "float",
                    "default_value": 9000,
                    "settable_per_mesh": false,
                    "settable_per_extruder": false,
                    "settable_per_meshgroup": false
                },
                "machine_max_acceleration_y":
                {
                    "label": "Maximum Acceleration Y",
                    "description": "Maximum acceleration for the motor of the Y-direction.",
                    "unit": "mm/s\u00b2",
                    "type": "float",
                    "default_value": 9000,
                    "settable_per_mesh": false,
                    "settable_per_extruder": false,
                    "settable_per_meshgroup": false
                },
                "machine_max_acceleration_z":
                {
                    "label": "Maximum Acceleration Z",
                    "description": "Maximum acceleration for the motor of the Z-direction.",
                    "unit": "mm/s\u00b2",
                    "type": "float",
                    "default_value": 100,
                    "settable_per_mesh": false,
                    "settable_per_extruder": false,
                    "settable_per_meshgroup": false
                },
                "machine_max_acceleration_e":
                {
                    "label": "Maximum Filament Acceleration",
                    "description": "Maximum acceleration for the motor of the filament.",
                    "unit": "mm/s\u00b2",
                    "type": "float",
                    "default_value": 10000,
                    "settable_per_mesh": false,
                    "settable_per_extruder": false,
                    "settable_per_meshgroup": false
                },
                "machine_acceleration":
                {
                    "label": "Default Acceleration",
                    "description": "The default acceleration of print head movement.",
                    "unit": "mm/s\u00b2",
                    "type": "float",
                    "default_value": 4000,
                    "settable_per_mesh": false,
                    "settable_per_extruder": false,
                    "settable_per_meshgroup": false
                },
                "machine_max_jerk_xy":
                {
                    "label": "Default X-Y Jerk",
                    "description": "Default jerk for movement in the horizontal plane.",
                    "unit": "mm/s",
                    "type": "float",
                    "default_value": 20.0,
                    "minimum_value": "0",
                    "settable_per_mesh": false,
                    "settable_per_extruder": false,
                    "settable_per_meshgroup": false
                },
                "machine_max_jerk_z":
                {
                    "label": "Default Z Jerk",
                    "description": "Default jerk for the motor of the Z-direction.",
                    "unit": "mm/s",
                    "type": "float",
                    "default_value": 0.4,
                    "minimum_value": "0",
                    "settable_per_mesh": false,
                    "settable_per_extruder": false,
                    "settable_per_meshgroup": false
                },
                "machine_max_jerk_e":
                {
                    "label": "Default Filament Jerk",
                    "description": "Default jerk for the motor of the filament.",
                    "unit": "mm/s",
                    "type": "float",
                    "default_value": 5.0,
                    "minimum_value": "0",
                    "settable_per_mesh": false,
                    "settable_per_extruder": false,
                    "settable_per_meshgroup": false
                },
                "machine_steps_per_mm_x":
                {
                    "label": "Steps per Millimeter (X)",
                    "description": "How many steps of the stepper motor will result in one millimeter of movement in the X direction.",
                    "type": "float",
                    "default_value": 50,
                    "minimum_value": "0.0000001",
                    "settable_per_mesh": false,
                    "settable_per_extruder": true
                },
                "machine_steps_per_mm_y":
                {
                    "label": "Steps per Millimeter (Y)",
                    "description": "How many steps of the stepper motor will result in one millimeter of movement in the Y direction.",
                    "type": "float",
                    "default_value": 50,
                    "minimum_value": "0.0000001",
                    "settable_per_mesh": false,
                    "settable_per_extruder": true
                },
                "machine_steps_per_mm_z":
                {
                    "label": "Steps per Millimeter (Z)",
                    "description": "How many steps of the stepper motor will result in one millimeter of movement in the Z direction.",
                    "type": "float",
                    "default_value": 50,
                    "minimum_value": "0.0000001",
                    "settable_per_mesh": false,
                    "settable_per_extruder": true
                },
                "machine_steps_per_mm_e":
                {
                    "label": "Steps per Millimeter (E)",
                    "description": "How many steps of the stepper motors will result in moving the feeder wheel by one millimeter around its circumference.",
                    "type": "float",
                    "default_value": 1600,
                    "minimum_value": "0.0000001",
                    "settable_per_mesh": false,
                    "settable_per_extruder": true
                },
                "machine_endstop_positive_direction_x":
                {
                    "label": "X Endstop in Positive Direction",
                    "description": "Whether the endstop of the X axis is in the positive direction (high X coordinate) or negative (low X coordinate).",
                    "type": "bool",
                    "default_value": false,
                    "settable_per_mesh": false,
                    "settable_per_extruder": true
                },
                "machine_endstop_positive_direction_y":
                {
                    "label": "Y Endstop in Positive Direction",
                    "description": "Whether the endstop of the Y axis is in the positive direction (high Y coordinate) or negative (low Y coordinate).",
                    "type": "bool",
                    "default_value": false,
                    "settable_per_mesh": false,
                    "settable_per_extruder": true
                },
                "machine_endstop_positive_direction_z":
                {
                    "label": "Z Endstop in Positive Direction",
                    "description": "Whether the endstop of the Z axis is in the positive direction (high Z coordinate) or negative (low Z coordinate).",
                    "type": "bool",
                    "default_value": true,
                    "settable_per_mesh": false,
                    "settable_per_extruder": true
                },
                "machine_minimum_feedrate":
                {
                    "label": "Minimum Feedrate",
                    "description": "The minimal movement speed of the print head.",
                    "unit": "mm/s",
                    "type": "float",
                    "default_value": 0.0,
                    "settable_per_mesh": false,
                    "settable_per_extruder": false,
                    "settable_per_meshgroup": false
                },
                "machine_feeder_wheel_diameter":
                {
                    "label": "Feeder Wheel Diameter",
                    "description": "The diameter of the wheel that drives the material in the feeder.",
                    "unit": "mm",
                    "type": "float",
                    "default_value": 10.0,
                    "settable_per_mesh": false,
                    "settable_per_extruder": true
                },
                "machine_scale_fan_speed_zero_to_one":
                {
                    "label": "Scale Fan Speed To 0-1",
                    "description": "Scale the fan speed to be between 0 and 1 instead of between 0 and 256.",
                    "type": "bool",
                    "default_value": false,
                    "settable_per_mesh": false,
                    "settable_per_extruder": false,
                    "settable_per_meshgroup": false
                }
            }
        },
        "resolution":
        {
            "label": "Quality",
            "type": "category",
            "icon": "PrintQuality",
            "description": "All settings that influence the resolution of the print. These settings have a large impact on the quality (and print time)",
            "children":
            {
                "layer_height":
                {
                    "label": "Layer Height",
                    "description": "The height of each layer in mm. Higher values produce faster prints in lower resolution, lower values produce slower prints in higher resolution.",
                    "unit": "mm",
                    "type": "float",
                    "default_value": 0.1,
                    "minimum_value": "0.001",
                    "minimum_value_warning": "0.04",
                    "maximum_value_warning": "0.8 * min(extruderValues('machine_nozzle_size'))",
                    "settable_per_mesh": false,
                    "settable_per_extruder": false
                },
                "layer_height_0":
                {
                    "label": "Initial Layer Height",
                    "description": "The height of the initial layer in mm. A thicker initial layer makes adhesion to the build plate easier.",
                    "unit": "mm",
                    "type": "float",
                    "default_value": 0.3,
                    "resolve": "min(extruderValues('layer_height_0'))",
                    "minimum_value": "0.001",
                    "minimum_value_warning": "0.1",
                    "maximum_value_warning": "0.8 * min(extruderValues('machine_nozzle_size'))",
                    "settable_per_mesh": false,
                    "settable_per_extruder": false
                },
                "line_width":
                {
                    "label": "Line Width",
                    "description": "Width of a single line. Generally, the width of each line should correspond to the width of the nozzle. However, slightly reducing this value could produce better prints.",
                    "unit": "mm",
                    "minimum_value": "0.001",
                    "minimum_value_warning": "0.1 + 0.4 * machine_nozzle_size",
                    "maximum_value_warning": "2 * machine_nozzle_size",
                    "default_value": 0.4,
                    "type": "float",
                    "value": "machine_nozzle_size",
                    "settable_per_mesh": true,
                    "children":
                    {
                        "wall_line_width":
                        {
                            "label": "Wall Line Width",
                            "description": "Width of a single wall line.",
                            "unit": "mm",
                            "minimum_value": "0.001",
                            "minimum_value_warning": "0.1 + 0.4 * machine_nozzle_size",
                            "maximum_value_warning": "2 * machine_nozzle_size",
                            "value": "line_width",
                            "default_value": 0.4,
                            "type": "float",
                            "limit_to_extruder": "wall_0_extruder_nr if wall_x_extruder_nr == wall_0_extruder_nr else -1",
                            "settable_per_mesh": true,
                            "children":
                            {
                                "wall_line_width_0":
                                {
                                    "label": "Outer Wall Line Width",
                                    "description": "Width of the outermost wall line. By lowering this value, higher levels of detail can be printed.",
                                    "unit": "mm",
                                    "minimum_value": "0.001",
                                    "minimum_value_warning": "(0.1 + 0.4 * machine_nozzle_size) if inset_direction == \"outside_in\" else 0.1 * machine_nozzle_size",
                                    "maximum_value_warning": "2 * machine_nozzle_size",
                                    "default_value": 0.4,
                                    "value": "wall_line_width",
                                    "type": "float",
                                    "limit_to_extruder": "wall_0_extruder_nr",
                                    "settable_per_mesh": true
                                },
                                "wall_line_width_x":
                                {
                                    "label": "Inner Wall(s) Line Width",
                                    "description": "Width of a single wall line for all wall lines except the outermost one.",
                                    "unit": "mm",
                                    "minimum_value": "0.001",
                                    "minimum_value_warning": "0.1 + 0.4 * machine_nozzle_size",
                                    "maximum_value_warning": "2 * machine_nozzle_size",
                                    "default_value": 0.4,
                                    "value": "wall_line_width",
                                    "type": "float",
                                    "limit_to_extruder": "wall_x_extruder_nr",
                                    "settable_per_mesh": true
                                }
                            }
                        },
                        "skin_line_width":
                        {
                            "label": "Top/Bottom Line Width",
                            "description": "Width of a single top/bottom line.",
                            "unit": "mm",
                            "minimum_value": "0.001",
                            "minimum_value_warning": "0.1 + 0.4 * machine_nozzle_size",
                            "maximum_value_warning": "2 * machine_nozzle_size",
                            "default_value": 0.4,
                            "type": "float",
                            "value": "line_width",
                            "enabled": "top_layers > 0 or bottom_layers > 0",
                            "limit_to_extruder": "top_bottom_extruder_nr",
                            "settable_per_mesh": true
                        },
                        "infill_line_width":
                        {
                            "label": "Infill Line Width",
                            "description": "Width of a single infill line.",
                            "unit": "mm",
                            "minimum_value": "0.001",
                            "minimum_value_warning": "0.1 + 0.4 * machine_nozzle_size",
                            "maximum_value_warning": "3 * machine_nozzle_size",
                            "default_value": 0.4,
                            "type": "float",
                            "value": "line_width",
                            "enabled": "infill_sparse_density > 0",
                            "limit_to_extruder": "infill_extruder_nr",
                            "settable_per_mesh": true
                        },
                        "skirt_brim_line_width":
                        {
                            "label": "Skirt/Brim Line Width",
                            "description": "Width of a single skirt or brim line.",
                            "unit": "mm",
                            "minimum_value": "0.001",
                            "minimum_value_warning": "0.1 + 0.4 * machine_nozzle_size",
                            "maximum_value_warning": "3 * machine_nozzle_size",
                            "default_value": 0.4,
                            "type": "float",
                            "value": "line_width",
                            "enabled": "resolveOrValue('adhesion_type') == 'skirt' or resolveOrValue('adhesion_type') == 'brim' or resolveOrValue('prime_tower_brim_enable') or resolveOrValue('draft_shield_enabled') or resolveOrValue('ooze_shield_enabled')",
                            "settable_per_mesh": false,
                            "settable_per_extruder": true
                        },
                        "support_line_width":
                        {
                            "label": "Support Line Width",
                            "description": "Width of a single support structure line.",
                            "unit": "mm",
                            "minimum_value": "0.001",
                            "minimum_value_warning": "0.1 + 0.4 * machine_nozzle_size",
                            "maximum_value_warning": "3 * machine_nozzle_size",
                            "default_value": 0.4,
                            "type": "float",
                            "enabled": "(support_enable or support_meshes_present)",
                            "value": "line_width",
                            "limit_to_extruder": "support_infill_extruder_nr",
                            "settable_per_mesh": false,
                            "settable_per_extruder": true
                        },
                        "support_interface_line_width":
                        {
                            "label": "Support Interface Line Width",
                            "description": "Width of a single line of support roof or floor.",
                            "unit": "mm",
                            "default_value": 0.4,
                            "minimum_value": "0.001",
                            "minimum_value_warning": "0.1 + 0.4 * machine_nozzle_size",
                            "maximum_value_warning": "2 * machine_nozzle_size",
                            "type": "float",
                            "enabled": "(support_enable or support_meshes_present) and support_interface_enable",
                            "limit_to_extruder": "support_interface_extruder_nr",
                            "value": "line_width",
                            "settable_per_mesh": false,
                            "settable_per_extruder": true,
                            "children":
                            {
                                "support_roof_line_width":
                                {
                                    "label": "Support Roof Line Width",
                                    "description": "Width of a single support roof line.",
                                    "unit": "mm",
                                    "default_value": 0.4,
                                    "minimum_value": "0.001",
                                    "minimum_value_warning": "0.4 * machine_nozzle_size",
                                    "maximum_value_warning": "2 * machine_nozzle_size",
                                    "type": "float",
                                    "enabled": "(support_enable or support_meshes_present) and support_roof_enable",
                                    "limit_to_extruder": "support_roof_extruder_nr",
                                    "value": "extruderValue(support_roof_extruder_nr, 'support_interface_line_width')",
                                    "settable_per_mesh": false,
                                    "settable_per_extruder": true
                                },
                                "support_bottom_line_width":
                                {
                                    "label": "Support Floor Line Width",
                                    "description": "Width of a single support floor line.",
                                    "unit": "mm",
                                    "default_value": 0.4,
                                    "minimum_value": "0.001",
                                    "minimum_value_warning": "0.4 * machine_nozzle_size",
                                    "maximum_value_warning": "2 * machine_nozzle_size",
                                    "type": "float",
                                    "enabled": "(support_enable or support_meshes_present) and support_bottom_enable",
                                    "limit_to_extruder": "support_bottom_extruder_nr",
                                    "value": "extruderValue(support_bottom_extruder_nr, 'support_interface_line_width')",
                                    "settable_per_mesh": false,
                                    "settable_per_extruder": true
                                }
                            }
                        },
                        "prime_tower_line_width":
                        {
                            "label": "Prime Tower Line Width",
                            "description": "Width of a single prime tower line.",
                            "type": "float",
                            "unit": "mm",
                            "enabled": "resolveOrValue('prime_tower_enable')",
                            "default_value": 0.4,
                            "value": "line_width",
                            "minimum_value": "0.001",
                            "minimum_value_warning": "0.1 + 0.4 * machine_nozzle_size",
                            "maximum_value_warning": "2 * machine_nozzle_size",
                            "settable_per_mesh": false,
                            "settable_per_extruder": true
                        }
                    }
                },
                "initial_layer_line_width_factor":
                {
                    "label": "Initial Layer Line Width",
                    "description": "Multiplier of the line width on the first layer. Increasing this could improve bed adhesion.",
                    "type": "float",
                    "unit": "%",
                    "default_value": 100.0,
                    "minimum_value": "0.001",
                    "maximum_value_warning": "150",
                    "settable_per_mesh": false,
                    "settable_per_extruder": true
                }
            }
        },
        "shell":
        {
            "label": "Walls",
            "icon": "PrintShell",
            "description": "Shell",
            "type": "category",
            "children":
            {
                "wall_extruder_nr":
                {
                    "label": "Wall Extruder",
                    "description": "The extruder train used for printing the walls. This is used in multi-extrusion.",
                    "type": "optional_extruder",
                    "default_value": "-1",
                    "settable_per_mesh": false,
                    "settable_per_extruder": false,
                    "settable_per_meshgroup": true,
                    "settable_globally": true,
                    "enabled": "extruders_enabled_count > 1",
                    "children":
                    {
                        "wall_0_extruder_nr":
                        {
                            "label": "Outer Wall Extruder",
                            "description": "The extruder train used for printing the outer wall. This is used in multi-extrusion.",
                            "type": "optional_extruder",
                            "value": "wall_extruder_nr",
                            "default_value": "-1",
                            "settable_per_mesh": false,
                            "settable_per_extruder": false,
                            "settable_per_meshgroup": true,
                            "settable_globally": true,
                            "enabled": "extruders_enabled_count > 1"
                        },
                        "wall_x_extruder_nr":
                        {
                            "label": "Inner Wall Extruder",
                            "description": "The extruder train used for printing the inner walls. This is used in multi-extrusion.",
                            "type": "optional_extruder",
                            "value": "wall_extruder_nr",
                            "default_value": "-1",
                            "settable_per_mesh": false,
                            "settable_per_extruder": false,
                            "settable_per_meshgroup": true,
                            "settable_globally": true,
                            "enabled": "extruders_enabled_count > 1"
                        }
                    }
                },
                "wall_thickness":
                {
                    "label": "Wall Thickness",
                    "description": "The thickness of the walls in the horizontal direction. This value divided by the wall line width defines the number of walls.",
                    "unit": "mm",
                    "default_value": 0.8,
                    "value": "wall_line_width_0 if magic_spiralize else 0.8",
                    "minimum_value": "0",
                    "minimum_value_warning": "line_width",
                    "maximum_value_warning": "10 * line_width",
                    "maximum_value": "999999 * line_width",
                    "type": "float",
                    "limit_to_extruder": "wall_x_extruder_nr",
                    "settable_per_mesh": true,
                    "children":
                    {
                        "wall_line_count":
                        {
                            "label": "Wall Line Count",
                            "description": "The number of walls. When calculated by the wall thickness, this value is rounded to a whole number.",
                            "default_value": 2,
                            "minimum_value": "0",
                            "minimum_value_warning": "1",
                            "maximum_value_warning": "10",
                            "maximum_value": "999999",
                            "type": "int",
                            "value": "1 if magic_spiralize else max(1, round((wall_thickness - wall_line_width_0) / wall_line_width_x) + 1) if wall_thickness != 0 else 0",
                            "limit_to_extruder": "wall_x_extruder_nr",
                            "settable_per_mesh": true
                        }
                    }
                },
                "wall_transition_length":
                {
                    "label": "Wall Transition Length",
                    "description": "When transitioning between different numbers of walls as the part becomes thinner, a certain amount of space is allotted to split or join the wall lines.",
                    "type": "float",
                    "unit": "mm",
                    "default_value": 0.4,
                    "value": "line_width",
                    "minimum_value": "0.001",
                    "minimum_value_warning": "0.5 * line_width",
                    "maximum_value_warning": "2 * line_width",
                    "maximum_value": "min_bead_width * 3 * math.pi"
                },
                "wall_distribution_count":
                {
                    "label": "Wall Distribution Count",
                    "description": "The number of walls, counted from the center, over which the variation needs to be spread. Lower values mean that the outer walls don't change in width.",
                    "type": "int",
                    "maximum_value": "999999",
                    "default_value": 1,
                    "minimum_value": "1"
                },
                "wall_transition_angle":
                {
                    "label": "Wall Transitioning Threshold Angle",
                    "description": "When to create transitions between even and odd numbers of walls. A wedge shape with an angle greater than this setting will not have transitions and no walls will be printed in the center to fill the remaining space. Reducing this setting reduces the number and length of these center walls, but may leave gaps or overextrude.",
                    "type": "float",
                    "unit": "\u00b0",
                    "default_value": 10,
                    "minimum_value": "1",
                    "minimum_value_warning": "5",
                    "maximum_value_warning": "50",
                    "maximum_value": "59"
                },
                "wall_transition_filter_distance":
                {
                    "label": "Wall Transitioning Filter Distance",
                    "description": "If it would be transitioning back and forth between different numbers of walls in quick succession, don't transition at all. Remove transitions if they are closer together than this distance.",
                    "type": "float",
                    "unit": "mm",
                    "value": "100",
                    "enabled": false,
                    "default_value": 100,
                    "minimum_value": "wall_transition_length",
                    "minimum_value_warning": "math.cos(wall_transition_angle / 180 * math.pi) * wall_line_width_x",
                    "maximum_value": "999999"
                },
                "wall_transition_filter_deviation":
                {
                    "label": "Wall Transitioning Filter Margin",
                    "description": "Prevent transitioning back and forth between one extra wall and one less. This margin extends the range of line widths which follow to [Minimum Wall Line Width - Margin, 2 * Minimum Wall Line Width + Margin]. Increasing this margin reduces the number of transitions, which reduces the number of extrusion starts/stops and travel time. However, large line width variation can lead to under- or overextrusion problems.",
                    "type": "float",
                    "unit": "mm",
                    "default_value": 0.1,
                    "value": ".25 * machine_nozzle_size",
                    "minimum_value": "0",
                    "minimum_value_warning": ".01",
                    "maximum_value_warning": "machine_nozzle_size"
                },
                "wall_0_wipe_dist":
                {
                    "label": "Outer Wall Wipe Distance",
                    "description": "Distance of a travel move inserted after the outer wall, to hide the Z seam better.",
                    "unit": "mm",
                    "type": "float",
                    "default_value": 0.2,
                    "value": "machine_nozzle_size / 2",
                    "minimum_value": "0",
                    "maximum_value_warning": "machine_nozzle_size * 2",
                    "limit_to_extruder": "wall_0_extruder_nr",
                    "settable_per_mesh": true
                },
                "wall_0_inset":
                {
                    "label": "Outer Wall Inset",
                    "description": "Inset applied to the path of the outer wall. If the outer wall is smaller than the nozzle, and printed after the inner walls, use this offset to get the hole in the nozzle to overlap with the inner walls instead of the outside of the model.",
                    "unit": "mm",
                    "type": "float",
                    "default_value": 0.0,
                    "value": "(machine_nozzle_size - wall_line_width_0) / 2 if (wall_line_width_0 < machine_nozzle_size and inset_direction != \"outside_in\") else 0",
                    "minimum_value_warning": "0",
                    "maximum_value_warning": "machine_nozzle_size",
                    "limit_to_extruder": "wall_0_extruder_nr",
                    "settable_per_mesh": true
                },
                "optimize_wall_printing_order":
                {
                    "label": "Optimize Wall Printing Order",
                    "description": "Optimize the order in which walls are printed so as to reduce the number of retractions and the distance travelled. Most parts will benefit from this being enabled but some may actually take longer so please compare the print time estimates with and without optimization. First layer is not optimized when choosing brim as build plate adhesion type.",
                    "type": "bool",
                    "default_value": false,
                    "settable_per_mesh": true
                },
                "inset_direction":
                {
                    "label": "Wall Ordering",
                    "description": "Determines the order in which walls are printed. Printing outer walls earlier helps with dimensional accuracy, as faults from inner walls cannot propagate to the outside. However printing them later allows them to stack better when overhangs are printed. When there is an uneven amount of total innner walls, the 'center last line' is always printed last.",
                    "type": "enum",
                    "options":
                    {
                        "inside_out": "Inside To Outside",
                        "outside_in": "Outside To Inside"
                    },
                    "default_value": "inside_out",
                    "settable_per_mesh": true
                },
                "alternate_extra_perimeter":
                {
                    "label": "Alternate Extra Wall",
                    "description": "Prints an extra wall at every other layer. This way infill gets caught between these extra walls, resulting in stronger prints.",
                    "type": "bool",
                    "default_value": false,
                    "limit_to_extruder": "infill_extruder_nr",
                    "settable_per_mesh": true
                },
                "min_wall_line_width":
                {
                    "label": "Minimum Wall Line Width",
                    "description": "For thin structures around once or twice the nozzle size, the line widths need to be altered to adhere to the thickness of the model. This setting controls the minimum line width allowed for the walls. The minimum line widths inherently also determine the maximum line widths, since we transition from N to N+1 walls at some geometry thickness where the N walls are wide and the N+1 walls are narrow. The widest possible wall line is twice the Minimum Wall Line Width.",
                    "unit": "mm",
                    "minimum_value_warning": ".5 * max(wall_line_width_0, wall_line_width_x)",
                    "maximum_value_warning": "min(wall_line_width_0, wall_line_width_x)",
                    "default_value": 0.3,
                    "value": "machine_nozzle_size * .85",
                    "type": "float",
                    "settable_per_mesh": true,
                    "children":
                    {
                        "min_even_wall_line_width":
                        {
                            "label": "Minimum Even Wall Line Width",
                            "description": "The minimum line width for normal polygonal walls. This setting determines at which model thickness we switch from printing a single thin wall line, to printing two wall lines. A higher Minimum Even Wall Line Width leads to a higher maximum odd wall line width. The maximum even wall line width is calculated as Outer Wall Line Width + 0.5 * Minimum Odd Wall Line Width.",
                            "unit": "mm",
                            "minimum_value_warning": ".5 * max(wall_line_width_0, wall_line_width_x)",
                            "maximum_value_warning": "min(wall_line_width_0, wall_line_width_x)",
                            "default_value": 0.3,
                            "value": "min_wall_line_width",
                            "type": "float",
                            "settable_per_mesh": true
                        },
                        "min_odd_wall_line_width":
                        {
                            "label": "Minimum Odd Wall Line Width",
                            "description": "The minimum line width for middle line gap filler polyline walls. This setting determines at which model thickness we switch from printing two wall lines, to printing two outer walls and a single central wall in the middle. A higher Minimum Odd Wall Line Width leads to a higher maximum even wall line width. The maximum odd wall line width is calculated as 2 * Minimum Even Wall Line Width.",
                            "unit": "mm",
                            "minimum_value_warning": ".5 * max(wall_line_width_0, wall_line_width_x)",
                            "maximum_value_warning": "min(wall_line_width_0, wall_line_width_x)",
                            "default_value": 0.3,
                            "value": "min_wall_line_width",
                            "type": "float",
                            "settable_per_mesh": true
                        }
                    }
                },
                "fill_outline_gaps":
                {
                    "label": "Print Thin Walls",
                    "description": "Print pieces of the model which are horizontally thinner than the nozzle size.",
                    "type": "bool",
                    "default_value": true,
                    "limit_to_extruder": "wall_0_extruder_nr",
                    "settable_per_mesh": true
                },
                "min_feature_size":
                {
                    "label": "Minimum Feature Size",
                    "description": "Minimum thickness of thin features. Model features that are thinner than this value will not be printed, while features thicker than the Minimum Feature Size will be widened to the Minimum Wall Line Width.",
                    "unit": "mm",
                    "default_value": 0.1,
                    "value": "wall_line_width_0 / 4",
                    "minimum_value": "0",
                    "maximum_value": "wall_line_width_0",
                    "type": "float",
                    "limit_to_extruder": "wall_0_extruder_nr",
                    "enabled": "fill_outline_gaps",
                    "settable_per_mesh": true
                },
                "min_bead_width":
                {
                    "label": "Minimum Thin Wall Line Width",
                    "description": "Width of the wall that will replace thin features (according to the Minimum Feature Size) of the model. If the Minimum Wall Line Width is thinner than the thickness of the feature, the wall will become as thick as the feature itself.",
                    "unit": "mm",
                    "value": "min_wall_line_width",
                    "default_value": 0.2,
                    "minimum_value": "0.001",
                    "minimum_value_warning": "min_feature_size",
                    "maximum_value_warning": "wall_line_width_0",
                    "type": "float",
                    "limit_to_extruder": "wall_0_extruder_nr",
                    "enabled": "fill_outline_gaps",
                    "settable_per_mesh": true
                },
                "xy_offset":
                {
                    "label": "Horizontal Expansion",
                    "description": "Amount of offset applied to all polygons in each layer. Positive values can compensate for too big holes; negative values can compensate for too small holes.",
                    "unit": "mm",
                    "type": "float",
                    "minimum_value_warning": "-1",
                    "maximum_value_warning": "1",
                    "default_value": 0,
                    "limit_to_extruder": "wall_0_extruder_nr",
                    "settable_per_mesh": true
                },
                "xy_offset_layer_0":
                {
                    "label": "Initial Layer Horizontal Expansion",
                    "description": "Amount of offset applied to all polygons in the first layer. A negative value can compensate for squishing of the first layer known as \"elephant's foot\".",
                    "unit": "mm",
                    "type": "float",
                    "minimum_value_warning": "-1",
                    "maximum_value_warning": "1",
                    "default_value": 0,
                    "value": "xy_offset",
                    "limit_to_extruder": "wall_0_extruder_nr",
                    "settable_per_mesh": true
                },
                "hole_xy_offset":
                {
                    "label": "Hole Horizontal Expansion",
                    "description": "Amount of offset applied to all holes in each layer. Positive values increase the size of the holes, negative values reduce the size of the holes.",
                    "unit": "mm",
                    "type": "float",
                    "minimum_value_warning": "-1",
                    "maximum_value_warning": "1",
                    "default_value": 0,
                    "limit_to_extruder": "wall_0_extruder_nr",
                    "settable_per_mesh": true
                },
<<<<<<< HEAD
=======
                "hole_xy_offset_max_diameter":
                {
                    "label": "Hole Horizontal Expansion Max Diameter",
                    "description": "When greater than zero, the Hole Horizontal Expansion is gradually applied on small holes (small holes are expanded more). When set to zero the Hole Horizontal Expansion will be applied to all holes. Holes larger than the Hole Horizontal Expansion Max Diameter are not expanded.",
                    "unit": "mm",
                    "type": "float",
                    "default_value": 0,
                    "minimum_value": "0",
                    "enabled": "hole_xy_offset > 0",
                    "limit_to_extruder": "wall_0_extruder_nr",
                    "settable_per_mesh": true
                },
>>>>>>> 1e0fc600
                "z_seam_type":
                {
                    "label": "Z Seam Alignment",
                    "description": "Starting point of each path in a layer. When paths in consecutive layers start at the same point a vertical seam may show on the print. When aligning these near a user specified location, the seam is easiest to remove. When placed randomly the inaccuracies at the paths' start will be less noticeable. When taking the shortest path the print will be quicker.",
                    "type": "enum",
                    "options":
                    {
                        "back": "User Specified",
                        "shortest": "Shortest",
                        "random": "Random",
                        "sharpest_corner": "Sharpest Corner"
                    },
                    "default_value": "sharpest_corner",
                    "limit_to_extruder": "wall_0_extruder_nr",
                    "settable_per_mesh": true
                },
                "z_seam_position":
                {
                    "label": "Z Seam Position",
                    "description": "The position near where to start printing each part in a layer.",
                    "type": "enum",
                    "options":
                    {
                        "backleft": "Back Left",
                        "back": "Back",
                        "backright": "Back Right",
                        "right": "Right",
                        "frontright": "Front Right",
                        "front": "Front",
                        "frontleft": "Front Left",
                        "left": "Left"
                    },
                    "enabled": "z_seam_type == 'back'",
                    "default_value": "back",
                    "limit_to_extruder": "wall_0_extruder_nr",
                    "settable_per_mesh": true,
                    "children":
                    {
                        "z_seam_x":
                        {
                            "label": "Z Seam X",
                            "description": "The X coordinate of the position near where to start printing each part in a layer.",
                            "unit": "mm",
                            "type": "float",
                            "default_value": 100.0,
                            "value": "(0 if (z_seam_position == 'frontleft' or z_seam_position == 'left' or z_seam_position == 'backleft') else machine_width / 2 if (z_seam_position == 'front' or z_seam_position == 'back') else machine_width) - (machine_width / 2 if z_seam_relative or machine_center_is_zero else 0)",
                            "enabled": "z_seam_type == 'back'",
                            "limit_to_extruder": "wall_0_extruder_nr",
                            "settable_per_mesh": true
                        },
                        "z_seam_y":
                        {
                            "label": "Z Seam Y",
                            "description": "The Y coordinate of the position near where to start printing each part in a layer.",
                            "unit": "mm",
                            "type": "float",
                            "default_value": 100.0,
                            "value": "(0 if (z_seam_position == 'frontleft' or z_seam_position == 'front' or z_seam_position == 'frontright') else machine_depth / 2 if (z_seam_position == 'left' or z_seam_position == 'right') else machine_depth) - (machine_depth / 2 if z_seam_relative or machine_center_is_zero else 0)",
                            "enabled": "z_seam_type == 'back'",
                            "limit_to_extruder": "wall_0_extruder_nr",
                            "settable_per_mesh": true
                        }
                    }
                },
                "z_seam_corner":
                {
                    "label": "Seam Corner Preference",
                    "description": "Control whether corners on the model outline influence the position of the seam. None means that corners have no influence on the seam position. Hide Seam makes the seam more likely to occur on an inside corner. Expose Seam makes the seam more likely to occur on an outside corner. Hide or Expose Seam makes the seam more likely to occur at an inside or outside corner. Smart Hiding allows both inside and outside corners, but chooses inside corners more frequently, if appropriate.",
                    "type": "enum",
                    "options":
                    {
                        "z_seam_corner_none": "None",
                        "z_seam_corner_inner": "Hide Seam",
                        "z_seam_corner_outer": "Expose Seam",
                        "z_seam_corner_any": "Hide or Expose Seam",
                        "z_seam_corner_weighted": "Smart Hiding"
                    },
                    "default_value": "z_seam_corner_inner",
                    "enabled": "z_seam_type != 'random'",
                    "limit_to_extruder": "wall_0_extruder_nr",
                    "settable_per_mesh": true
                },
                "z_seam_relative":
                {
                    "label": "Z Seam Relative",
                    "description": "When enabled, the z seam coordinates are relative to each part's centre. When disabled, the coordinates define an absolute position on the build plate.",
                    "unit": "mm",
                    "type": "bool",
                    "default_value": false,
                    "enabled": "z_seam_type == 'back'",
                    "limit_to_extruder": "wall_0_extruder_nr",
                    "settable_per_mesh": true
                }
            }
        },
        "top_bottom":
        {
            "label": "Top/Bottom",
            "icon": "PrintTopBottom",
            "description": "Top/Bottom",
            "type": "category",
            "children":
            {
                "roofing_extruder_nr":
                {
                    "label": "Top Surface Skin Extruder",
                    "description": "The extruder train used for printing the top most skin. This is used in multi-extrusion.",
                    "type": "optional_extruder",
                    "default_value": "-1",
                    "value": "top_bottom_extruder_nr",
                    "settable_per_mesh": false,
                    "settable_per_extruder": false,
                    "settable_per_meshgroup": true,
                    "settable_globally": true,
                    "enabled": "extruders_enabled_count > 1 and max(extruderValues('roofing_layer_count')) > 0 and max(extruderValues('top_layers')) > 0"
                },
                "roofing_layer_count":
                {
                    "label": "Top Surface Skin Layers",
                    "description": "The number of top most skin layers. Usually only one top most layer is sufficient to generate higher quality top surfaces.",
                    "default_value": 0,
                    "minimum_value": "0",
                    "maximum_value_warning": "top_layers - 1",
                    "type": "int",
                    "maximum_value": "999999",
                    "value": "0",
                    "limit_to_extruder": "roofing_extruder_nr",
                    "settable_per_mesh": true,
                    "enabled": "top_layers > 0",
                    "children":
                    {
                        "roofing_line_width":
                        {
                            "label": "Top Surface Skin Line Width",
                            "description": "Width of a single line of the areas at the top of the print.",
                            "unit": "mm",
                            "minimum_value": "0.001",
                            "minimum_value_warning": "0.1 + 0.4 * machine_nozzle_size",
                            "maximum_value_warning": "2 * machine_nozzle_size",
                            "default_value": 0.4,
                            "type": "float",
                            "value": "skin_line_width",
                            "limit_to_extruder": "roofing_extruder_nr",
                            "settable_per_mesh": true,
                            "enabled": "roofing_layer_count > 0 and top_layers > 0"
                        },
                        "roofing_pattern":
                        {
                            "label": "Top Surface Skin Pattern",
                            "description": "The pattern of the top most layers.",
                            "type": "enum",
                            "options":
                            {
                                "lines": "Lines",
                                "concentric": "Concentric",
                                "zigzag": "Zig Zag"
                            },
                            "default_value": "lines",
                            "value": "top_bottom_pattern",
                            "limit_to_extruder": "roofing_extruder_nr",
                            "settable_per_mesh": true,
                            "enabled": "roofing_layer_count > 0 and top_layers > 0"
                        },
                        "roofing_monotonic":
                        {
                            "label": "Monotonic Top Surface Order",
                            "description": "Print top surface lines in an ordering that causes them to always overlap with adjacent lines in a single direction. This takes slightly more time to print, but makes flat surfaces look more consistent.",
                            "type": "bool",
                            "value": true,
                            "enabled": "roofing_layer_count > 0 and top_layers > 0 and roofing_pattern != 'concentric'",
                            "limit_to_extruder": "roofing_extruder_nr",
                            "settable_per_mesh": true
                        },
                        "roofing_angles":
                        {
                            "label": "Top Surface Skin Line Directions",
                            "description": "A list of integer line directions to use when the top surface skin layers use the lines or zig zag pattern. Elements from the list are used sequentially as the layers progress and when the end of the list is reached, it starts at the beginning again. The list items are separated by commas and the whole list is contained in square brackets. Default is an empty list which means use the traditional default angles (45 and 135 degrees).",
                            "type": "[int]",
                            "default_value": "[ ]",
                            "value": "skin_angles",
                            "enabled": "roofing_pattern != 'concentric' and roofing_layer_count > 0 and top_layers > 0",
                            "limit_to_extruder": "roofing_extruder_nr",
                            "settable_per_mesh": true
                        }
                    }
                },
                "top_bottom_extruder_nr":
                {
                    "label": "Top/Bottom Extruder",
                    "description": "The extruder train used for printing the top and bottom skin. This is used in multi-extrusion.",
                    "type": "optional_extruder",
                    "default_value": "-1",
                    "settable_per_mesh": false,
                    "settable_per_extruder": false,
                    "settable_per_meshgroup": true,
                    "settable_globally": true,
                    "enabled": "extruders_enabled_count > 1"
                },
                "top_bottom_thickness":
                {
                    "label": "Top/Bottom Thickness",
                    "description": "The thickness of the top/bottom layers in the print. This value divided by the layer height defines the number of top/bottom layers.",
                    "unit": "mm",
                    "default_value": 0.8,
                    "minimum_value": "0",
                    "minimum_value_warning": "0.6",
                    "maximum_value": "machine_height",
                    "type": "float",
                    "limit_to_extruder": "top_bottom_extruder_nr",
                    "settable_per_mesh": true,
                    "children":
                    {
                        "top_thickness":
                        {
                            "label": "Top Thickness",
                            "description": "The thickness of the top layers in the print. This value divided by the layer height defines the number of top layers.",
                            "unit": "mm",
                            "default_value": 0.8,
                            "minimum_value": "0",
                            "minimum_value_warning": "0.2 + resolveOrValue('layer_height')",
                            "maximum_value": "machine_height",
                            "type": "float",
                            "value": "top_bottom_thickness",
                            "limit_to_extruder": "top_bottom_extruder_nr",
                            "settable_per_mesh": true,
                            "children":
                            {
                                "top_layers":
                                {
                                    "label": "Top Layers",
                                    "description": "The number of top layers. When calculated by the top thickness, this value is rounded to a whole number.",
                                    "default_value": 8,
                                    "minimum_value": "0",
                                    "maximum_value_warning": "100",
                                    "maximum_value": "999999",
                                    "type": "int",
                                    "minimum_value_warning": "2",
                                    "value": "0 if infill_sparse_density == 100 else math.ceil(round(top_thickness / resolveOrValue('layer_height'), 4))",
                                    "limit_to_extruder": "top_bottom_extruder_nr",
                                    "settable_per_mesh": true
                                }
                            }
                        },
                        "bottom_thickness":
                        {
                            "label": "Bottom Thickness",
                            "description": "The thickness of the bottom layers in the print. This value divided by the layer height defines the number of bottom layers.",
                            "unit": "mm",
                            "default_value": 0.6,
                            "minimum_value": "0",
                            "minimum_value_warning": "0.2 + resolveOrValue('layer_height')",
                            "type": "float",
                            "value": "top_bottom_thickness",
                            "maximum_value": "machine_height",
                            "limit_to_extruder": "top_bottom_extruder_nr",
                            "settable_per_mesh": true,
                            "children":
                            {
                                "bottom_layers":
                                {
                                    "label": "Bottom Layers",
                                    "description": "The number of bottom layers. When calculated by the bottom thickness, this value is rounded to a whole number.",
                                    "minimum_value": "0",
                                    "minimum_value_warning": "2",
                                    "default_value": 6,
                                    "maximum_value": "999999",
                                    "type": "int",
                                    "value": "999999 if infill_sparse_density == 100 and not magic_spiralize else math.ceil(round(bottom_thickness / resolveOrValue('layer_height'), 4))",
                                    "limit_to_extruder": "top_bottom_extruder_nr",
                                    "settable_per_mesh": true
                                },
                                "initial_bottom_layers":
                                {
                                    "label": "Initial Bottom Layers",
                                    "description": "The number of initial bottom layers, from the build-plate upwards. When calculated by the bottom thickness, this value is rounded to a whole number.",
                                    "minimum_value": "0",
                                    "minimum_value_warning": "2",
                                    "maximum_value": "999999",
                                    "default_value": 6,
                                    "type": "int",
                                    "value": "bottom_layers",
                                    "limit_to_extruder": "top_bottom_extruder_nr",
                                    "settable_per_mesh": true
                                }
                            }
                        }
                    }
                },
                "top_bottom_pattern":
                {
                    "label": "Top/Bottom Pattern",
                    "description": "The pattern of the top/bottom layers.",
                    "type": "enum",
                    "options":
                    {
                        "lines": "Lines",
                        "concentric": "Concentric",
                        "zigzag": "Zig Zag"
                    },
                    "default_value": "lines",
                    "enabled": "top_layers > 0 or bottom_layers > 0",
                    "limit_to_extruder": "top_bottom_extruder_nr",
                    "settable_per_mesh": true
                },
                "top_bottom_pattern_0":
                {
                    "label": "Bottom Pattern Initial Layer",
                    "description": "The pattern on the bottom of the print on the first layer.",
                    "type": "enum",
                    "options":
                    {
                        "lines": "Lines",
                        "concentric": "Concentric",
                        "zigzag": "Zig Zag"
                    },
                    "default_value": "lines",
                    "enabled": "top_layers > 0 or bottom_layers > 0",
                    "value": "top_bottom_pattern",
                    "limit_to_extruder": "top_bottom_extruder_nr",
                    "settable_per_mesh": true
                },
                "connect_skin_polygons":
                {
                    "label": "Connect Top/Bottom Polygons",
                    "description": "Connect top/bottom skin paths where they run next to each other. For the concentric pattern enabling this setting greatly reduces the travel time, but because the connections can happen midway over infill this feature can reduce the top surface quality.",
                    "type": "bool",
                    "default_value": false,
                    "enabled": "((top_layers > 0 or bottom_layers > 0) and top_bottom_pattern == 'concentric') or (initial_bottom_layers > 0 and top_bottom_pattern_0 == 'concentric') or (roofing_layer_count > 0 and roofing_pattern == 'concentric')",
                    "limit_to_extruder": "top_bottom_extruder_nr",
                    "settable_per_mesh": true
                },
                "skin_monotonic":
                {
                    "label": "Monotonic Top/Bottom Order",
                    "description": "Print top/bottom lines in an ordering that causes them to always overlap with adjacent lines in a single direction. This takes slightly more time to print, but makes flat surfaces look more consistent.",
                    "type": "bool",
                    "default_value": false,
                    "enabled": "(top_layers > 0 or bottom_layers > 0) and (top_bottom_pattern != 'concentric' or top_bottom_pattern_0 != 'concentric')",
                    "limit_to_extruder": "top_bottom_extruder_nr",
                    "settable_per_mesh": true
                },
                "skin_angles":
                {
                    "label": "Top/Bottom Line Directions",
                    "description": "A list of integer line directions to use when the top/bottom layers use the lines or zig zag pattern. Elements from the list are used sequentially as the layers progress and when the end of the list is reached, it starts at the beginning again. The list items are separated by commas and the whole list is contained in square brackets. Default is an empty list which means use the traditional default angles (45 and 135 degrees).",
                    "type": "[int]",
                    "default_value": "[ ]",
                    "enabled": "(top_layers > 0 or bottom_layers > 0) and top_bottom_pattern != 'concentric'",
                    "limit_to_extruder": "top_bottom_extruder_nr",
                    "settable_per_mesh": true
                },
                "skin_no_small_gaps_heuristic":
                {
                    "label": "No Skin in Z Gaps",
                    "description": "When the model has small vertical gaps of only a few layers, there should normally be skin around those layers in the narrow space. Enable this setting to not generate skin if the vertical gap is very small. This improves printing time and slicing time, but technically leaves infill exposed to the air.",
                    "type": "bool",
                    "default_value": false,
                    "enabled": "top_layers > 0 or bottom_layers > 0",
                    "limit_to_extruder": "top_bottom_extruder_nr",
                    "settable_per_mesh": true
                },
                "skin_outline_count":
                {
                    "label": "Extra Skin Wall Count",
                    "description": "Replaces the outermost part of the top/bottom pattern with a number of concentric lines. Using one or two lines improves roofs that start on infill material.",
                    "value": "0 if top_bottom_pattern == 'concentric' and top_bottom_pattern_0 == 'concentric' and roofing_layer_count <= 0 else 1",
                    "default_value": 1,
                    "minimum_value": "0",
                    "maximum_value_warning": "10",
                    "maximum_value": "999999",
                    "type": "int",
                    "enabled": "(top_layers > 0 or bottom_layers > 0) and (top_bottom_pattern != 'concentric' or top_bottom_pattern_0 != 'concentric' or (roofing_layer_count > 0 and roofing_pattern != 'concentric'))",
                    "limit_to_extruder": "top_bottom_extruder_nr",
                    "settable_per_mesh": true
                },
                "ironing_enabled":
                {
                    "label": "Enable Ironing",
                    "description": "Go over the top surface one additional time, but this time extruding very little material. This is meant to melt the plastic on top further, creating a smoother surface. The pressure in the nozzle chamber is kept high so that the creases in the surface are filled with material.",
                    "type": "bool",
                    "default_value": false,
                    "limit_to_extruder": "top_bottom_extruder_nr",
                    "settable_per_mesh": true
                },
                "ironing_only_highest_layer":
                {
                    "label": "Iron Only Highest Layer",
                    "description": "Only perform ironing on the very last layer of the mesh. This saves time if the lower layers don't need a smooth surface finish.",
                    "type": "bool",
                    "default_value": false,
                    "enabled": "ironing_enabled",
                    "limit_to_extruder": "top_bottom_extruder_nr",
                    "settable_per_mesh": true
                },
                "ironing_pattern":
                {
                    "label": "Ironing Pattern",
                    "description": "The pattern to use for ironing top surfaces.",
                    "type": "enum",
                    "options":
                    {
                        "concentric": "Concentric",
                        "zigzag": "Zig Zag"
                    },
                    "default_value": "zigzag",
                    "enabled": "ironing_enabled",
                    "limit_to_extruder": "top_bottom_extruder_nr",
                    "settable_per_mesh": true
                },
                "ironing_monotonic":
                {
                    "label": "Monotonic Ironing Order",
                    "description": "Print ironing lines in an ordering that causes them to always overlap with adjacent lines in a single direction. This takes slightly more time to print, but makes flat surfaces look more consistent.",
                    "type": "bool",
                    "default_value": false,
                    "enabled": "ironing_enabled and ironing_pattern != 'concentric'",
                    "limit_to_extruder": "top_bottom_extruder_nr",
                    "settable_per_mesh": true
                },
                "ironing_line_spacing":
                {
                    "label": "Ironing Line Spacing",
                    "description": "The distance between the lines of ironing.",
                    "type": "float",
                    "unit": "mm",
                    "default_value": 0.1,
                    "minimum_value": "0.001",
                    "maximum_value_warning": "machine_nozzle_tip_outer_diameter",
                    "enabled": "ironing_enabled",
                    "limit_to_extruder": "top_bottom_extruder_nr",
                    "settable_per_mesh": true
                },
                "ironing_flow":
                {
                    "label": "Ironing Flow",
                    "description": "The amount of material, relative to a normal skin line, to extrude during ironing. Keeping the nozzle filled helps filling some of the crevices of the top surface, but too much results in overextrusion and blips on the side of the surface.",
                    "type": "float",
                    "unit": "%",
                    "default_value": 10.0,
                    "minimum_value": "0",
                    "maximum_value_warning": "50",
                    "enabled": "ironing_enabled",
                    "limit_to_extruder": "top_bottom_extruder_nr",
                    "settable_per_mesh": true
                },
                "ironing_inset":
                {
                    "label": "Ironing Inset",
                    "description": "A distance to keep from the edges of the model. Ironing all the way to the edge of the mesh may result in a jagged edge on your print.",
                    "type": "float",
                    "unit": "mm",
                    "default_value": 0.35,
                    "value": "wall_line_width_0 / 2 + (ironing_line_spacing - skin_line_width * (1.0 + ironing_flow / 100) / 2 if ironing_pattern == 'concentric' else skin_line_width * (1.0 - ironing_flow / 100) / 2)",
                    "minimum_value_warning": "0",
                    "maximum_value_warning": "wall_line_width_0",
                    "enabled": "ironing_enabled",
                    "limit_to_extruder": "top_bottom_extruder_nr",
                    "settable_per_mesh": true
                },
                "speed_ironing":
                {
                    "label": "Ironing Speed",
                    "description": "The speed at which to pass over the top surface.",
                    "type": "float",
                    "unit": "mm/s",
                    "default_value": 20.0,
                    "value": "speed_topbottom * 20 / 30",
                    "minimum_value": "0.001",
                    "maximum_value": "math.sqrt(machine_max_feedrate_x ** 2 + machine_max_feedrate_y ** 2)",
                    "maximum_value_warning": "100",
                    "enabled": "ironing_enabled",
                    "limit_to_extruder": "top_bottom_extruder_nr",
                    "settable_per_mesh": true
                },
                "acceleration_ironing":
                {
                    "label": "Ironing Acceleration",
                    "description": "The acceleration with which ironing is performed.",
                    "unit": "mm/s\u00b2",
                    "type": "float",
                    "minimum_value": "0.1",
                    "minimum_value_warning": "100",
                    "maximum_value_warning": "10000",
                    "default_value": 3000,
                    "value": "acceleration_topbottom",
                    "enabled": "resolveOrValue('acceleration_enabled') and ironing_enabled",
                    "limit_to_extruder": "top_bottom_extruder_nr",
                    "settable_per_mesh": true
                },
                "jerk_ironing":
                {
                    "label": "Ironing Jerk",
                    "description": "The maximum instantaneous velocity change while performing ironing.",
                    "unit": "mm/s",
                    "type": "float",
                    "minimum_value": "0",
                    "maximum_value_warning": "50",
                    "default_value": 20,
                    "value": "jerk_topbottom",
                    "enabled": "resolveOrValue('jerk_enabled') and ironing_enabled",
                    "limit_to_extruder": "top_bottom_extruder_nr",
                    "settable_per_mesh": true
                },
                "skin_overlap":
                {
                    "label": "Skin Overlap Percentage",
                    "description": "Adjust the amount of overlap between the walls and (the endpoints of) the skin-centerlines, as a percentage of the line widths of the skin lines and the innermost wall. A slight overlap allows the walls to connect firmly to the skin. Note that, given an equal skin and wall line-width, any percentage over 50% may already cause any skin to go past the wall, because at that point the position of the nozzle of the skin-extruder may already reach past the middle of the wall.",
                    "unit": "%",
                    "type": "float",
                    "default_value": 5,
                    "minimum_value_warning": "-50",
                    "maximum_value_warning": "100",
                    "value": "5 if top_bottom_pattern != 'concentric' else 0",
                    "enabled": "(top_layers > 0 or bottom_layers > 0) and top_bottom_pattern != 'concentric'",
                    "limit_to_extruder": "top_bottom_extruder_nr",
                    "settable_per_mesh": true,
                    "children":
                    {
                        "skin_overlap_mm":
                        {
                            "label": "Skin Overlap",
                            "description": "Adjust the amount of overlap between the walls and (the endpoints of) the skin-centerlines. A slight overlap allows the walls to connect firmly to the skin. Note that, given an equal skin and wall line-width, any value over half the width of the wall may already cause any skin to go past the wall, because at that point the position of the nozzle of the skin-extruder may already reach past the middle of the wall.",
                            "unit": "mm",
                            "type": "float",
                            "default_value": 0.02,
                            "minimum_value_warning": "-0.5 * machine_nozzle_size",
                            "maximum_value_warning": "machine_nozzle_size",
                            "value": "0.5 * (skin_line_width + (wall_line_width_x if wall_line_count > 1 else wall_line_width_0)) * skin_overlap / 100 if top_bottom_pattern != 'concentric' else 0",
                            "enabled": "(top_layers > 0 or bottom_layers > 0) and top_bottom_pattern != 'concentric'",
                            "settable_per_mesh": true
                        }
                    }
                },
                "skin_preshrink":
                {
                    "label": "Skin Removal Width",
                    "description": "The largest width of skin areas which are to be removed. Every skin area smaller than this value will disappear. This can help in limiting the amount of time and material spent on printing top/bottom skin at slanted surfaces in the model.",
                    "unit": "mm",
                    "type": "float",
                    "default_value": 1,
                    "value": "wall_line_width_0 + (wall_line_count - 1) * wall_line_width_x",
                    "minimum_value": "0",
                    "maximum_value_warning": "wall_line_width_0 + (wall_line_count - 1) * wall_line_width_x",
                    "enabled": "top_layers > 0 or bottom_layers > 0",
                    "limit_to_extruder": "top_bottom_extruder_nr",
                    "settable_per_mesh": true,
                    "children":
                    {
                        "top_skin_preshrink":
                        {
                            "label": "Top Skin Removal Width",
                            "description": "The largest width of top skin areas which are to be removed. Every skin area smaller than this value will disappear. This can help in limiting the amount of time and material spent on printing top skin at slanted surfaces in the model.",
                            "unit": "mm",
                            "type": "float",
                            "default_value": 1,
                            "value": "skin_preshrink",
                            "maximum_value_warning": "wall_line_width_0 + (wall_line_count - 1) * wall_line_width_x",
                            "minimum_value": "0",
                            "enabled": "top_layers > 0 or bottom_layers > 0",
                            "limit_to_extruder": "top_bottom_extruder_nr",
                            "settable_per_mesh": true
                        },
                        "bottom_skin_preshrink":
                        {
                            "label": "Bottom Skin Removal Width",
                            "description": "The largest width of bottom skin areas which are to be removed. Every skin area smaller than this value will disappear. This can help in limiting the amount of time and material spent on printing bottom skin at slanted surfaces in the model.",
                            "unit": "mm",
                            "type": "float",
                            "default_value": 1,
                            "value": "skin_preshrink",
                            "maximum_value_warning": "wall_line_width_0 + (wall_line_count - 1) * wall_line_width_x",
                            "minimum_value": "0",
                            "enabled": "top_layers > 0 or bottom_layers > 0",
                            "limit_to_extruder": "top_bottom_extruder_nr",
                            "settable_per_mesh": true
                        }
                    }
                },
                "expand_skins_expand_distance":
                {
                    "label": "Skin Expand Distance",
                    "description": "The distance the skins are expanded into the infill. Higher values makes the skin attach better to the infill pattern and makes the walls on neighboring layers adhere better to the skin. Lower values save amount of material used.",
                    "unit": "mm",
                    "type": "float",
                    "default_value": 1,
                    "value": "wall_line_width_0 + (wall_line_count - 1) * wall_line_width_x",
                    "minimum_value": "-skin_preshrink",
                    "limit_to_extruder": "top_bottom_extruder_nr",
                    "enabled": "top_layers > 0 or bottom_layers > 0",
                    "settable_per_mesh": true,
                    "children":
                    {
                        "top_skin_expand_distance":
                        {
                            "label": "Top Skin Expand Distance",
                            "description": "The distance the top skins are expanded into the infill. Higher values makes the skin attach better to the infill pattern and makes the walls on the layer above adhere better to the skin. Lower values save amount of material used.",
                            "unit": "mm",
                            "type": "float",
                            "default_value": 1,
                            "value": "expand_skins_expand_distance",
                            "minimum_value": "-top_skin_preshrink",
                            "enabled": "top_layers > 0 or bottom_layers > 0",
                            "limit_to_extruder": "top_bottom_extruder_nr",
                            "settable_per_mesh": true
                        },
                        "bottom_skin_expand_distance":
                        {
                            "label": "Bottom Skin Expand Distance",
                            "description": "The distance the bottom skins are expanded into the infill. Higher values makes the skin attach better to the infill pattern and makes the skin adhere better to the walls on the layer below. Lower values save amount of material used.",
                            "unit": "mm",
                            "type": "float",
                            "default_value": 1,
                            "value": "expand_skins_expand_distance",
                            "minimum_value": "-bottom_skin_preshrink",
                            "enabled": "top_layers > 0 or bottom_layers > 0",
                            "limit_to_extruder": "top_bottom_extruder_nr",
                            "settable_per_mesh": true
                        }
                    }
                },
                "max_skin_angle_for_expansion":
                {
                    "label": "Maximum Skin Angle for Expansion",
                    "description": "Top and/or bottom surfaces of your object with an angle larger than this setting, won't have their top/bottom skin expanded. This avoids expanding the narrow skin areas that are created when the model surface has a near vertical slope. An angle of 0\u00b0 is horizontal and will cause no skin to be expanded, while an angle of 90\u00b0 is vertical and will cause all skin to be expanded.",
                    "unit": "\u00b0",
                    "type": "float",
                    "minimum_value": "0",
                    "minimum_value_warning": "2",
                    "maximum_value": "90",
                    "default_value": 90,
                    "enabled": "(top_layers > 0 or bottom_layers > 0) and (top_skin_expand_distance > 0 or bottom_skin_expand_distance > 0)",
                    "limit_to_extruder": "top_bottom_extruder_nr",
                    "settable_per_mesh": true,
                    "children":
                    {
                        "min_skin_width_for_expansion":
                        {
                            "label": "Minimum Skin Width for Expansion",
                            "description": "Skin areas narrower than this are not expanded. This avoids expanding the narrow skin areas that are created when the model surface has a slope close to the vertical.",
                            "unit": "mm",
                            "type": "float",
                            "default_value": 0,
                            "value": "top_layers * layer_height / math.tan(math.radians(max_skin_angle_for_expansion))",
                            "minimum_value": "0",
                            "enabled": "(top_layers > 0 or bottom_layers > 0) and (top_skin_expand_distance > 0 or bottom_skin_expand_distance > 0)",
                            "limit_to_extruder": "top_bottom_extruder_nr",
                            "settable_per_mesh": true
                        }
                    }
                }
            }
        },
        "infill":
        {
            "label": "Infill",
            "icon": "Infill1",
            "description": "Infill",
            "type": "category",
            "children":
            {
                "infill_extruder_nr":
                {
                    "label": "Infill Extruder",
                    "description": "The extruder train used for printing infill. This is used in multi-extrusion.",
                    "type": "optional_extruder",
                    "default_value": "-1",
                    "settable_per_mesh": false,
                    "settable_per_extruder": false,
                    "settable_per_meshgroup": true,
                    "settable_globally": true,
                    "enabled": "extruders_enabled_count > 1"
                },
                "infill_sparse_density":
                {
                    "label": "Infill Density",
                    "description": "Adjusts the density of infill of the print.",
                    "unit": "%",
                    "type": "float",
                    "default_value": 20,
                    "minimum_value": "0",
                    "maximum_value_warning": "100",
                    "limit_to_extruder": "infill_extruder_nr",
                    "settable_per_mesh": true,
                    "children":
                    {
                        "infill_line_distance":
                        {
                            "label": "Infill Line Distance",
                            "description": "Distance between the printed infill lines. This setting is calculated by the infill density and the infill line width.",
                            "unit": "mm",
                            "type": "float",
                            "default_value": 2,
                            "minimum_value": "0",
                            "minimum_value_warning": "infill_line_width",
                            "value": "0 if infill_sparse_density == 0 else (infill_line_width * 100) / infill_sparse_density * (2 if infill_pattern == 'grid' else (3 if infill_pattern == 'triangles' or infill_pattern == 'trihexagon' or infill_pattern == 'cubic' or infill_pattern == 'cubicsubdiv' else (2 if infill_pattern == 'tetrahedral' or infill_pattern == 'quarter_cubic' else (1 if infill_pattern == 'cross' or infill_pattern == 'cross_3d' else (1.6 if infill_pattern == 'lightning' else 1)))))",
                            "limit_to_extruder": "infill_extruder_nr",
                            "settable_per_mesh": true
                        }
                    }
                },
                "infill_pattern":
                {
                    "label": "Infill Pattern",
                    "description": "The pattern of the infill material of the print. The line and zig zag infill swap direction on alternate layers, reducing material cost. The grid, triangle, tri-hexagon, cubic, octet, quarter cubic, cross and concentric patterns are fully printed every layer. Gyroid, cubic, quarter cubic and octet infill change with every layer to provide a more equal distribution of strength over each direction. Lightning infill tries to minimize the infill, by only supporting the ceiling of the object.",
                    "type": "enum",
                    "options":
                    {
                        "grid": "Grid",
                        "lines": "Lines",
                        "triangles": "Triangles",
                        "trihexagon": "Tri-Hexagon",
                        "cubic": "Cubic",
                        "cubicsubdiv": "Cubic Subdivision",
                        "tetrahedral": "Octet",
                        "quarter_cubic": "Quarter Cubic",
                        "concentric": "Concentric",
                        "zigzag": "Zig Zag",
                        "cross": "Cross",
                        "cross_3d": "Cross 3D",
                        "gyroid": "Gyroid",
                        "lightning": "Lightning"
                    },
                    "default_value": "grid",
                    "enabled": "infill_line_distance > 0",
                    "value": "'lines' if infill_sparse_density > 25 else 'grid'",
                    "limit_to_extruder": "infill_extruder_nr",
                    "settable_per_mesh": true
                },
                "zig_zaggify_infill":
                {
                    "label": "Connect Infill Lines",
                    "description": "Connect the ends where the infill pattern meets the inner wall using a line which follows the shape of the inner wall. Enabling this setting can make the infill adhere to the walls better and reduce the effects of infill on the quality of vertical surfaces. Disabling this setting reduces the amount of material used.",
                    "type": "bool",
                    "default_value": false,
                    "value": "infill_pattern == 'cross' or infill_pattern == 'cross_3d'",
                    "enabled": "infill_pattern == 'lines' or infill_pattern == 'grid' or infill_pattern == 'triangles' or infill_pattern == 'trihexagon' or infill_pattern == 'cubic' or infill_pattern == 'tetrahedral' or infill_pattern == 'quarter_cubic' or infill_pattern == 'cross' or infill_pattern == 'cross_3d' or infill_pattern == 'gyroid'",
                    "limit_to_extruder": "infill_extruder_nr",
                    "settable_per_mesh": true
                },
                "connect_infill_polygons":
                {
                    "label": "Connect Infill Polygons",
                    "description": "Connect infill paths where they run next to each other. For infill patterns which consist of several closed polygons, enabling this setting greatly reduces the travel time.",
                    "type": "bool",
                    "default_value": true,
                    "value": "(infill_pattern == 'cross' or infill_pattern == 'cross_3d' or infill_multiplier % 2 == 0) and infill_wall_line_count > 0",
                    "enabled": "infill_pattern != 'lightning' and infill_pattern == 'cross' or infill_pattern == 'cross_3d' or infill_pattern == 'concentric' or infill_multiplier % 2 == 0 or infill_wall_line_count > 1",
                    "limit_to_extruder": "infill_extruder_nr",
                    "settable_per_mesh": true
                },
                "infill_angles":
                {
                    "label": "Infill Line Directions",
                    "description": "A list of integer line directions to use. Elements from the list are used sequentially as the layers progress and when the end of the list is reached, it starts at the beginning again. The list items are separated by commas and the whole list is contained in square brackets. Default is an empty list which means use the traditional default angles (45 and 135 degrees for the lines and zig zag patterns and 45 degrees for all other patterns).",
                    "type": "[int]",
                    "default_value": "[ ]",
                    "enabled": "infill_pattern not in ('concentric', 'cross', 'cross_3d', 'gyroid', 'lightning') and infill_sparse_density > 0",
                    "limit_to_extruder": "infill_extruder_nr",
                    "settable_per_mesh": true
                },
                "infill_offset_x":
                {
                    "label": "Infill X Offset",
                    "description": "The infill pattern is moved this distance along the X axis.",
                    "unit": "mm",
                    "type": "float",
                    "default_value": 0,
                    "enabled": "infill_pattern != 'lightning' and infill_pattern == 'grid' or infill_pattern == 'lines' or infill_pattern == 'triangles' or infill_pattern == 'cubic' or infill_pattern == 'tetrahedral' or infill_pattern == 'quarter_cubic' or infill_pattern == 'zigzag'",
                    "limit_to_extruder": "infill_extruder_nr",
                    "settable_per_mesh": true
                },
                "infill_offset_y":
                {
                    "label": "Infill Y Offset",
                    "description": "The infill pattern is moved this distance along the Y axis.",
                    "unit": "mm",
                    "type": "float",
                    "default_value": 0,
                    "enabled": "infill_pattern != 'lightning' and infill_pattern == 'grid' or infill_pattern == 'lines' or infill_pattern == 'triangles' or infill_pattern == 'cubic' or infill_pattern == 'tetrahedral' or infill_pattern == 'quarter_cubic' or infill_pattern == 'zigzag'",
                    "limit_to_extruder": "infill_extruder_nr",
                    "settable_per_mesh": true
                },
                "infill_randomize_start_location":
                {
                    "label": "Randomize Infill Start",
                    "description": "Randomize which infill line is printed first. This prevents one segment becoming the strongest, but it does so at the cost of an additional travel move.",
                    "type": "bool",
                    "default_value": false,
                    "warning_value": "True if infill_pattern not in ('grid', 'triangles', 'trihexagon', 'cubic', 'cubicsubdiv', 'tetrahedral', 'quarter_cubic') else None",
                    "enabled": "not (infill_pattern == 'lightning' or (infill_pattern == 'cross' and connect_infill_polygons) or infill_pattern == 'concentric')",
                    "limit_to_extruder": "infill_extruder_nr",
                    "settable_per_mesh": true
                },
                "infill_multiplier":
                {
                    "label": "Infill Line Multiplier",
                    "description": "Convert each infill line to this many lines. The extra lines do not cross over each other, but avoid each other. This makes the infill stiffer, but increases print time and material usage.",
                    "default_value": 1,
                    "type": "int",
                    "maximum_value": "999999",
                    "minimum_value": "1",
                    "maximum_value_warning": "infill_line_distance / infill_line_width",
                    "enabled": "infill_sparse_density > 0 and infill_pattern != 'zigzag' and (gradual_infill_steps == 0 or not zig_zaggify_infill)",
                    "limit_to_extruder": "infill_extruder_nr",
                    "settable_per_mesh": true
                },
                "infill_wall_line_count":
                {
                    "label": "Extra Infill Wall Count",
                    "description": "Add extra walls around the infill area. Such walls can make top/bottom skin lines sag down less which means you need less top/bottom skin layers for the same quality at the cost of some extra material.\nThis feature can combine with the Connect Infill Polygons to connect all the infill into a single extrusion path without the need for travels or retractions if configured right.",
                    "default_value": 0,
                    "type": "int",
                    "minimum_value": "0",
                    "maximum_value": "999999",
                    "enabled": "infill_sparse_density > 0",
                    "limit_to_extruder": "infill_extruder_nr",
                    "settable_per_mesh": true
                },
                "sub_div_rad_add":
                {
                    "label": "Cubic Subdivision Shell",
                    "description": "An addition to the radius from the center of each cube to check for the boundary of the model, as to decide whether this cube should be subdivided. Larger values lead to a thicker shell of small cubes near the boundary of the model.",
                    "unit": "mm",
                    "type": "float",
                    "default_value": 0.4,
                    "value": "wall_line_width_x",
                    "minimum_value_warning": "-1 * infill_line_distance",
                    "maximum_value_warning": "5 * infill_line_distance",
                    "enabled": "infill_sparse_density > 0 and infill_pattern == 'cubicsubdiv'",
                    "limit_to_extruder": "infill_extruder_nr",
                    "settable_per_mesh": true
                },
                "infill_overlap":
                {
                    "label": "Infill Overlap Percentage",
                    "description": "The amount of overlap between the infill and the walls as a percentage of the infill line width. A slight overlap allows the walls to connect firmly to the infill.",
                    "unit": "%",
                    "type": "float",
                    "default_value": 10,
                    "value": "10 if infill_sparse_density < 95 and infill_pattern != 'concentric' else 0",
                    "minimum_value_warning": "-50",
                    "maximum_value_warning": "100",
                    "enabled": "infill_sparse_density > 0 and infill_pattern != 'concentric'",
                    "limit_to_extruder": "infill_extruder_nr",
                    "settable_per_mesh": true,
                    "children":
                    {
                        "infill_overlap_mm":
                        {
                            "label": "Infill Overlap",
                            "description": "The amount of overlap between the infill and the walls. A slight overlap allows the walls to connect firmly to the infill.",
                            "unit": "mm",
                            "type": "float",
                            "default_value": 0.04,
                            "minimum_value_warning": "-0.5 * machine_nozzle_size",
                            "maximum_value_warning": "machine_nozzle_size",
                            "value": "0.5 * (infill_line_width + (wall_line_width_x if wall_line_count > 1 else wall_line_width_0)) * infill_overlap / 100 if infill_sparse_density < 95 and infill_pattern != 'concentric' else 0",
                            "enabled": "infill_sparse_density > 0 and infill_pattern != 'concentric'",
                            "settable_per_mesh": true
                        }
                    }
                },
                "infill_wipe_dist":
                {
                    "label": "Infill Wipe Distance",
                    "description": "Distance of a travel move inserted after every infill line, to make the infill stick to the walls better. This option is similar to infill overlap, but without extrusion and only on one end of the infill line.",
                    "unit": "mm",
                    "type": "float",
                    "default_value": 0.04,
                    "value": "wall_line_width_0 / 4 if wall_line_count == 1 else wall_line_width_x / 4",
                    "minimum_value_warning": "0",
                    "maximum_value_warning": "machine_nozzle_size",
                    "enabled": "infill_sparse_density > 0",
                    "limit_to_extruder": "infill_extruder_nr",
                    "settable_per_mesh": true
                },
                "infill_sparse_thickness":
                {
                    "label": "Infill Layer Thickness",
                    "description": "The thickness per layer of infill material. This value should always be a multiple of the layer height and is otherwise rounded.",
                    "unit": "mm",
                    "type": "float",
                    "default_value": 0.1,
                    "minimum_value": "resolveOrValue('layer_height') / 2 if infill_line_distance > 0 else -999999",
                    "maximum_value_warning": "0.75 * machine_nozzle_size",
                    "maximum_value": "resolveOrValue('layer_height') * 8 if infill_line_distance > 0 else 999999",
                    "value": "resolveOrValue('layer_height')",
                    "enabled": "infill_sparse_density > 0",
                    "limit_to_extruder": "infill_extruder_nr",
                    "settable_per_mesh": true
                },
                "gradual_infill_steps":
                {
                    "label": "Gradual Infill Steps",
                    "description": "Number of times to reduce the infill density by half when getting further below top surfaces. Areas which are closer to top surfaces get a higher density, up to the Infill Density.",
                    "default_value": 0,
                    "type": "int",
                    "minimum_value": "0",
                    "maximum_value_warning": "1 if (infill_pattern == 'cross' or infill_pattern == 'cross_3d' or infill_pattern == 'concentric') else 5",
                    "maximum_value": "999999 if infill_line_distance == 0 else (20 - math.log(infill_line_distance) / math.log(2))",
                    "enabled": "infill_sparse_density > 0 and infill_pattern not in ['cubicsubdiv', 'cross', 'cross_3d', 'lightning']",
                    "limit_to_extruder": "infill_extruder_nr",
                    "settable_per_mesh": true
                },
                "gradual_infill_step_height":
                {
                    "label": "Gradual Infill Step Height",
                    "description": "The height of infill of a given density before switching to half the density.",
                    "unit": "mm",
                    "type": "float",
                    "default_value": 1.5,
                    "minimum_value": "0.0001",
                    "minimum_value_warning": "3 * resolveOrValue('layer_height')",
                    "enabled": "infill_sparse_density > 0 and gradual_infill_steps > 0 and infill_pattern not in ['cubicsubdiv', 'cross', 'cross_3d', 'lightning']",
                    "limit_to_extruder": "infill_extruder_nr",
                    "settable_per_mesh": true
                },
                "infill_before_walls":
                {
                    "label": "Infill Before Walls",
                    "description": "Print the infill before printing the walls. Printing the walls first may lead to more accurate walls, but overhangs print worse. Printing the infill first leads to sturdier walls, but the infill pattern might sometimes show through the surface.",
                    "type": "bool",
                    "default_value": true,
                    "enabled": "infill_sparse_density > 0 and wall_x_extruder_nr == infill_extruder_nr",
                    "settable_per_mesh": true
                },
                "min_infill_area":
                {
                    "label": "Minimum Infill Area",
                    "description": "Don't generate areas of infill smaller than this (use skin instead).",
                    "unit": "mm\u00b2",
                    "type": "float",
                    "minimum_value": "0",
                    "default_value": 0,
                    "limit_to_extruder": "infill_extruder_nr",
                    "settable_per_mesh": true
                },
                "infill_support_enabled":
                {
                    "label": "Infill Support",
                    "description": "Print infill structures only where tops of the model should be supported. Enabling this reduces print time and material usage, but leads to ununiform object strength.",
                    "type": "bool",
                    "default_value": false,
                    "enabled": "infill_pattern != 'lightning' and infill_sparse_density > 0",
                    "limit_to_extruder": "infill_extruder_nr",
                    "settable_per_mesh": true
                },
                "infill_support_angle":
                {
                    "label": "Infill Overhang Angle",
                    "description": "The minimum angle of internal overhangs for which infill is added. At a value of 0\u00b0 objects are totally filled with infill, 90\u00b0 will not provide any infill.",
                    "unit": "\u00b0",
                    "type": "float",
                    "minimum_value": "0",
                    "minimum_value_warning": "2",
                    "maximum_value": "90",
                    "default_value": 40,
                    "enabled": "infill_pattern != 'lightning' and infill_sparse_density > 0 and infill_support_enabled",
                    "limit_to_extruder": "infill_extruder_nr",
                    "settable_per_mesh": true
                },
                "skin_edge_support_thickness":
                {
                    "label": "Skin Edge Support Thickness",
                    "description": "The thickness of the extra infill that supports skin edges.",
                    "unit": "mm",
                    "default_value": 0.8,
                    "minimum_value": "0",
                    "maximum_value": "machine_height",
                    "maximum_value_warning": "resolveOrValue('infill_sparse_thickness') * 10",
                    "type": "float",
                    "value": "0",
                    "limit_to_extruder": "infill_extruder_nr",
                    "enabled": "infill_sparse_density > 0",
                    "settable_per_mesh": true,
                    "children":
                    {
                        "skin_edge_support_layers":
                        {
                            "label": "Skin Edge Support Layers",
                            "description": "The number of infill layers that supports skin edges.",
                            "default_value": 4,
                            "minimum_value": "0",
                            "maximum_value_warning": "10",
                            "type": "int",
                            "maximum_value": "999999",
                            "value": "math.ceil(round(skin_edge_support_thickness / resolveOrValue('infill_sparse_thickness'), 4))",
                            "limit_to_extruder": "infill_extruder_nr",
                            "enabled": "infill_sparse_density > 0",
                            "settable_per_mesh": true
                        }
                    }
                },
                "lightning_infill_support_angle":
                {
                    "label": "Lightning Infill Support Angle",
                    "description": "Determines when a lightning infill layer has to support anything above it. Measured in the angle given the thickness of a layer.",
                    "unit": "\u00b0",
                    "type": "float",
                    "minimum_value": "0",
                    "maximum_value": "90",
                    "maximum_value_warning": "75",
                    "default_value": 40,
                    "limit_to_extruder": "infill_extruder_nr",
                    "enabled": "infill_pattern == 'lightning'",
                    "settable_per_mesh": false,
                    "settable_per_extruder": true,
                    "children":
                    {
                        "lightning_infill_overhang_angle":
                        {
                            "label": "Lightning Infill Overhang Angle",
                            "description": "Determines when a lightning infill layer has to support the model above it. Measured in the angle given the thickness.",
                            "unit": "\u00b0",
                            "type": "float",
                            "minimum_value": "0",
                            "maximum_value": "90",
                            "maximum_value_warning": "75",
                            "default_value": 40,
                            "limit_to_extruder": "infill_extruder_nr",
                            "enabled": "infill_pattern == 'lightning'",
                            "settable_per_mesh": false,
                            "settable_per_extruder": true,
                            "value": "lightning_infill_support_angle"
                        },
                        "lightning_infill_prune_angle":
                        {
                            "label": "Lightning Infill Prune Angle",
                            "description": "The endpoints of infill lines are shortened to save on material. This setting is the angle of overhang of the endpoints of these lines.",
                            "unit": "\u00b0",
                            "type": "float",
                            "minimum_value": "0",
                            "maximum_value": "90",
                            "maximum_value_warning": "75",
                            "default_value": 40,
                            "limit_to_extruder": "infill_extruder_nr",
                            "enabled": "infill_pattern == 'lightning'",
                            "settable_per_mesh": false,
                            "settable_per_extruder": true,
                            "value": "lightning_infill_support_angle"
                        },
                        "lightning_infill_straightening_angle":
                        {
                            "label": "Lightning Infill Straightening Angle",
                            "description": "The infill lines are straightened out to save on printing time. This is the maximum angle of overhang allowed across the length of the infill line.",
                            "unit": "\u00b0",
                            "type": "float",
                            "minimum_value": "0",
                            "maximum_value": "90",
                            "maximum_value_warning": "75",
                            "default_value": 40,
                            "limit_to_extruder": "infill_extruder_nr",
                            "enabled": "infill_pattern == 'lightning'",
                            "settable_per_mesh": false,
                            "settable_per_extruder": true,
                            "value": "lightning_infill_support_angle"
                        }
                    }
                }
            }
        },
        "material":
        {
            "label": "Material",
            "icon": "Spool",
            "description": "Material",
            "type": "category",
            "children":
            {
                "default_material_print_temperature":
                {
                    "label": "Default Printing Temperature",
                    "description": "The default temperature used for printing. This should be the \"base\" temperature of a material. All other print temperatures should use offsets based on this value",
                    "unit": "\u00b0C",
                    "type": "float",
                    "default_value": 210,
                    "minimum_value_warning": "0",
                    "maximum_value_warning": "285",
                    "maximum_value": "365",
                    "enabled": false,
                    "settable_per_extruder": true,
                    "settable_per_mesh": false,
                    "minimum_value": "-273.15"
                },
                "build_volume_temperature":
                {
                    "label": "Build Volume Temperature",
                    "description": "The temperature of the environment to print in. If this is 0, the build volume temperature will not be adjusted.",
                    "unit": "\u00b0C",
                    "type": "float",
                    "default_value": 0,
                    "resolve": "min(extruderValues('build_volume_temperature'))",
                    "minimum_value": "-273.15",
                    "minimum_value_warning": "0",
                    "maximum_value_warning": "285",
                    "enabled": "machine_heated_build_volume",
                    "settable_per_mesh": false,
                    "settable_per_extruder": false
                },
                "material_print_temperature":
                {
                    "label": "Printing Temperature",
                    "description": "The temperature used for printing.",
                    "unit": "\u00b0C",
                    "type": "float",
                    "default_value": 210,
                    "value": "default_material_print_temperature",
                    "minimum_value": "-273.15",
                    "minimum_value_warning": "0",
                    "maximum_value_warning": "285",
                    "maximum_value": "365",
                    "enabled": "machine_nozzle_temp_enabled",
                    "settable_per_mesh": false,
                    "settable_per_extruder": true
                },
                "material_print_temperature_layer_0":
                {
                    "label": "Printing Temperature Initial Layer",
                    "description": "The temperature used for printing the first layer. Set at 0 to disable special handling of the initial layer.",
                    "unit": "\u00b0C",
                    "type": "float",
                    "default_value": 215,
                    "value": "material_print_temperature",
                    "minimum_value": "-273.15",
                    "minimum_value_warning": "0",
                    "maximum_value_warning": "285",
                    "maximum_value": "365",
                    "enabled": "machine_nozzle_temp_enabled",
                    "settable_per_mesh": false,
                    "settable_per_extruder": true
                },
                "material_initial_print_temperature":
                {
                    "label": "Initial Printing Temperature",
                    "description": "The minimal temperature while heating up to the Printing Temperature at which printing can already start.",
                    "unit": "\u00b0C",
                    "type": "float",
                    "default_value": 200,
                    "value": "max(-273.15, material_print_temperature - 10)",
                    "minimum_value": "-273.15",
                    "minimum_value_warning": "material_standby_temperature",
                    "maximum_value_warning": "material_print_temperature",
                    "maximum_value": "365",
                    "enabled": "machine_nozzle_temp_enabled and not machine_extruders_share_heater",
                    "settable_per_mesh": false,
                    "settable_per_extruder": true
                },
                "material_final_print_temperature":
                {
                    "label": "Final Printing Temperature",
                    "description": "The temperature to which to already start cooling down just before the end of printing.",
                    "unit": "\u00b0C",
                    "type": "float",
                    "default_value": 195,
                    "value": "max(-273.15, material_print_temperature - 15)",
                    "minimum_value": "-273.15",
                    "minimum_value_warning": "material_standby_temperature",
                    "maximum_value_warning": "material_print_temperature",
                    "maximum_value": "365",
                    "enabled": "machine_nozzle_temp_enabled and not machine_extruders_share_heater",
                    "settable_per_mesh": false,
                    "settable_per_extruder": true
                },
                "material_extrusion_cool_down_speed":
                {
                    "label": "Extrusion Cool Down Speed Modifier",
                    "description": "The extra speed by which the nozzle cools while extruding. The same value is used to signify the heat up speed lost when heating up while extruding.",
                    "unit": "\u00b0C/s",
                    "type": "float",
                    "default_value": 0.7,
                    "minimum_value": "0",
                    "maximum_value_warning": "10.0",
                    "maximum_value": "machine_nozzle_heat_up_speed",
                    "enabled": "extruders_enabled_count > 1 and material_final_print_temperature != material_print_temperature",
                    "settable_per_mesh": false,
                    "settable_per_extruder": true
                },
                "default_material_bed_temperature":
                {
                    "label": "Default Build Plate Temperature",
                    "description": "The default temperature used for the heated build plate. This should be the \"base\" temperature of a build plate. All other print temperatures should use offsets based on this value",
                    "unit": "\u00b0C",
                    "type": "float",
                    "resolve": "max(extruderValues('default_material_bed_temperature'))",
                    "default_value": 60,
                    "minimum_value": "-273.15",
                    "minimum_value_warning": "build_volume_temperature",
                    "maximum_value_warning": "130",
                    "maximum_value": "200",
                    "enabled": false,
                    "settable_per_mesh": false,
                    "settable_per_extruder": false,
                    "settable_per_meshgroup": false
                },
                "material_bed_temperature":
                {
                    "label": "Build Plate Temperature",
                    "description": "The temperature used for the heated build plate. If this is 0, the build plate is left unheated.",
                    "unit": "\u00b0C",
                    "type": "float",
                    "default_value": 60,
                    "value": "default_material_bed_temperature",
                    "resolve": "max(extruderValues('material_bed_temperature'))",
                    "minimum_value": "-273.15",
                    "minimum_value_warning": "build_volume_temperature",
                    "maximum_value_warning": "130",
                    "maximum_value": "200",
                    "enabled": "machine_heated_bed and machine_gcode_flavor != \"UltiGCode\"",
                    "settable_per_mesh": false,
                    "settable_per_extruder": false,
                    "settable_per_meshgroup": false
                },
                "material_bed_temperature_layer_0":
                {
                    "label": "Build Plate Temperature Initial Layer",
                    "description": "The temperature used for the heated build plate at the first layer. If this is 0, the build plate is left unheated during the first layer.",
                    "unit": "\u00b0C",
                    "type": "float",
                    "resolve": "max(extruderValues('material_bed_temperature_layer_0'))",
                    "default_value": 60,
                    "value": "resolveOrValue('material_bed_temperature')",
                    "minimum_value": "-273.15",
                    "minimum_value_warning": "max(build_volume_temperature, max(extruderValues('material_bed_temperature')))",
                    "maximum_value_warning": "130",
                    "maximum_value": "200",
                    "enabled": "machine_heated_bed and machine_gcode_flavor != \"UltiGCode\"",
                    "settable_per_mesh": false,
                    "settable_per_extruder": false,
                    "settable_per_meshgroup": false
                },
                "material_adhesion_tendency":
                {
                    "label": "Adhesion Tendency",
                    "description": "Surface adhesion tendency.",
                    "type": "int",
                    "default_value": 10,
                    "minimum_value": "0",
                    "maximum_value": "10",
                    "enabled": false,
                    "settable_per_mesh": false,
                    "settable_per_extruder": true
                },
                "material_surface_energy":
                {
                    "label": "Surface Energy",
                    "description": "Surface energy.",
                    "unit": "%",
                    "type": "int",
                    "default_value": 100,
                    "minimum_value": "0",
                    "maximum_value": "100",
                    "enabled": false,
                    "settable_per_mesh": false,
                    "settable_per_extruder": true
                },
                "material_shrinkage_percentage":
                {
                    "label": "Scaling Factor Shrinkage Compensation",
                    "description": "To compensate for the shrinkage of the material as it cools down, the model will be scaled with this factor.",
                    "unit": "%",
                    "type": "float",
                    "default_value": 100.0,
                    "enabled": true,
                    "minimum_value": "0.001",
                    "minimum_value_warning": "100",
                    "maximum_value_warning": "120",
                    "settable_per_mesh": false,
                    "settable_per_extruder": false,
                    "resolve": "sum(extruderValues(\"material_shrinkage_percentage\")) / len(extruderValues(\"material_shrinkage_percentage\"))",
                    "children":
                    {
                        "material_shrinkage_percentage_xy":
                        {
                            "label": "Horizontal Scaling Factor Shrinkage Compensation",
                            "description": "To compensate for the shrinkage of the material as it cools down, the model will be scaled with this factor in the XY-direction (horizontally).",
                            "unit": "%",
                            "type": "float",
                            "default_value": 100.0,
                            "enabled": true,
                            "minimum_value": "0.001",
                            "minimum_value_warning": "100",
                            "maximum_value_warning": "120",
                            "settable_per_mesh": false,
                            "settable_per_extruder": false,
                            "resolve": "sum(extruderValues(\"material_shrinkage_percentage_xy\")) / len(extruderValues(\"material_shrinkage_percentage_xy\"))",
                            "value": "material_shrinkage_percentage"
                        },
                        "material_shrinkage_percentage_z":
                        {
                            "label": "Vertical Scaling Factor Shrinkage Compensation",
                            "description": "To compensate for the shrinkage of the material as it cools down, the model will be scaled with this factor in the Z-direction (vertically).",
                            "unit": "%",
                            "type": "float",
                            "default_value": 100.0,
                            "enabled": true,
                            "minimum_value": "0.001",
                            "minimum_value_warning": "100",
                            "maximum_value_warning": "120",
                            "settable_per_mesh": false,
                            "settable_per_extruder": false,
                            "resolve": "sum(extruderValues(\"material_shrinkage_percentage_z\")) / len(extruderValues(\"material_shrinkage_percentage_z\"))",
                            "value": "material_shrinkage_percentage"
                        }
                    }
                },
                "material_crystallinity":
                {
                    "label": "Crystalline Material",
                    "description": "Is this material the type that breaks off cleanly when heated (crystalline), or is it the type that produces long intertwined polymer chains (non-crystalline)?",
                    "type": "bool",
                    "default_value": false,
                    "enabled": false,
                    "settable_per_mesh": false,
                    "settable_per_extruder": true
                },
                "material_anti_ooze_retracted_position":
                {
                    "label": "Anti-ooze Retracted Position",
                    "description": "How far the material needs to be retracted before it stops oozing.",
                    "type": "float",
                    "unit": "mm",
                    "default_value": -4,
                    "enabled": false,
                    "minimum_value_warning": "-switch_extruder_retraction_amount",
                    "maximum_value": "0",
                    "settable_per_mesh": false,
                    "settable_per_extruder": true
                },
                "material_anti_ooze_retraction_speed":
                {
                    "label": "Anti-ooze Retraction Speed",
                    "description": "How fast the material needs to be retracted during a filament switch to prevent oozing.",
                    "type": "float",
                    "unit": "mm/s",
                    "default_value": 5,
                    "enabled": false,
                    "minimum_value": "0",
                    "maximum_value": "machine_max_feedrate_e",
                    "settable_per_mesh": false,
                    "settable_per_extruder": true
                },
                "material_break_preparation_retracted_position":
                {
                    "label": "Break Preparation Retracted Position",
                    "description": "How far the filament can be stretched before it breaks, while heated.",
                    "type": "float",
                    "unit": "mm",
                    "default_value": -16,
                    "enabled": false,
                    "minimum_value_warning": "-retraction_amount * 4",
                    "maximum_value": "0",
                    "settable_per_mesh": false,
                    "settable_per_extruder": true
                },
                "material_break_preparation_speed":
                {
                    "label": "Break Preparation Retraction Speed",
                    "description": "How fast the filament needs to be retracted just before breaking it off in a retraction.",
                    "type": "float",
                    "unit": "mm/s",
                    "default_value": 2,
                    "enabled": false,
                    "minimum_value": "0",
                    "maximum_value": "machine_max_feedrate_e",
                    "settable_per_mesh": false,
                    "settable_per_extruder": true
                },
                "material_break_preparation_temperature":
                {
                    "label": "Break Preparation Temperature",
                    "description": "The temperature used to purge material, should be roughly equal to the highest possible printing temperature.",
                    "type": "float",
                    "unit": "\u00b0C",
                    "default_value": 50,
                    "value": "material_print_temperature",
                    "enabled": false,
                    "minimum_value": "-273.15",
                    "maximum_value_warning": "300",
                    "maximum_value": "365",
                    "settable_per_mesh": false,
                    "settable_per_extruder": true
                },
                "material_break_retracted_position":
                {
                    "label": "Break Retracted Position",
                    "description": "How far to retract the filament in order to break it cleanly.",
                    "type": "float",
                    "unit": "mm",
                    "default_value": -50,
                    "enabled": false,
                    "minimum_value_warning": "-100",
                    "maximum_value": "0",
                    "settable_per_mesh": false,
                    "settable_per_extruder": true
                },
                "material_break_speed":
                {
                    "label": "Break Retraction Speed",
                    "description": "The speed at which to retract the filament in order to break it cleanly.",
                    "type": "float",
                    "unit": "mm/s",
                    "default_value": 25,
                    "enabled": false,
                    "minimum_value": "0",
                    "maximum_value": "machine_max_feedrate_e",
                    "settable_per_mesh": false,
                    "settable_per_extruder": true
                },
                "material_break_temperature":
                {
                    "label": "Break Temperature",
                    "description": "The temperature at which the filament is broken for a clean break.",
                    "type": "float",
                    "unit": "\u00b0C",
                    "default_value": 50,
                    "enabled": false,
                    "minimum_value": "-273.15",
                    "maximum_value": "365",
                    "maximum_value_warning": "300",
                    "settable_per_mesh": false,
                    "settable_per_extruder": true
                },
                "material_flush_purge_speed":
                {
                    "label": "Flush Purge Speed",
                    "description": "How fast to prime the material after switching to a different material.",
                    "type": "float",
                    "default_value": 0.5,
                    "enabled": false
                },
                "material_flush_purge_length":
                {
                    "label": "Flush Purge Length",
                    "description": "How much material to use to purge the previous material out of the nozzle (in length of filament) when switching to a different material.",
                    "type": "float",
                    "default_value": 60,
                    "enabled": false
                },
                "material_end_of_filament_purge_speed":
                {
                    "label": "End of Filament Purge Speed",
                    "description": "How fast to prime the material after replacing an empty spool with a fresh spool of the same material.",
                    "type": "float",
                    "default_value": 0.5,
                    "enabled": false
                },
                "material_end_of_filament_purge_length":
                {
                    "label": "End of Filament Purge Length",
                    "description": "How much material to use to purge the previous material out of the nozzle (in length of filament) when replacing an empty spool with a fresh spool of the same material.",
                    "type": "float",
                    "default_value": 20,
                    "enabled": false
                },
                "material_maximum_park_duration":
                {
                    "label": "Maximum Park Duration",
                    "description": "How long the material can be kept out of dry storage safely.",
                    "type": "float",
                    "default_value": 300,
                    "enabled": false
                },
                "material_no_load_move_factor":
                {
                    "label": "No Load Move Factor",
                    "description": "A factor indicating how much the filament gets compressed between the feeder and the nozzle chamber, used to determine how far to move the material for a filament switch.",
                    "type": "float",
                    "default_value": 0.940860215,
                    "enabled": false
                },
                "material_flow":
                {
                    "label": "Flow",
                    "description": "Flow compensation: the amount of material extruded is multiplied by this value.",
                    "unit": "%",
                    "default_value": 100,
                    "type": "float",
                    "minimum_value": "0.0001",
                    "minimum_value_warning": "50",
                    "maximum_value_warning": "150",
                    "enabled": "machine_gcode_flavor != \"UltiGCode\"",
                    "settable_per_mesh": true,
                    "children":
                    {
                        "wall_material_flow":
                        {
                            "label": "Wall Flow",
                            "description": "Flow compensation on wall lines.",
                            "unit": "%",
                            "type": "float",
                            "default_value": 100,
                            "value": "material_flow",
                            "minimum_value": "0.0001",
                            "minimum_value_warning": "50",
                            "maximum_value_warning": "150",
                            "limit_to_extruder": "wall_0_extruder_nr if wall_x_extruder_nr == wall_0_extruder_nr else -1",
                            "settable_per_mesh": true,
                            "children":
                            {
                                "wall_0_material_flow":
                                {
                                    "label": "Outer Wall Flow",
                                    "description": "Flow compensation on the outermost wall line.",
                                    "unit": "%",
                                    "type": "float",
                                    "default_value": 100,
                                    "value": "wall_material_flow",
                                    "minimum_value": "0.0001",
                                    "minimum_value_warning": "50",
                                    "maximum_value_warning": "150",
                                    "limit_to_extruder": "wall_0_extruder_nr",
                                    "settable_per_mesh": true
                                },
                                "wall_x_material_flow":
                                {
                                    "label": "Inner Wall(s) Flow",
                                    "description": "Flow compensation on wall lines for all wall lines except the outermost one.",
                                    "unit": "%",
                                    "type": "float",
                                    "default_value": 100,
                                    "value": "wall_material_flow",
                                    "minimum_value": "0.0001",
                                    "minimum_value_warning": "50",
                                    "maximum_value_warning": "150",
                                    "limit_to_extruder": "wall_x_extruder_nr",
                                    "settable_per_mesh": true
                                }
                            }
                        },
                        "skin_material_flow":
                        {
                            "label": "Top/Bottom Flow",
                            "description": "Flow compensation on top/bottom lines.",
                            "unit": "%",
                            "type": "float",
                            "default_value": 100,
                            "value": "material_flow",
                            "minimum_value": "0.0001",
                            "minimum_value_warning": "50",
                            "maximum_value_warning": "150",
                            "enabled": "top_layers > 0 or bottom_layers > 0",
                            "limit_to_extruder": "top_bottom_extruder_nr",
                            "settable_per_mesh": true
                        },
                        "roofing_material_flow":
                        {
                            "label": "Top Surface Skin Flow",
                            "description": "Flow compensation on lines of the areas at the top of the print.",
                            "unit": "%",
                            "type": "float",
                            "default_value": 100,
                            "value": "skin_material_flow",
                            "minimum_value": "0.0001",
                            "minimum_value_warning": "50",
                            "maximum_value_warning": "150",
                            "limit_to_extruder": "roofing_extruder_nr",
                            "settable_per_mesh": true,
                            "enabled": "roofing_layer_count > 0 and top_layers > 0"
                        },
                        "infill_material_flow":
                        {
                            "label": "Infill Flow",
                            "description": "Flow compensation on infill lines.",
                            "unit": "%",
                            "type": "float",
                            "default_value": 100,
                            "value": "material_flow",
                            "minimum_value": "0.0001",
                            "minimum_value_warning": "50",
                            "maximum_value_warning": "150",
                            "enabled": "infill_sparse_density > 0",
                            "limit_to_extruder": "infill_extruder_nr",
                            "settable_per_mesh": true
                        },
                        "skirt_brim_material_flow":
                        {
                            "label": "Skirt/Brim Flow",
                            "description": "Flow compensation on skirt or brim lines.",
                            "unit": "%",
                            "type": "float",
                            "default_value": 100,
                            "value": "material_flow",
                            "minimum_value": "0.0001",
                            "minimum_value_warning": "50",
                            "maximum_value_warning": "150",
                            "enabled": "resolveOrValue('adhesion_type') == 'skirt' or resolveOrValue('adhesion_type') == 'brim' or resolveOrValue('draft_shield_enabled') or resolveOrValue('ooze_shield_enabled')",
                            "settable_per_mesh": false,
                            "settable_per_extruder": true
                        },
                        "support_material_flow":
                        {
                            "label": "Support Flow",
                            "description": "Flow compensation on support structure lines.",
                            "unit": "%",
                            "type": "float",
                            "default_value": 100,
                            "value": "material_flow",
                            "minimum_value": "0.0001",
                            "minimum_value_warning": "50",
                            "maximum_value_warning": "150",
                            "enabled": "support_enable or support_meshes_present",
                            "limit_to_extruder": "support_infill_extruder_nr",
                            "settable_per_mesh": false,
                            "settable_per_extruder": true
                        },
                        "support_interface_material_flow":
                        {
                            "label": "Support Interface Flow",
                            "description": "Flow compensation on lines of support roof or floor.",
                            "unit": "%",
                            "type": "float",
                            "default_value": 100,
                            "value": "material_flow",
                            "minimum_value": "0.0001",
                            "minimum_value_warning": "50",
                            "maximum_value_warning": "150",
                            "enabled": "(support_enable or support_meshes_present) and support_interface_enable",
                            "limit_to_extruder": "support_interface_extruder_nr",
                            "settable_per_mesh": false,
                            "settable_per_extruder": true,
                            "children":
                            {
                                "support_roof_material_flow":
                                {
                                    "label": "Support Roof Flow",
                                    "description": "Flow compensation on support roof lines.",
                                    "unit": "%",
                                    "type": "float",
                                    "default_value": 100,
                                    "value": "extruderValue(support_roof_extruder_nr, 'support_interface_material_flow')",
                                    "minimum_value": "0.0001",
                                    "minimum_value_warning": "50",
                                    "maximum_value_warning": "150",
                                    "enabled": "(support_enable or support_meshes_present) and support_roof_enable",
                                    "limit_to_extruder": "support_roof_extruder_nr",
                                    "settable_per_mesh": false,
                                    "settable_per_extruder": true
                                },
                                "support_bottom_material_flow":
                                {
                                    "label": "Support Floor Flow",
                                    "description": "Flow compensation on support floor lines.",
                                    "unit": "%",
                                    "type": "float",
                                    "default_value": 100,
                                    "value": "extruderValue(support_bottom_extruder_nr, 'support_interface_material_flow')",
                                    "minimum_value": "0.0001",
                                    "minimum_value_warning": "50",
                                    "maximum_value_warning": "150",
                                    "enabled": "(support_enable or support_meshes_present) and support_bottom_enable",
                                    "limit_to_extruder": "support_bottom_extruder_nr",
                                    "settable_per_mesh": false,
                                    "settable_per_extruder": true
                                }
                            }
                        },
                        "prime_tower_flow":
                        {
                            "label": "Prime Tower Flow",
                            "description": "Flow compensation on prime tower lines.",
                            "unit": "%",
                            "type": "float",
                            "default_value": 100,
                            "value": "material_flow",
                            "minimum_value": "0.0001",
                            "minimum_value_warning": "50",
                            "maximum_value_warning": "150",
                            "settable_per_mesh": false,
                            "settable_per_extruder": true
                        }
                    }
                },
                "material_flow_layer_0":
                {
                    "label": "Initial Layer Flow",
                    "description": "Flow compensation for the first layer: the amount of material extruded on the initial layer is multiplied by this value.",
                    "unit": "%",
                    "default_value": 100,
                    "type": "float",
                    "minimum_value": "0.0001",
                    "minimum_value_warning": "50",
                    "maximum_value_warning": "150",
                    "settable_per_mesh": true
                },
                "wall_x_material_flow_layer_0":
                {
                    "label": "Initial Layer Inner Wall Flow",
                    "description": "Flow compensation on wall lines for all wall lines except the outermost one, but only for the first layer",
                    "unit": "%",
                    "type": "float",
                    "default_value": 100,
                    "value": "material_flow_layer_0",
                    "minimum_value": "0.0001",
                    "minimum_value_warning": "50",
                    "maximum_value_warning": "150",
                    "limit_to_extruder": "wall_x_extruder_nr",
                    "settable_per_mesh": true
                },
                "wall_0_material_flow_layer_0":
                {
                    "label": "Initial Layer Outer Wall Flow",
                    "description": "Flow compensation on the outermost wall line of the first layer.",
                    "unit": "%",
                    "type": "float",
                    "default_value": 100,
                    "value": "material_flow_layer_0",
                    "minimum_value": "0.0001",
                    "minimum_value_warning": "50",
                    "maximum_value_warning": "150",
                    "limit_to_extruder": "wall_0_extruder_nr",
                    "settable_per_mesh": true
                },
                "skin_material_flow_layer_0":
                {
                    "label": "Initial Layer Bottom Flow",
                    "description": "Flow compensation on bottom lines of the first layer",
                    "unit": "%",
                    "type": "float",
                    "default_value": 100,
                    "value": "material_flow_layer_0",
                    "minimum_value": "0.0001",
                    "minimum_value_warning": "50",
                    "maximum_value_warning": "150",
                    "enabled": "bottom_layers > 0",
                    "limit_to_extruder": "top_bottom_extruder_nr",
                    "settable_per_mesh": true
                },
                "material_standby_temperature":
                {
                    "label": "Standby Temperature",
                    "description": "The temperature of the nozzle when another nozzle is currently used for printing.",
                    "type": "float",
                    "unit": "\u00b0C",
                    "default_value": 150,
                    "minimum_value": "-273.15",
                    "minimum_value_warning": "0",
                    "maximum_value_warning": "260",
                    "maximum_value": "365",
                    "enabled": "extruders_enabled_count > 1 and machine_nozzle_temp_enabled",
                    "settable_per_mesh": false,
                    "settable_per_extruder": true
                }
            }
        },
        "speed":
        {
            "label": "Speed",
            "icon": "SpeedOMeter",
            "description": "Speed",
            "type": "category",
            "children":
            {
                "speed_print":
                {
                    "label": "Print Speed",
                    "description": "The speed at which printing happens.",
                    "unit": "mm/s",
                    "type": "float",
                    "minimum_value": "0.1",
                    "maximum_value_warning": "150",
                    "maximum_value": "math.sqrt(machine_max_feedrate_x ** 2 + machine_max_feedrate_y ** 2)",
                    "default_value": 60,
                    "settable_per_mesh": true,
                    "children":
                    {
                        "speed_infill":
                        {
                            "label": "Infill Speed",
                            "description": "The speed at which infill is printed.",
                            "unit": "mm/s",
                            "type": "float",
                            "minimum_value": "0.1",
                            "maximum_value": "math.sqrt(machine_max_feedrate_x ** 2 + machine_max_feedrate_y ** 2)",
                            "maximum_value_warning": "150",
                            "default_value": 60,
                            "value": "speed_print",
                            "enabled": "infill_sparse_density > 0",
                            "limit_to_extruder": "infill_extruder_nr",
                            "settable_per_mesh": true
                        },
                        "speed_wall":
                        {
                            "label": "Wall Speed",
                            "description": "The speed at which the walls are printed.",
                            "unit": "mm/s",
                            "type": "float",
                            "minimum_value": "0.1",
                            "maximum_value": "math.sqrt(machine_max_feedrate_x ** 2 + machine_max_feedrate_y ** 2)",
                            "maximum_value_warning": "150",
                            "default_value": 30,
                            "value": "speed_print / 2",
                            "settable_per_mesh": true,
                            "children":
                            {
                                "speed_wall_0":
                                {
                                    "label": "Outer Wall Speed",
                                    "description": "The speed at which the outermost walls are printed. Printing the outer wall at a lower speed improves the final skin quality. However, having a large difference between the inner wall speed and the outer wall speed will affect quality in a negative way.",
                                    "unit": "mm/s",
                                    "type": "float",
                                    "minimum_value": "0.1",
                                    "maximum_value": "math.sqrt(machine_max_feedrate_x ** 2 + machine_max_feedrate_y ** 2)",
                                    "maximum_value_warning": "150",
                                    "default_value": 30,
                                    "value": "speed_wall",
                                    "limit_to_extruder": "wall_0_extruder_nr",
                                    "settable_per_mesh": true
                                },
                                "speed_wall_x":
                                {
                                    "label": "Inner Wall Speed",
                                    "description": "The speed at which all inner walls are printed. Printing the inner wall faster than the outer wall will reduce printing time. It works well to set this in between the outer wall speed and the infill speed.",
                                    "unit": "mm/s",
                                    "type": "float",
                                    "minimum_value": "0.1",
                                    "maximum_value": "math.sqrt(machine_max_feedrate_x ** 2 + machine_max_feedrate_y ** 2)",
                                    "maximum_value_warning": "150",
                                    "default_value": 60,
                                    "value": "speed_wall * 2",
                                    "limit_to_extruder": "wall_x_extruder_nr",
                                    "settable_per_mesh": true
                                }
                            }
                        },
                        "speed_roofing":
                        {
                            "label": "Top Surface Skin Speed",
                            "description": "The speed at which top surface skin layers are printed.",
                            "unit": "mm/s",
                            "type": "float",
                            "minimum_value": "0.1",
                            "maximum_value": "math.sqrt(machine_max_feedrate_x ** 2 + machine_max_feedrate_y ** 2)",
                            "maximum_value_warning": "150",
                            "default_value": 25,
                            "value": "speed_topbottom",
                            "limit_to_extruder": "roofing_extruder_nr",
                            "settable_per_mesh": true,
                            "enabled": "roofing_layer_count > 0 and top_layers > 0"
                        },
                        "speed_topbottom":
                        {
                            "label": "Top/Bottom Speed",
                            "description": "The speed at which top/bottom layers are printed.",
                            "unit": "mm/s",
                            "type": "float",
                            "minimum_value": "0.1",
                            "maximum_value": "math.sqrt(machine_max_feedrate_x ** 2 + machine_max_feedrate_y ** 2)",
                            "maximum_value_warning": "150",
                            "default_value": 30,
                            "value": "speed_print / 2",
                            "limit_to_extruder": "top_bottom_extruder_nr",
                            "enabled": "top_layers > 0 or bottom_layers > 0",
                            "settable_per_mesh": true
                        },
                        "speed_support":
                        {
                            "label": "Support Speed",
                            "description": "The speed at which the support structure is printed. Printing support at higher speeds can greatly reduce printing time. The surface quality of the support structure is not important since it is removed after printing.",
                            "unit": "mm/s",
                            "type": "float",
                            "minimum_value": "0.1",
                            "maximum_value": "math.sqrt(machine_max_feedrate_x ** 2 + machine_max_feedrate_y ** 2)",
                            "maximum_value_warning": "150",
                            "default_value": 60,
                            "value": "speed_print",
                            "enabled": "support_enable or support_meshes_present",
                            "settable_per_mesh": false,
                            "limit_to_extruder": "support_extruder_nr",
                            "settable_per_extruder": true,
                            "children":
                            {
                                "speed_support_infill":
                                {
                                    "label": "Support Infill Speed",
                                    "description": "The speed at which the infill of support is printed. Printing the infill at lower speeds improves stability.",
                                    "unit": "mm/s",
                                    "type": "float",
                                    "default_value": 60,
                                    "minimum_value": "0.1",
                                    "maximum_value": "math.sqrt(machine_max_feedrate_x ** 2 + machine_max_feedrate_y ** 2)",
                                    "maximum_value_warning": "150",
                                    "value": "speed_support",
                                    "enabled": "support_enable or support_meshes_present",
                                    "limit_to_extruder": "support_infill_extruder_nr",
                                    "settable_per_mesh": false,
                                    "settable_per_extruder": true
                                },
                                "speed_support_interface":
                                {
                                    "label": "Support Interface Speed",
                                    "description": "The speed at which the roofs and floors of support are printed. Printing them at lower speeds can improve overhang quality.",
                                    "unit": "mm/s",
                                    "type": "float",
                                    "default_value": 40,
                                    "minimum_value": "0.1",
                                    "maximum_value": "math.sqrt(machine_max_feedrate_x ** 2 + machine_max_feedrate_y ** 2)",
                                    "maximum_value_warning": "150",
                                    "enabled": "support_interface_enable and (support_enable or support_meshes_present)",
                                    "limit_to_extruder": "support_interface_extruder_nr",
                                    "value": "speed_support / 1.5",
                                    "settable_per_mesh": false,
                                    "settable_per_extruder": true,
                                    "children":
                                    {
                                        "speed_support_roof":
                                        {
                                            "label": "Support Roof Speed",
                                            "description": "The speed at which the roofs of support are printed. Printing them at lower speeds can improve overhang quality.",
                                            "unit": "mm/s",
                                            "type": "float",
                                            "default_value": 40,
                                            "minimum_value": "0.1",
                                            "maximum_value": "math.sqrt(machine_max_feedrate_x ** 2 + machine_max_feedrate_y ** 2)",
                                            "maximum_value_warning": "150",
                                            "enabled": "support_roof_enable and (support_enable or support_meshes_present)",
                                            "limit_to_extruder": "support_roof_extruder_nr",
                                            "value": "extruderValue(support_roof_extruder_nr, 'speed_support_interface')",
                                            "settable_per_mesh": false,
                                            "settable_per_extruder": true
                                        },
                                        "speed_support_bottom":
                                        {
                                            "label": "Support Floor Speed",
                                            "description": "The speed at which the floor of support is printed. Printing it at lower speed can improve adhesion of support on top of your model.",
                                            "unit": "mm/s",
                                            "type": "float",
                                            "default_value": 40,
                                            "minimum_value": "0.1",
                                            "maximum_value": "math.sqrt(machine_max_feedrate_x ** 2 + machine_max_feedrate_y ** 2)",
                                            "maximum_value_warning": "150",
                                            "enabled": "support_bottom_enable and (support_enable or support_meshes_present)",
                                            "limit_to_extruder": "support_bottom_extruder_nr",
                                            "value": "extruderValue(support_bottom_extruder_nr, 'speed_support_interface')",
                                            "settable_per_mesh": false,
                                            "settable_per_extruder": true
                                        }
                                    }
                                }
                            }
                        },
                        "speed_prime_tower":
                        {
                            "label": "Prime Tower Speed",
                            "description": "The speed at which the prime tower is printed. Printing the prime tower slower can make it more stable when the adhesion between the different filaments is suboptimal.",
                            "type": "float",
                            "unit": "mm/s",
                            "enabled": "resolveOrValue('prime_tower_enable')",
                            "default_value": 60,
                            "value": "speed_print",
                            "minimum_value": "0.1",
                            "maximum_value": "math.sqrt(machine_max_feedrate_x ** 2 + machine_max_feedrate_y ** 2)",
                            "maximum_value_warning": "150",
                            "settable_per_mesh": false,
                            "settable_per_extruder": true
                        }
                    }
                },
                "speed_travel":
                {
                    "label": "Travel Speed",
                    "description": "The speed at which travel moves are made.",
                    "unit": "mm/s",
                    "type": "float",
                    "default_value": 120,
                    "minimum_value": "0.1",
                    "maximum_value": "math.sqrt(machine_max_feedrate_x ** 2 + machine_max_feedrate_y ** 2)",
                    "maximum_value_warning": "300",
                    "value": "speed_print if magic_spiralize else 120",
                    "settable_per_mesh": false,
                    "settable_per_extruder": true
                },
                "speed_layer_0":
                {
                    "label": "Initial Layer Speed",
                    "description": "The speed for the initial layer. A lower value is advised to improve adhesion to the build plate. Does not affect the build plate adhesion structures themselves, like brim and raft.",
                    "unit": "mm/s",
                    "type": "float",
                    "enabled": "speed_slowdown_layers > 0",
                    "default_value": 30,
                    "value": "speed_print * 30 / 60",
                    "minimum_value": "0.1",
                    "maximum_value": "math.sqrt(machine_max_feedrate_x ** 2 + machine_max_feedrate_y ** 2)",
                    "maximum_value_warning": "300",
                    "settable_per_mesh": true,
                    "children":
                    {
                        "speed_print_layer_0":
                        {
                            "label": "Initial Layer Print Speed",
                            "description": "The speed of printing for the initial layer. A lower value is advised to improve adhesion to the build plate.",
                            "unit": "mm/s",
                            "type": "float",
                            "enabled": "speed_slowdown_layers > 0",
                            "default_value": 30,
                            "value": "speed_layer_0",
                            "minimum_value": "0.1",
                            "maximum_value": "math.sqrt(machine_max_feedrate_x ** 2 + machine_max_feedrate_y ** 2)",
                            "maximum_value_warning": "300",
                            "settable_per_mesh": true
                        },
                        "speed_travel_layer_0":
                        {
                            "label": "Initial Layer Travel Speed",
                            "description": "The speed of travel moves in the initial layer. A lower value is advised to prevent pulling previously printed parts away from the build plate. The value of this setting can automatically be calculated from the ratio between the Travel Speed and the Print Speed.",
                            "unit": "mm/s",
                            "type": "float",
                            "enabled": "speed_slowdown_layers > 0",
                            "default_value": 60,
                            "value": "speed_layer_0 * speed_travel / speed_print",
                            "minimum_value": "0.1",
                            "maximum_value": "math.sqrt(machine_max_feedrate_x ** 2 + machine_max_feedrate_y ** 2)",
                            "maximum_value_warning": "300",
                            "settable_per_extruder": true,
                            "settable_per_mesh": false
                        }
                    }
                },
                "skirt_brim_speed":
                {
                    "label": "Skirt/Brim Speed",
                    "description": "The speed at which the skirt and brim are printed. Normally this is done at the initial layer speed, but sometimes you might want to print the skirt or brim at a different speed.",
                    "unit": "mm/s",
                    "type": "float",
                    "default_value": 30,
                    "minimum_value": "0.1",
                    "maximum_value": "math.sqrt(machine_max_feedrate_x ** 2 + machine_max_feedrate_y ** 2)",
                    "maximum_value_warning": "300",
                    "value": "speed_layer_0",
                    "enabled": "resolveOrValue('adhesion_type') == 'skirt' or resolveOrValue('adhesion_type') == 'brim' or resolveOrValue('draft_shield_enabled') or resolveOrValue('ooze_shield_enabled')",
                    "settable_per_mesh": false,
                    "settable_per_extruder": true,
                    "limit_to_extruder": "skirt_brim_extruder_nr"
                },
                "speed_z_hop":
                {
                    "label": "Z Hop Speed",
                    "description": "The speed at which the vertical Z movement is made for Z Hops. This is typically lower than the print speed since the build plate or machine's gantry is harder to move.",
                    "unit": "mm/s",
                    "type": "float",
                    "default_value": 10,
                    "minimum_value": "0",
                    "maximum_value": "machine_max_feedrate_z",
                    "settable_per_mesh": false,
                    "settable_per_extruder": true
                },
                "speed_slowdown_layers":
                {
                    "label": "Number of Slower Layers",
                    "description": "The first few layers are printed slower than the rest of the model, to get better adhesion to the build plate and improve the overall success rate of prints. The speed is gradually increased over these layers.",
                    "type": "int",
                    "default_value": 2,
                    "resolve": "round(sum(extruderValues('speed_slowdown_layers')) / len(extruderValues('speed_slowdown_layers')))",
                    "minimum_value": "0",
                    "maximum_value": "999999",
                    "maximum_value_warning": "3.2 / resolveOrValue('layer_height')",
                    "settable_per_mesh": false,
                    "settable_per_extruder": false
                },
                "speed_equalize_flow_width_factor":
                {
                    "label": "Flow Equalization Ratio",
                    "description": "Extrusion width based correction factor on the speed. At 0% the movement speed is kept constant at the Print Speed. At 100% the movement speed is adjusted so that the flow (in mm\u00b3/s) is kept constant, i.e. lines half the normal Line Width are printed twice as fast and lines twice as wide are printed half as fast. A value larger than 100% can help to compensate for the higher pressure required to extrude wide lines.",
                    "type": "float",
                    "unit": "%",
                    "default_value": 100.0,
                    "minimum_value": "0.0",
                    "maximum_value_warning": "200.0",
                    "settable_per_mesh": false,
                    "settable_per_extruder": true
                },
                "acceleration_enabled":
                {
                    "label": "Enable Acceleration Control",
                    "description": "Enables adjusting the print head acceleration. Increasing the accelerations can reduce printing time at the cost of print quality.",
                    "type": "bool",
                    "default_value": false,
                    "resolve": "any(extruderValues('acceleration_enabled'))",
                    "settable_per_mesh": false,
                    "settable_per_extruder": false
                },
                "acceleration_travel_enabled":
                {
                    "label": "Enable Travel Acceleration",
                    "description": "Use a separate acceleration rate for travel moves. If disabled, travel moves will use the acceleration value of the printed line at their destination.",
                    "type": "bool",
                    "default_value": true,
                    "resolve": "any(extruderValues('acceleration_travel_enabled'))",
                    "enabled": "acceleration_enabled",
                    "settable_per_mesh": false,
                    "settable_per_extruder": false
                },
                "acceleration_print":
                {
                    "label": "Print Acceleration",
                    "description": "The acceleration with which printing happens.",
                    "unit": "mm/s\u00b2",
                    "type": "float",
                    "minimum_value": "0.1",
                    "minimum_value_warning": "100",
                    "maximum_value_warning": "10000",
                    "default_value": 3000,
                    "enabled": "resolveOrValue('acceleration_enabled')",
                    "settable_per_mesh": true,
                    "children":
                    {
                        "acceleration_infill":
                        {
                            "label": "Infill Acceleration",
                            "description": "The acceleration with which infill is printed.",
                            "unit": "mm/s\u00b2",
                            "type": "float",
                            "minimum_value": "0.1",
                            "minimum_value_warning": "100",
                            "maximum_value_warning": "10000",
                            "default_value": 3000,
                            "value": "acceleration_print",
                            "enabled": "resolveOrValue('acceleration_enabled') and infill_sparse_density > 0",
                            "limit_to_extruder": "infill_extruder_nr",
                            "settable_per_mesh": true
                        },
                        "acceleration_wall":
                        {
                            "label": "Wall Acceleration",
                            "description": "The acceleration with which the walls are printed.",
                            "unit": "mm/s\u00b2",
                            "type": "float",
                            "minimum_value": "0.1",
                            "minimum_value_warning": "100",
                            "maximum_value_warning": "10000",
                            "default_value": 3000,
                            "value": "acceleration_print",
                            "enabled": "resolveOrValue('acceleration_enabled')",
                            "settable_per_mesh": true,
                            "children":
                            {
                                "acceleration_wall_0":
                                {
                                    "label": "Outer Wall Acceleration",
                                    "description": "The acceleration with which the outermost walls are printed.",
                                    "unit": "mm/s\u00b2",
                                    "type": "float",
                                    "minimum_value": "0.1",
                                    "minimum_value_warning": "100",
                                    "maximum_value_warning": "10000",
                                    "default_value": 3000,
                                    "value": "acceleration_wall",
                                    "enabled": "resolveOrValue('acceleration_enabled')",
                                    "limit_to_extruder": "wall_0_extruder_nr",
                                    "settable_per_mesh": true
                                },
                                "acceleration_wall_x":
                                {
                                    "label": "Inner Wall Acceleration",
                                    "description": "The acceleration with which all inner walls are printed.",
                                    "unit": "mm/s\u00b2",
                                    "type": "float",
                                    "minimum_value": "0.1",
                                    "minimum_value_warning": "100",
                                    "maximum_value_warning": "10000",
                                    "default_value": 3000,
                                    "value": "acceleration_wall",
                                    "enabled": "resolveOrValue('acceleration_enabled')",
                                    "limit_to_extruder": "wall_x_extruder_nr",
                                    "settable_per_mesh": true
                                }
                            }
                        },
                        "acceleration_roofing":
                        {
                            "label": "Top Surface Skin Acceleration",
                            "description": "The acceleration with which top surface skin layers are printed.",
                            "unit": "mm/s\u00b2",
                            "type": "float",
                            "minimum_value": "0.1",
                            "minimum_value_warning": "100",
                            "maximum_value_warning": "10000",
                            "default_value": 3000,
                            "value": "acceleration_topbottom",
                            "enabled": "resolveOrValue('acceleration_enabled') and roofing_layer_count > 0 and top_layers > 0",
                            "limit_to_extruder": "roofing_extruder_nr",
                            "settable_per_mesh": true
                        },
                        "acceleration_topbottom":
                        {
                            "label": "Top/Bottom Acceleration",
                            "description": "The acceleration with which top/bottom layers are printed.",
                            "unit": "mm/s\u00b2",
                            "type": "float",
                            "minimum_value": "0.1",
                            "minimum_value_warning": "100",
                            "maximum_value_warning": "10000",
                            "default_value": 3000,
                            "value": "acceleration_print",
                            "enabled": "resolveOrValue('acceleration_enabled')",
                            "limit_to_extruder": "top_bottom_extruder_nr",
                            "settable_per_mesh": true
                        },
                        "acceleration_support":
                        {
                            "label": "Support Acceleration",
                            "description": "The acceleration with which the support structure is printed.",
                            "unit": "mm/s\u00b2",
                            "type": "float",
                            "minimum_value": "0.1",
                            "minimum_value_warning": "100",
                            "maximum_value_warning": "10000",
                            "default_value": 3000,
                            "value": "acceleration_print",
                            "enabled": "resolveOrValue('acceleration_enabled') and (support_enable or support_meshes_present)",
                            "settable_per_mesh": false,
                            "limit_to_extruder": "support_extruder_nr",
                            "settable_per_extruder": true,
                            "children":
                            {
                                "acceleration_support_infill":
                                {
                                    "label": "Support Infill Acceleration",
                                    "description": "The acceleration with which the infill of support is printed.",
                                    "unit": "mm/s\u00b2",
                                    "type": "float",
                                    "default_value": 3000,
                                    "value": "acceleration_support",
                                    "minimum_value": "0.1",
                                    "minimum_value_warning": "100",
                                    "maximum_value_warning": "10000",
                                    "enabled": "resolveOrValue('acceleration_enabled') and (support_enable or support_meshes_present)",
                                    "limit_to_extruder": "support_infill_extruder_nr",
                                    "settable_per_mesh": false,
                                    "settable_per_extruder": true
                                },
                                "acceleration_support_interface":
                                {
                                    "label": "Support Interface Acceleration",
                                    "description": "The acceleration with which the roofs and floors of support are printed. Printing them at lower acceleration can improve overhang quality.",
                                    "unit": "mm/s\u00b2",
                                    "type": "float",
                                    "default_value": 3000,
                                    "value": "acceleration_support",
                                    "minimum_value": "0.1",
                                    "minimum_value_warning": "100",
                                    "maximum_value_warning": "10000",
                                    "enabled": "resolveOrValue('acceleration_enabled') and support_interface_enable and (support_enable or support_meshes_present)",
                                    "limit_to_extruder": "support_interface_extruder_nr",
                                    "settable_per_mesh": false,
                                    "settable_per_extruder": true,
                                    "children":
                                    {
                                        "acceleration_support_roof":
                                        {
                                            "label": "Support Roof Acceleration",
                                            "description": "The acceleration with which the roofs of support are printed. Printing them at lower acceleration can improve overhang quality.",
                                            "unit": "mm/s\u00b2",
                                            "type": "float",
                                            "default_value": 3000,
                                            "value": "extruderValue(support_roof_extruder_nr, 'acceleration_support_interface')",
                                            "minimum_value": "0.1",
                                            "minimum_value_warning": "100",
                                            "maximum_value_warning": "10000",
                                            "enabled": "acceleration_enabled and support_roof_enable and (support_enable or support_meshes_present)",
                                            "limit_to_extruder": "support_roof_extruder_nr",
                                            "settable_per_mesh": false,
                                            "settable_per_extruder": true
                                        },
                                        "acceleration_support_bottom":
                                        {
                                            "label": "Support Floor Acceleration",
                                            "description": "The acceleration with which the floors of support are printed. Printing them at lower acceleration can improve adhesion of support on top of your model.",
                                            "unit": "mm/s\u00b2",
                                            "type": "float",
                                            "default_value": 3000,
                                            "value": "extruderValue(support_bottom_extruder_nr, 'acceleration_support_interface')",
                                            "minimum_value": "0.1",
                                            "minimum_value_warning": "100",
                                            "maximum_value_warning": "10000",
                                            "enabled": "acceleration_enabled and support_bottom_enable and (support_enable or support_meshes_present)",
                                            "limit_to_extruder": "support_bottom_extruder_nr",
                                            "settable_per_mesh": false,
                                            "settable_per_extruder": true
                                        }
                                    }
                                }
                            }
                        },
                        "acceleration_prime_tower":
                        {
                            "label": "Prime Tower Acceleration",
                            "description": "The acceleration with which the prime tower is printed.",
                            "unit": "mm/s\u00b2",
                            "type": "float",
                            "minimum_value": "0.1",
                            "minimum_value_warning": "100",
                            "maximum_value_warning": "10000",
                            "default_value": 3000,
                            "value": "acceleration_print",
                            "enabled": "resolveOrValue('prime_tower_enable') and resolveOrValue('acceleration_enabled')",
                            "settable_per_mesh": false
                        }
                    }
                },
                "acceleration_travel":
                {
                    "label": "Travel Acceleration",
                    "description": "The acceleration with which travel moves are made.",
                    "unit": "mm/s\u00b2",
                    "type": "float",
                    "default_value": 5000,
                    "minimum_value": "0.1",
                    "minimum_value_warning": "100",
                    "maximum_value_warning": "10000",
                    "value": "acceleration_print if magic_spiralize else 5000",
                    "enabled": "resolveOrValue('acceleration_enabled') and resolveOrValue('acceleration_travel_enabled')",
                    "settable_per_mesh": false
                },
                "acceleration_layer_0":
                {
                    "label": "Initial Layer Acceleration",
                    "description": "The acceleration for the initial layer.",
                    "unit": "mm/s\u00b2",
                    "type": "float",
                    "default_value": 3000,
                    "value": "acceleration_print",
                    "minimum_value": "0.1",
                    "minimum_value_warning": "100",
                    "maximum_value_warning": "10000",
                    "enabled": "resolveOrValue('acceleration_enabled')",
                    "settable_per_mesh": true,
                    "children":
                    {
                        "acceleration_print_layer_0":
                        {
                            "label": "Initial Layer Print Acceleration",
                            "description": "The acceleration during the printing of the initial layer.",
                            "unit": "mm/s\u00b2",
                            "type": "float",
                            "default_value": 3000,
                            "value": "acceleration_layer_0",
                            "minimum_value": "0.1",
                            "minimum_value_warning": "100",
                            "maximum_value_warning": "10000",
                            "enabled": "resolveOrValue('acceleration_enabled')",
                            "settable_per_mesh": true
                        },
                        "acceleration_travel_layer_0":
                        {
                            "label": "Initial Layer Travel Acceleration",
                            "description": "The acceleration for travel moves in the initial layer.",
                            "unit": "mm/s\u00b2",
                            "type": "float",
                            "default_value": 3000,
                            "value": "acceleration_layer_0 * acceleration_travel / acceleration_print",
                            "minimum_value": "0.1",
                            "minimum_value_warning": "100",
                            "maximum_value_warning": "10000",
                            "enabled": "resolveOrValue('acceleration_enabled') and resolveOrValue('acceleration_travel_enabled')",
                            "settable_per_extruder": true,
                            "settable_per_mesh": false
                        }
                    }
                },
                "acceleration_skirt_brim":
                {
                    "label": "Skirt/Brim Acceleration",
                    "description": "The acceleration with which the skirt and brim are printed. Normally this is done with the initial layer acceleration, but sometimes you might want to print the skirt or brim at a different acceleration.",
                    "unit": "mm/s\u00b2",
                    "type": "float",
                    "default_value": 3000,
                    "value": "acceleration_layer_0",
                    "minimum_value": "0.1",
                    "minimum_value_warning": "100",
                    "maximum_value_warning": "10000",
                    "enabled": "resolveOrValue('acceleration_enabled') and (resolveOrValue('adhesion_type') == 'skirt' or resolveOrValue('adhesion_type') == 'brim' or resolveOrValue('draft_shield_enabled') or resolveOrValue('ooze_shield_enabled'))",
                    "settable_per_mesh": false,
                    "limit_to_extruder": "skirt_brim_extruder_nr"
                },
                "jerk_enabled":
                {
                    "label": "Enable Jerk Control",
                    "description": "Enables adjusting the jerk of print head when the velocity in the X or Y axis changes. Increasing the jerk can reduce printing time at the cost of print quality.",
                    "type": "bool",
                    "default_value": false,
                    "resolve": "any(extruderValues('jerk_enabled'))",
                    "settable_per_mesh": false,
                    "settable_per_extruder": false
                },
                "jerk_travel_enabled":
                {
                    "label": "Enable Travel Jerk",
                    "description": "Use a separate jerk rate for travel moves. If disabled, travel moves will use the jerk value of the printed line at their destination.",
                    "type": "bool",
                    "default_value": true,
                    "resolve": "any(extruderValues('jerk_travel_enabled'))",
                    "enabled": "jerk_enabled",
                    "settable_per_mesh": false,
                    "settable_per_extruder": false
                },
                "jerk_print":
                {
                    "label": "Print Jerk",
                    "description": "The maximum instantaneous velocity change of the print head.",
                    "unit": "mm/s",
                    "type": "float",
                    "minimum_value": "0",
                    "maximum_value_warning": "50",
                    "default_value": 20,
                    "enabled": "resolveOrValue('jerk_enabled')",
                    "settable_per_mesh": true,
                    "children":
                    {
                        "jerk_infill":
                        {
                            "label": "Infill Jerk",
                            "description": "The maximum instantaneous velocity change with which infill is printed.",
                            "unit": "mm/s",
                            "type": "float",
                            "minimum_value": "0",
                            "maximum_value_warning": "50",
                            "default_value": 20,
                            "value": "jerk_print",
                            "enabled": "resolveOrValue('jerk_enabled') and infill_sparse_density > 0",
                            "limit_to_extruder": "infill_extruder_nr",
                            "settable_per_mesh": true
                        },
                        "jerk_wall":
                        {
                            "label": "Wall Jerk",
                            "description": "The maximum instantaneous velocity change with which the walls are printed.",
                            "unit": "mm/s",
                            "type": "float",
                            "minimum_value": "0",
                            "maximum_value_warning": "50",
                            "default_value": 20,
                            "value": "jerk_print",
                            "enabled": "resolveOrValue('jerk_enabled')",
                            "settable_per_mesh": true,
                            "children":
                            {
                                "jerk_wall_0":
                                {
                                    "label": "Outer Wall Jerk",
                                    "description": "The maximum instantaneous velocity change with which the outermost walls are printed.",
                                    "unit": "mm/s",
                                    "type": "float",
                                    "minimum_value": "0",
                                    "maximum_value_warning": "50",
                                    "default_value": 20,
                                    "value": "jerk_wall",
                                    "enabled": "resolveOrValue('jerk_enabled')",
                                    "limit_to_extruder": "wall_0_extruder_nr",
                                    "settable_per_mesh": true
                                },
                                "jerk_wall_x":
                                {
                                    "label": "Inner Wall Jerk",
                                    "description": "The maximum instantaneous velocity change with which all inner walls are printed.",
                                    "unit": "mm/s",
                                    "type": "float",
                                    "minimum_value": "0",
                                    "maximum_value_warning": "50",
                                    "default_value": 20,
                                    "value": "jerk_wall",
                                    "enabled": "resolveOrValue('jerk_enabled')",
                                    "limit_to_extruder": "wall_x_extruder_nr",
                                    "settable_per_mesh": true
                                }
                            }
                        },
                        "jerk_roofing":
                        {
                            "label": "Top Surface Skin Jerk",
                            "description": "The maximum instantaneous velocity change with which top surface skin layers are printed.",
                            "unit": "mm/s",
                            "type": "float",
                            "minimum_value": "0",
                            "maximum_value_warning": "50",
                            "default_value": 20,
                            "value": "jerk_topbottom",
                            "enabled": "resolveOrValue('jerk_enabled') and roofing_layer_count > 0 and top_layers > 0",
                            "limit_to_extruder": "roofing_extruder_nr",
                            "settable_per_mesh": true
                        },
                        "jerk_topbottom":
                        {
                            "label": "Top/Bottom Jerk",
                            "description": "The maximum instantaneous velocity change with which top/bottom layers are printed.",
                            "unit": "mm/s",
                            "type": "float",
                            "minimum_value": "0",
                            "maximum_value_warning": "50",
                            "default_value": 20,
                            "value": "jerk_print",
                            "enabled": "(top_layers > 0 or bottom_layers > 0) and resolveOrValue('jerk_enabled')",
                            "limit_to_extruder": "top_bottom_extruder_nr",
                            "settable_per_mesh": true
                        },
                        "jerk_support":
                        {
                            "label": "Support Jerk",
                            "description": "The maximum instantaneous velocity change with which the support structure is printed.",
                            "unit": "mm/s",
                            "type": "float",
                            "minimum_value": "0",
                            "maximum_value_warning": "50",
                            "default_value": 20,
                            "value": "jerk_print",
                            "enabled": "resolveOrValue('jerk_enabled') and (support_enable or support_meshes_present)",
                            "settable_per_mesh": false,
                            "settable_per_extruder": true,
                            "limit_to_extruder": "support_extruder_nr",
                            "children":
                            {
                                "jerk_support_infill":
                                {
                                    "label": "Support Infill Jerk",
                                    "description": "The maximum instantaneous velocity change with which the infill of support is printed.",
                                    "unit": "mm/s",
                                    "type": "float",
                                    "default_value": 20,
                                    "value": "jerk_support",
                                    "minimum_value": "0",
                                    "maximum_value_warning": "50",
                                    "enabled": "resolveOrValue('jerk_enabled') and (support_enable or support_meshes_present)",
                                    "limit_to_extruder": "support_infill_extruder_nr",
                                    "settable_per_mesh": false,
                                    "settable_per_extruder": true
                                },
                                "jerk_support_interface":
                                {
                                    "label": "Support Interface Jerk",
                                    "description": "The maximum instantaneous velocity change with which the roofs and floors of support are printed.",
                                    "unit": "mm/s",
                                    "type": "float",
                                    "default_value": 20,
                                    "value": "jerk_support",
                                    "minimum_value": "0",
                                    "maximum_value_warning": "50",
                                    "enabled": "resolveOrValue('jerk_enabled') and support_interface_enable and (support_enable or support_meshes_present)",
                                    "limit_to_extruder": "support_interface_extruder_nr",
                                    "settable_per_mesh": false,
                                    "settable_per_extruder": true,
                                    "children":
                                    {
                                        "jerk_support_roof":
                                        {
                                            "label": "Support Roof Jerk",
                                            "description": "The maximum instantaneous velocity change with which the roofs of support are printed.",
                                            "unit": "mm/s",
                                            "type": "float",
                                            "default_value": 20,
                                            "value": "extruderValue(support_roof_extruder_nr, 'jerk_support_interface')",
                                            "minimum_value": "0",
                                            "maximum_value_warning": "50",
                                            "enabled": "resolveOrValue('jerk_enabled') and support_roof_enable and (support_enable or support_meshes_present)",
                                            "limit_to_extruder": "support_roof_extruder_nr",
                                            "settable_per_mesh": false,
                                            "settable_per_extruder": true
                                        },
                                        "jerk_support_bottom":
                                        {
                                            "label": "Support Floor Jerk",
                                            "description": "The maximum instantaneous velocity change with which the floors of support are printed.",
                                            "unit": "mm/s",
                                            "type": "float",
                                            "default_value": 20,
                                            "value": "extruderValue(support_roof_extruder_nr, 'jerk_support_interface')",
                                            "minimum_value": "0",
                                            "maximum_value_warning": "50",
                                            "enabled": "resolveOrValue('jerk_enabled') and support_bottom_enable and (support_enable or support_meshes_present)",
                                            "limit_to_extruder": "support_bottom_extruder_nr",
                                            "settable_per_mesh": false,
                                            "settable_per_extruder": true
                                        }
                                    }
                                }
                            }
                        },
                        "jerk_prime_tower":
                        {
                            "label": "Prime Tower Jerk",
                            "description": "The maximum instantaneous velocity change with which the prime tower is printed.",
                            "unit": "mm/s",
                            "type": "float",
                            "minimum_value": "0",
                            "maximum_value_warning": "50",
                            "default_value": 20,
                            "value": "jerk_print",
                            "enabled": "resolveOrValue('prime_tower_enable') and resolveOrValue('jerk_enabled')",
                            "settable_per_mesh": false
                        }
                    }
                },
                "jerk_travel":
                {
                    "label": "Travel Jerk",
                    "description": "The maximum instantaneous velocity change with which travel moves are made.",
                    "unit": "mm/s",
                    "type": "float",
                    "default_value": 30,
                    "minimum_value": "0",
                    "maximum_value_warning": "50",
                    "value": "jerk_print if magic_spiralize else 30",
                    "enabled": "resolveOrValue('jerk_enabled') and resolveOrValue('jerk_travel_enabled')",
                    "settable_per_mesh": false
                },
                "jerk_layer_0":
                {
                    "label": "Initial Layer Jerk",
                    "description": "The print maximum instantaneous velocity change for the initial layer.",
                    "unit": "mm/s",
                    "type": "float",
                    "default_value": 20,
                    "value": "jerk_print",
                    "minimum_value": "0",
                    "maximum_value_warning": "50",
                    "enabled": "resolveOrValue('jerk_enabled')",
                    "settable_per_mesh": true,
                    "children":
                    {
                        "jerk_print_layer_0":
                        {
                            "label": "Initial Layer Print Jerk",
                            "description": "The maximum instantaneous velocity change during the printing of the initial layer.",
                            "unit": "mm/s",
                            "type": "float",
                            "default_value": 20,
                            "value": "jerk_layer_0",
                            "minimum_value": "0",
                            "maximum_value_warning": "50",
                            "enabled": "resolveOrValue('jerk_enabled')",
                            "settable_per_mesh": true
                        },
                        "jerk_travel_layer_0":
                        {
                            "label": "Initial Layer Travel Jerk",
                            "description": "The acceleration for travel moves in the initial layer.",
                            "unit": "mm/s",
                            "type": "float",
                            "default_value": 20,
                            "value": "jerk_layer_0 * jerk_travel / jerk_print",
                            "minimum_value": "0",
                            "maximum_value_warning": "50",
                            "enabled": "resolveOrValue('jerk_enabled') and resolveOrValue('jerk_travel_enabled')",
                            "settable_per_extruder": true,
                            "settable_per_mesh": false
                        }
                    }
                },
                "jerk_skirt_brim":
                {
                    "label": "Skirt/Brim Jerk",
                    "description": "The maximum instantaneous velocity change with which the skirt and brim are printed.",
                    "unit": "mm/s",
                    "type": "float",
                    "default_value": 20,
                    "minimum_value": "0",
                    "maximum_value_warning": "50",
                    "value": "jerk_layer_0",
                    "enabled": "resolveOrValue('jerk_enabled') and (resolveOrValue('adhesion_type') == 'skirt' or resolveOrValue('adhesion_type') == 'brim' or resolveOrValue('draft_shield_enabled') or resolveOrValue('ooze_shield_enabled'))",
                    "settable_per_mesh": false,
                    "limit_to_extruder": "skirt_brim_extruder_nr"
                }
            }
        },
        "travel":
        {
            "label": "Travel",
            "icon": "PrintTravel",
            "description": "travel",
            "type": "category",
            "children":
            {
                "retraction_enable":
                {
                    "label": "Enable Retraction",
                    "description": "Retract the filament when the nozzle is moving over a non-printed area.",
                    "type": "bool",
                    "default_value": true,
                    "settable_per_mesh": false,
                    "settable_per_extruder": true
                },
                "retract_at_layer_change":
                {
                    "label": "Retract at Layer Change",
                    "description": "Retract the filament when the nozzle is moving to the next layer.",
                    "type": "bool",
                    "default_value": false,
                    "settable_per_mesh": false,
                    "settable_per_extruder": true
                },
                "retraction_amount":
                {
                    "label": "Retraction Distance",
                    "description": "The length of material retracted during a retraction move.",
                    "unit": "mm",
                    "type": "float",
                    "default_value": 6.5,
                    "minimum_value_warning": "-0.0001",
                    "maximum_value_warning": "10.0",
                    "enabled": "retraction_enable and machine_gcode_flavor != \"UltiGCode\"",
                    "settable_per_mesh": false,
                    "settable_per_extruder": true
                },
                "retraction_speed":
                {
                    "label": "Retraction Speed",
                    "description": "The speed at which the filament is retracted and primed during a retraction move.",
                    "unit": "mm/s",
                    "type": "float",
                    "default_value": 25,
                    "minimum_value": "0.0001",
                    "minimum_value_warning": "1",
                    "maximum_value": "machine_max_feedrate_e if retraction_enable else float('inf')",
                    "maximum_value_warning": "70",
                    "enabled": "retraction_enable and machine_gcode_flavor != \"UltiGCode\"",
                    "settable_per_mesh": true,
                    "settable_per_extruder": true,
                    "children":
                    {
                        "retraction_retract_speed":
                        {
                            "label": "Retraction Retract Speed",
                            "description": "The speed at which the filament is retracted during a retraction move.",
                            "unit": "mm/s",
                            "type": "float",
                            "default_value": 25,
                            "minimum_value": "0.0001",
                            "maximum_value": "machine_max_feedrate_e if retraction_enable else float('inf')",
                            "minimum_value_warning": "1",
                            "maximum_value_warning": "70",
                            "enabled": "retraction_enable and machine_gcode_flavor != \"UltiGCode\"",
                            "value": "retraction_speed",
                            "settable_per_mesh": true,
                            "settable_per_extruder": true
                        },
                        "retraction_prime_speed":
                        {
                            "label": "Retraction Prime Speed",
                            "description": "The speed at which the filament is primed during a retraction move.",
                            "unit": "mm/s",
                            "type": "float",
                            "default_value": 25,
                            "minimum_value": "0.0001",
                            "maximum_value": "machine_max_feedrate_e if retraction_enable else float('inf')",
                            "minimum_value_warning": "1",
                            "maximum_value_warning": "70",
                            "enabled": "retraction_enable and machine_gcode_flavor != \"UltiGCode\"",
                            "value": "retraction_speed",
                            "settable_per_mesh": true,
                            "settable_per_extruder": true
                        }
                    }
                },
                "retraction_extra_prime_amount":
                {
                    "label": "Retraction Extra Prime Amount",
                    "description": "Some material can ooze away during a travel move, which can be compensated for here.",
                    "unit": "mm\u00b3",
                    "type": "float",
                    "default_value": 0,
                    "minimum_value_warning": "-0.0001",
                    "maximum_value_warning": "5.0",
                    "enabled": "retraction_enable",
                    "settable_per_mesh": true,
                    "settable_per_extruder": true
                },
                "retraction_min_travel":
                {
                    "label": "Retraction Minimum Travel",
                    "description": "The minimum distance of travel needed for a retraction to happen at all. This helps to get fewer retractions in a small area.",
                    "unit": "mm",
                    "type": "float",
                    "default_value": 1.5,
                    "value": "line_width * 2",
                    "minimum_value": "0",
                    "minimum_value_warning": "line_width * 1.5",
                    "maximum_value_warning": "10",
                    "settable_per_mesh": true,
                    "settable_per_extruder": true
                },
                "retraction_count_max":
                {
                    "label": "Maximum Retraction Count",
                    "description": "This setting limits the number of retractions occurring within the minimum extrusion distance window. Further retractions within this window will be ignored. This avoids retracting repeatedly on the same piece of filament, as that can flatten the filament and cause grinding issues.",
                    "default_value": 90,
                    "minimum_value": "0",
                    "maximum_value_warning": "100",
                    "maximum_value": 999999999,
                    "type": "int",
                    "enabled": "retraction_enable",
                    "settable_per_mesh": false,
                    "settable_per_extruder": true
                },
                "retraction_extrusion_window":
                {
                    "label": "Minimum Extrusion Distance Window",
                    "description": "The window in which the maximum retraction count is enforced. This value should be approximately the same as the retraction distance, so that effectively the number of times a retraction passes the same patch of material is limited.",
                    "unit": "mm",
                    "type": "float",
                    "default_value": 4.5,
                    "minimum_value": "0",
                    "maximum_value_warning": "retraction_amount * 2",
                    "value": "retraction_amount",
                    "enabled": "retraction_enable",
                    "settable_per_mesh": false,
                    "settable_per_extruder": true
                },
                "retraction_combing":
                {
                    "label": "Combing Mode",
                    "description": "Combing keeps the nozzle within already printed areas when traveling. This results in slightly longer travel moves but reduces the need for retractions. If combing is off, the material will retract and the nozzle moves in a straight line to the next point. It is also possible to avoid combing over top/bottom skin areas or to only comb within the infill.",
                    "type": "enum",
                    "options":
                    {
                        "off": "Off",
                        "all": "All",
                        "no_outer_surfaces": "Not on Outer Surface",
                        "noskin": "Not in Skin",
                        "infill": "Within Infill"
                    },
                    "default_value": "all",
                    "value": "'no_outer_surfaces' if (any(extruderValues('skin_monotonic')) or any(extruderValues('ironing_enabled')) or (any(extruderValues('roofing_monotonic')) and any(extruderValues('roofing_layer_count')))) else 'all'",
                    "resolve": "'noskin' if 'noskin' in extruderValues('retraction_combing') else ('infill' if 'infill' in extruderValues('retraction_combing') else ('all' if 'all' in extruderValues('retraction_combing') else ('no_outer_surfaces' if 'no_outer_surfaces' in extruderValues('retraction_combing') else 'off')))",
                    "settable_per_mesh": false,
                    "settable_per_extruder": false
                },
                "retraction_combing_max_distance":
                {
                    "label": "Max Comb Distance With No Retract",
                    "description": "When greater than zero, combing travel moves that are longer than this distance will use retraction. If set to zero, there is no maximum and combing moves will not use retraction.",
                    "unit": "mm",
                    "type": "float",
                    "default_value": 0,
                    "minimum_value": "0",
                    "enabled": "resolveOrValue('retraction_combing') != 'off'",
                    "settable_per_mesh": false,
                    "settable_per_extruder": true
                },
                "travel_retract_before_outer_wall":
                {
                    "label": "Retract Before Outer Wall",
                    "description": "Always retract when moving to start an outer wall.",
                    "type": "bool",
                    "default_value": false,
                    "enabled": "retraction_enable",
                    "settable_per_mesh": false,
                    "settable_per_extruder": false
                },
                "travel_avoid_other_parts":
                {
                    "label": "Avoid Printed Parts When Traveling",
                    "description": "The nozzle avoids already printed parts when traveling. This option is only available when combing is enabled.",
                    "type": "bool",
                    "default_value": true,
                    "enabled": "resolveOrValue('retraction_combing') != 'off'",
                    "settable_per_mesh": false,
                    "settable_per_extruder": true
                },
                "travel_avoid_supports":
                {
                    "label": "Avoid Supports When Traveling",
                    "description": "The nozzle avoids already printed supports when traveling. This option is only available when combing is enabled.",
                    "type": "bool",
                    "default_value": false,
                    "enabled": "resolveOrValue('retraction_combing') != 'off' and travel_avoid_other_parts",
                    "settable_per_mesh": false,
                    "settable_per_extruder": true
                },
                "travel_avoid_distance":
                {
                    "label": "Travel Avoid Distance",
                    "description": "The distance between the nozzle and already printed parts when avoiding during travel moves.",
                    "unit": "mm",
                    "type": "float",
                    "default_value": 0.625,
                    "value": "machine_nozzle_tip_outer_diameter / 2 * 1.25",
                    "minimum_value": "0",
                    "minimum_value_warning": "machine_nozzle_tip_outer_diameter * 0.5",
                    "maximum_value_warning": "machine_nozzle_tip_outer_diameter * 5",
                    "enabled": "resolveOrValue('retraction_combing') != 'off' and travel_avoid_other_parts",
                    "settable_per_mesh": false,
                    "settable_per_extruder": true
                },
                "layer_start_x":
                {
                    "label": "Layer Start X",
                    "description": "The X coordinate of the position near where to find the part to start printing each layer.",
                    "unit": "mm",
                    "type": "float",
                    "default_value": 0.0,
                    "minimum_value": "machine_width / -2 if machine_center_is_zero else 0",
                    "settable_per_mesh": false,
                    "settable_per_extruder": true,
                    "settable_per_meshgroup": true
                },
                "layer_start_y":
                {
                    "label": "Layer Start Y",
                    "description": "The Y coordinate of the position near where to find the part to start printing each layer.",
                    "unit": "mm",
                    "type": "float",
                    "default_value": 0.0,
                    "minimum_value": "machine_depth / -2 if machine_center_is_zero else 0",
                    "settable_per_mesh": false,
                    "settable_per_extruder": true,
                    "settable_per_meshgroup": true
                },
                "retraction_hop_enabled":
                {
                    "label": "Z Hop When Retracted",
                    "description": "Whenever a retraction is done, the build plate is lowered to create clearance between the nozzle and the print. It prevents the nozzle from hitting the print during travel moves, reducing the chance to knock the print from the build plate.",
                    "type": "bool",
                    "default_value": false,
                    "enabled": "retraction_enable",
                    "settable_per_mesh": false,
                    "settable_per_extruder": true
                },
                "retraction_hop_only_when_collides":
                {
                    "label": "Z Hop Only Over Printed Parts",
                    "description": "Only perform a Z Hop when moving over printed parts which cannot be avoided by horizontal motion by Avoid Printed Parts when Traveling.",
                    "type": "bool",
                    "default_value": false,
                    "enabled": "retraction_enable and retraction_hop_enabled and travel_avoid_other_parts",
                    "settable_per_mesh": true,
                    "settable_per_extruder": true
                },
                "retraction_hop":
                {
                    "label": "Z Hop Height",
                    "description": "The height difference when performing a Z Hop.",
                    "unit": "mm",
                    "type": "float",
                    "default_value": 1,
                    "minimum_value_warning": "0",
                    "maximum_value_warning": "10",
                    "enabled": "retraction_enable and retraction_hop_enabled",
                    "settable_per_mesh": true,
                    "settable_per_extruder": true
                },
                "retraction_hop_after_extruder_switch":
                {
                    "label": "Z Hop After Extruder Switch",
                    "description": "After the machine switched from one extruder to the other, the build plate is lowered to create clearance between the nozzle and the print. This prevents the nozzle from leaving oozed material on the outside of a print.",
                    "type": "bool",
                    "default_value": true,
                    "enabled": "retraction_hop_enabled and extruders_enabled_count > 1",
                    "settable_per_mesh": false,
                    "settable_per_extruder": true
                },
                "retraction_hop_after_extruder_switch_height":
                {
                    "label": "Z Hop After Extruder Switch Height",
                    "description": "The height difference when performing a Z Hop after extruder switch.",
                    "unit": "mm",
                    "type": "float",
                    "default_value": 1,
                    "value": "retraction_hop",
                    "minimum_value_warning": "0",
                    "maximum_value_warning": "10",
                    "enabled": "retraction_enable and retraction_hop_after_extruder_switch and extruders_enabled_count > 1",
                    "settable_per_mesh": false,
                    "settable_per_extruder": true
                }
            }
        },
        "cooling":
        {
            "label": "Cooling",
            "icon": "Fan",
            "description": "Cooling",
            "type": "category",
            "children":
            {
                "cool_fan_enabled":
                {
                    "label": "Enable Print Cooling",
                    "description": "Enables the print cooling fans while printing. The fans improve print quality on layers with short layer times and bridging / overhangs.",
                    "type": "bool",
                    "default_value": true,
                    "settable_per_mesh": false,
                    "settable_per_extruder": true
                },
                "cool_fan_speed":
                {
                    "label": "Fan Speed",
                    "description": "The speed at which the print cooling fans spin.",
                    "unit": "%",
                    "type": "float",
                    "minimum_value": "0",
                    "maximum_value": "100",
                    "default_value": 100,
                    "value": "100.0 if cool_fan_enabled else 0.0",
                    "enabled": "cool_fan_enabled",
                    "settable_per_mesh": false,
                    "settable_per_extruder": true,
                    "children":
                    {
                        "cool_fan_speed_min":
                        {
                            "label": "Regular Fan Speed",
                            "description": "The speed at which the fans spin before hitting the threshold. When a layer prints faster than the threshold, the fan speed gradually inclines towards the maximum fan speed.",
                            "unit": "%",
                            "type": "float",
                            "minimum_value": "0",
                            "maximum_value": "100",
                            "value": "cool_fan_speed",
                            "default_value": 100,
                            "enabled": "cool_fan_enabled",
                            "settable_per_mesh": false,
                            "settable_per_extruder": true
                        },
                        "cool_fan_speed_max":
                        {
                            "label": "Maximum Fan Speed",
                            "description": "The speed at which the fans spin on the minimum layer time. The fan speed gradually increases between the regular fan speed and maximum fan speed when the threshold is hit.",
                            "unit": "%",
                            "type": "float",
                            "minimum_value": "max(0, cool_fan_speed_min)",
                            "maximum_value": "100",
                            "default_value": 100,
                            "enabled": "cool_fan_enabled",
                            "value": "cool_fan_speed",
                            "settable_per_mesh": false,
                            "settable_per_extruder": true
                        }
                    }
                },
                "cool_min_layer_time_fan_speed_max":
                {
                    "label": "Regular/Maximum Fan Speed Threshold",
                    "description": "The layer time which sets the threshold between regular fan speed and maximum fan speed. Layers that print slower than this time use regular fan speed. For faster layers the fan speed gradually increases towards the maximum fan speed.",
                    "unit": "s",
                    "type": "float",
                    "default_value": 10,
                    "maximum_value_warning": "600",
                    "settable_per_mesh": false,
                    "settable_per_extruder": true
                },
                "cool_fan_speed_0":
                {
                    "label": "Initial Fan Speed",
                    "description": "The speed at which the fans spin at the start of the print. In subsequent layers the fan speed is gradually increased up to the layer corresponding to Regular Fan Speed at Height.",
                    "unit": "%",
                    "type": "float",
                    "minimum_value": "0",
                    "maximum_value": "100",
                    "default_value": 0,
                    "enabled": "cool_fan_enabled",
                    "settable_per_mesh": false,
                    "settable_per_extruder": true
                },
                "cool_fan_full_at_height":
                {
                    "label": "Regular Fan Speed at Height",
                    "description": "The height at which the fans spin on regular fan speed. At the layers below the fan speed gradually increases from Initial Fan Speed to Regular Fan Speed.",
                    "unit": "mm",
                    "type": "float",
                    "default_value": 0.5,
                    "value": "0 if resolveOrValue('adhesion_type') == 'raft' else resolveOrValue('layer_height_0')",
                    "minimum_value": "0",
                    "maximum_value_warning": "10.0",
                    "settable_per_mesh": false,
                    "settable_per_extruder": true,
                    "children":
                    {
                        "cool_fan_full_layer":
                        {
                            "label": "Regular Fan Speed at Layer",
                            "description": "The layer at which the fans spin on regular fan speed. If regular fan speed at height is set, this value is calculated and rounded to a whole number.",
                            "type": "int",
                            "default_value": 2,
                            "minimum_value": "1",
                            "maximum_value_warning": "10 / resolveOrValue('layer_height')",
                            "value": "max(1, int(math.floor((cool_fan_full_at_height - resolveOrValue('layer_height_0')) / resolveOrValue('layer_height')) + 2))",
                            "settable_per_mesh": false,
                            "settable_per_extruder": true
                        }
                    }
                },
                "cool_min_layer_time":
                {
                    "label": "Minimum Layer Time",
                    "description": "The minimum time spent in a layer. This forces the printer to slow down, to at least spend the time set here in one layer. This allows the printed material to cool down properly before printing the next layer. Layers may still take shorter than the minimal layer time if Lift Head is disabled and if the Minimum Speed would otherwise be violated.",
                    "unit": "s",
                    "type": "float",
                    "default_value": 5,
                    "minimum_value": "0",
                    "maximum_value_warning": "600",
                    "settable_per_mesh": false,
                    "settable_per_extruder": true
                },
                "cool_min_speed":
                {
                    "label": "Minimum Speed",
                    "description": "The minimum print speed, despite slowing down due to the minimum layer time. When the printer would slow down too much, the pressure in the nozzle would be too low and result in bad print quality.",
                    "unit": "mm/s",
                    "type": "float",
                    "default_value": 10,
                    "minimum_value": "1",
                    "maximum_value_warning": "100",
                    "enabled": "cool_min_layer_time > 0",
                    "settable_per_mesh": false,
                    "settable_per_extruder": true
                },
                "cool_lift_head":
                {
                    "label": "Lift Head",
                    "description": "When the minimum speed is hit because of minimum layer time, lift the head away from the print and wait the extra time until the minimum layer time is reached.",
                    "type": "bool",
                    "default_value": false,
                    "enabled": "cool_min_layer_time > 0",
                    "settable_per_mesh": false,
                    "settable_per_extruder": true
                },
                "cool_min_temperature":
                {
                    "label": "Small Layer Printing Temperature",
                    "description": "Gradually reduce to this temperature when printing at reduced speeds because of minimum layer time.",
                    "unit": "\u00b0C",
                    "type": "float",
                    "value": "material_print_temperature",
                    "enabled": "cool_min_layer_time > 0",
                    "minimum_value_warning": "max(material_final_print_temperature, material_initial_print_temperature)",
                    "maximum_value_warning": "material_print_temperature",
                    "minimum_value": "-273.15",
                    "maximum_value": "365",
                    "settable_per_mesh": false,
                    "settable_per_extruder": true
                }
            }
        },
        "support":
        {
            "label": "Support",
            "type": "category",
            "icon": "Support",
            "description": "Support",
            "children":
            {
                "support_enable":
                {
                    "label": "Generate Support",
                    "description": "Generate structures to support parts of the model which have overhangs. Without these structures, such parts would collapse during printing.",
                    "type": "bool",
                    "default_value": false,
                    "resolve": "any(extruderValues('support_enable'))",
                    "settable_per_mesh": true,
                    "settable_per_extruder": false
                },
                "support_extruder_nr":
                {
                    "label": "Support Extruder",
                    "description": "The extruder train to use for printing the support. This is used in multi-extrusion.",
                    "type": "extruder",
                    "default_value": "0",
                    "value": "int(defaultExtruderPosition())",
                    "enabled": "(support_enable or support_meshes_present) and extruders_enabled_count > 1",
                    "settable_per_mesh": false,
                    "settable_per_extruder": false,
                    "children":
                    {
                        "support_infill_extruder_nr":
                        {
                            "label": "Support Infill Extruder",
                            "description": "The extruder train to use for printing the infill of the support. This is used in multi-extrusion.",
                            "type": "extruder",
                            "default_value": "0",
                            "value": "support_extruder_nr",
                            "enabled": "(support_enable or support_meshes_present) and extruders_enabled_count > 1",
                            "settable_per_mesh": false,
                            "settable_per_extruder": false
                        },
                        "support_extruder_nr_layer_0":
                        {
                            "label": "First Layer Support Extruder",
                            "description": "The extruder train to use for printing the first layer of support infill. This is used in multi-extrusion.",
                            "type": "extruder",
                            "default_value": "0",
                            "value": "support_extruder_nr",
                            "enabled": "(support_enable or support_meshes_present) and extruders_enabled_count > 1",
                            "settable_per_mesh": false,
                            "settable_per_extruder": false
                        },
                        "support_interface_extruder_nr":
                        {
                            "label": "Support Interface Extruder",
                            "description": "The extruder train to use for printing the roofs and floors of the support. This is used in multi-extrusion.",
                            "type": "extruder",
                            "default_value": "0",
                            "value": "support_extruder_nr",
                            "enabled": "(support_enable or support_meshes_present) and extruders_enabled_count > 1",
                            "resolve": "max(extruderValues('support_interface_extruder_nr'))",
                            "settable_per_mesh": false,
                            "settable_per_extruder": false,
                            "children":
                            {
                                "support_roof_extruder_nr":
                                {
                                    "label": "Support Roof Extruder",
                                    "description": "The extruder train to use for printing the roofs of the support. This is used in multi-extrusion.",
                                    "type": "extruder",
                                    "default_value": "0",
                                    "value": "support_interface_extruder_nr",
                                    "enabled": "(support_enable or support_meshes_present) and extruders_enabled_count > 1",
                                    "resolve": "max(extruderValues('support_roof_extruder_nr'))",
                                    "settable_per_mesh": false,
                                    "settable_per_extruder": false
                                },
                                "support_bottom_extruder_nr":
                                {
                                    "label": "Support Floor Extruder",
                                    "description": "The extruder train to use for printing the floors of the support. This is used in multi-extrusion.",
                                    "type": "extruder",
                                    "default_value": "0",
                                    "value": "support_interface_extruder_nr",
                                    "enabled": "(support_enable or support_meshes_present) and extruders_enabled_count > 1",
                                    "resolve": "max(extruderValues('support_bottom_extruder_nr'))",
                                    "settable_per_mesh": false,
                                    "settable_per_extruder": false
                                }
                            }
                        }
                    }
                },
                "support_structure":
                {
                    "label": "Support Structure",
                    "description": "Chooses between the techniques available to generate support. \"Normal\" support creates a support structure directly below the overhanging parts and drops those areas straight down. \"Tree\" support creates branches towards the overhanging areas that support the model on the tips of those branches, and allows the branches to crawl around the model to support it from the build plate as much as possible.",
                    "type": "enum",
                    "options":
                    {
                        "normal": "Normal",
                        "tree": "Tree"
                    },
                    "enabled": "support_enable",
                    "default_value": "tree",
                    "settable_per_mesh": false,
                    "settable_per_extruder": false
                },
                "support_tree_angle":
                {
<<<<<<< HEAD
                    "label": "Tree Support Maximum Branch Angle",
                    "description": "The maximum angle of the branches, when the branches have to avoid the model. Use a lower angle to make them more vertical and more stable. Use a higher angle to be able to have more reach.",
                    "unit": "°",
=======
                    "label": "Tree Support Branch Angle",
                    "description": "The angle of the branches. Use a lower angle to make them more vertical and more stable. Use a higher angle to be able to have more reach.",
                    "unit": "\u00b0",
>>>>>>> 1e0fc600
                    "type": "float",
                    "minimum_value": "0",
                    "minimum_value_warning": "20",
                    "maximum_value": "89",
                    "maximum_value_warning": "85",
                    "default_value": 60,
                    "value": "support_angle",
                    "limit_to_extruder": "support_infill_extruder_nr",
                    "enabled": "support_enable and support_structure=='tree'",
                    "settable_per_mesh": true,
                    "settable_per_extruder": true
                },
                "support_tree_branch_distance":
                {
                    "label": "Tree Support Branch Distance",
                    "description": "How far apart the branches need to be when they touch the model. Making this distance small will cause the tree support to touch the model at more points, causing better overhang but making support harder to remove.",
                    "unit": "mm",
                    "type": "float",
                    "minimum_value": "0.001",
                    "default_value": 1,
                    "limit_to_extruder": "support_infill_extruder_nr",
                    "enabled": false,
                    "settable_per_mesh": true
                },
                "support_tree_branch_diameter":
                {
                    "label": "Tree Support Branch Diameter",
                    "description": "The diameter of the thinnest branches of tree support. Thicker branches are more sturdy. Branches towards the base will be thicker than this.",
                    "unit": "mm",
                    "type": "float",
                    "minimum_value": "0.001",
                    "minimum_value_warning": "support_line_width * 2",
                    "default_value": 5,
                    "limit_to_extruder": "support_infill_extruder_nr",
                    "enabled": "support_enable and support_structure=='tree'",
                    "settable_per_mesh": true,
                    "settable_per_extruder": true
                },
                "support_tree_max_diameter":
                {
                    "label": "Tree Support Trunk Diameter",
                    "description": "The diameter of the widest branches of tree support. A thicker trunk is more sturdy; a thinner trunk takes up less space on the build plate.",
                    "unit": "mm",
                    "type": "float",
                    "minimum_value": "support_tree_branch_diameter",
                    "minimum_value_warning": "support_line_width * 5",
                    "default_value": 25,
                    "limit_to_extruder": "support_infill_extruder_nr",
                    "enabled": "support_enable and support_structure=='tree'",
                    "settable_per_mesh": false,
                    "settable_per_extruder": true
                },
                "support_tree_branch_diameter_angle":
                {
                    "label": "Tree Support Branch Diameter Angle",
                    "description": "The angle of the branches' diameter as they gradually become thicker towards the bottom. An angle of 0 will cause the branches to have uniform thickness over their length. A bit of an angle can increase stability of the tree support.",
                    "unit": "\u00b0",
                    "type": "float",
                    "minimum_value": "0",
                    "maximum_value": "89.9999",
                    "maximum_value_warning": "15",
                    "default_value": 7,
                    "limit_to_extruder": "support_infill_extruder_nr",
                    "enabled": "support_enable and support_structure=='tree'",
                    "settable_per_mesh": true,
                    "settable_per_extruder": true
                },
                "support_tree_collision_resolution":
                {
                    "label": "Tree Support Collision Resolution",
                    "description": "Resolution to compute collisions with to avoid hitting the model. Setting this lower will produce more accurate trees that fail less often, but increases slicing time dramatically.",
                    "unit": "mm",
                    "type": "float",
                    "minimum_value": "0.001",
                    "minimum_value_warning": "support_line_width / 4",
                    "maximum_value_warning": "support_line_width * 2",
                    "default_value": 0.4,
                    "value": "support_line_width / 2",
                    "limit_to_extruder": "support_infill_extruder_nr",
                    "enabled": false,
                    "settable_per_mesh": false,
                    "settable_per_extruder": true
                },
                "support_type":
                {
                    "label": "Support Placement",
                    "description": "Adjusts the placement of the support structures. The placement can be set to touching build plate or everywhere. When set to everywhere the support structures will also be printed on the model.",
                    "type": "enum",
                    "options":
                    {
                        "buildplate": "Touching Buildplate",
                        "everywhere": "Everywhere"
                    },
                    "default_value": "everywhere",
                    "resolve": "'everywhere' if 'everywhere' in extruderValues('support_type') else 'buildplate'",
                    "enabled": "support_enable",
                    "settable_per_mesh": false,
                    "settable_per_extruder": false
                },
                "support_tree_angle_slow":
                {
                    "label": "Tree Support Preferred Branch Angle",
                    "description": "The preferred angle of the branches, when they do not have to avoid the model. Use a lower angle to make them more vertical and more stable. Use a higher angle for branches to merge faster.",
                    "unit": "°",
                    "type": "float",
                    "minimum_value": "0",
                    "minimum_value_warning": "10",
                    "maximum_value": "support_tree_angle",
                    "maximum_value_warning": "support_tree_angle-1",
                    "default_value": 50,
                    "value":"support_tree_angle * 2 / 3",
                    "limit_to_extruder": "support_infill_extruder_nr",
                    "enabled": "support_enable and support_structure=='tree'",
                    "settable_per_mesh": true,
                    "settable_per_extruder": true
                },
                "support_tree_max_diameter_increase_by_merges_when_support_to_model":
                {
                    "label": "Tree Support Diameter Increase To Model",
                    "description": "The most the diameter of a branch that has to connect to the model may increase by merging with branches that could reach the buildplate. Increasing this reduces print time, but increases the area of support that rests on model",
                    "unit": "mm",
                    "type": "float",
                    "minimum_value": "0",
                    "default_value": 1,
                    "limit_to_extruder": "support_infill_extruder_nr",
                    "enabled": "support_enable and support_structure=='tree' and resolveOrValue('support_type') == 'everywhere' ",
                    "settable_per_mesh": true,
                    "settable_per_extruder": true
                },
                "support_tree_min_height_to_model":
                {
                    "label": "Tree Support Minimum Height To Model",
                    "description": "How tall a branch has to be if it is placed on the model. Prevents small blobs of support. This setting is ignored when a branch is supporting a support roof.",
                    "unit": "mm",
                    "type": "float",
                    "minimum_value": "0",
                    "maximum_value_warning": "5",
                    "default_value": 3,
                    "limit_to_extruder": "support_infill_extruder_nr",
                    "enabled": "support_enable and support_structure=='tree' and resolveOrValue('support_type') == 'everywhere' ",
                    "settable_per_mesh": true,
                    "settable_per_extruder": true
                },
                "support_tree_bp_diameter":
                {
                    "label": "Tree Support Inital Layer Diameter",
                    "description": "Diameter every branch tries to achieve when reaching the buildplate. Improves bed adhesion.",
                    "unit": "mm",
                    "type": "float",
                    "minimum_value": "0",
                    "maximum_value_warning": "20",
                    "default_value": 7.5,
                    "limit_to_extruder": "support_infill_extruder_nr",
                    "enabled": "support_enable and support_structure=='tree'",
                    "settable_per_mesh": true,
                    "settable_per_extruder": true
                },
                "support_tree_top_rate":
                {
                    "label": "Tree Support Branch Density",
                    "description": "Adjusts the density of the support structure used to generate the tips of the branches. A higher value results in better overhangs, but the supports are harder to remove. Use Support Roof for very high values or ensure support density is similarly high at the top.",
                    "unit": "%",
                    "type": "float",
                    "minimum_value": "0.1",
                    "minimum_value_warning": "5",
                    "maximum_value_warning": "35",
                    "default_value": 15,
                    "value": "30 if support_roof_enable else 10",
                    "enabled": "support_enable and support_structure=='tree'",
                    "limit_to_extruder": "support_infill_extruder_nr",
                    "settable_per_mesh": true,
                    "settable_per_extruder": true
                },
                "support_tree_tip_diameter":
                {
                    "label": "Tree Support Tip Diameter",
                    "description": "The diameter of the top of the tip of the branches of tree support.",
                    "unit": "mm",
                    "type": "float",
                    "minimum_value": "min_wall_line_width",
                    "maximum_value": "support_tree_branch_diameter",
                    "default_value": 0.4,
                    "value": "support_line_width * 2",
                    "limit_to_extruder": "support_infill_extruder_nr",
                    "enabled": "support_enable and support_structure=='tree'",
                    "settable_per_mesh": true,
                    "settable_per_extruder": true
                },
                "support_tree_limit_branch_reach":
                {
                    "label": "Tree Support Limit Branch Reach",
                    "description": "Limit how far each branch should travel from the point it supports. This can make the support more sturdy, but will increase the amount of branches (and because of that material usage/print time)",
                    "type": "bool",
                    "default_value": true,
                    "enabled": "support_enable and support_structure=='tree'",
                    "settable_per_mesh": true
                },
                "support_tree_branch_reach_limit":
                {
                    "label": "Tree Support Optimal Branch Range",
                    "description": "A recomendation to how far branches can move from the points they support. Branches can violate this value to reach their destination (buildplate or a flat part of the model). Lowering this value will make the support more sturdy, but increase the amount of branches (and because of that material usage/print time) ",
                    "unit": "mm",
                    "type": "float",
                    "minimum_value": "1",
                    "minimum_value_warning": "10",
                    "default_value": 30,
                    "enabled": "support_enable and support_tree_limit_branch_reach and support_structure=='tree'",
                    "settable_per_mesh": true
                },
                "support_tree_rest_preference":
                {
                    "label": "Tree Support Rest Preference",
                    "description": "The preferred placement of the support structures. If structures cant be placed at the prefered location, they will be place elsewhere",
                    "type": "enum",
                    "options":
                    {
                        "buildplate": "Buildplate",
                        "graceful": "On any flat surface"
                    },
                    "default_value": "buildplate",
                    "value": "'buildplate' if support_type == 'buildplate' else 'graceful'",
                    "resolve": "'buildplate' if 'buildplate' in extruderValues('support_tree_rest_preference') else 'graceful'",
                    "enabled": "support_enable and support_structure=='tree' and support_type == 'everywhere'",
                    "settable_per_mesh": true
                },
                "support_angle":
                {
                    "label": "Support Overhang Angle",
                    "description": "The minimum angle of overhangs for which support is added. At a value of 0\u00b0 all overhangs are supported, 90\u00b0 will not provide any support.",
                    "unit": "\u00b0",
                    "type": "float",
                    "minimum_value": "0",
                    "maximum_value": "90",
                    "maximum_value_warning": "80",
                    "default_value": 50,
                    "limit_to_extruder": "support_roof_extruder_nr if support_roof_enable else support_infill_extruder_nr",
                    "enabled": "support_enable",
                    "settable_per_mesh": true
                },
                "support_pattern":
                {
                    "label": "Support Pattern",
                    "description": "The pattern of the support structures of the print. The different options available result in sturdy or easy to remove support.",
                    "type": "enum",
                    "options":
                    {
                        "lines": "Lines",
                        "grid": "Grid",
                        "triangles": "Triangles",
                        "concentric": "Concentric",
                        "zigzag": "Zig Zag",
                        "cross": "Cross",
                        "gyroid": "Gyroid"
                    },
                    "default_value": "zigzag",
                    "enabled": "support_enable or support_meshes_present",
                    "limit_to_extruder": "support_infill_extruder_nr",
                    "settable_per_mesh": false,
                    "settable_per_extruder": true
                },
                "support_wall_count":
                {
                    "label": "Support Wall Line Count",
                    "description": "The number of walls with which to surround support infill. Adding a wall can make support print more reliably and can support overhangs better, but increases print time and material used.",
                    "default_value": 1,
                    "minimum_value": "0",
                    "minimum_value_warning": "1 if support_pattern == 'concentric' else 0",
                    "maximum_value_warning": "0 if (support_skip_some_zags and support_pattern == 'zigzag') else 3",
                    "maximum_value": "999999",
                    "type": "int",
                    "value": "1 if support_enable and support_structure == 'tree' else (1 if (support_pattern == 'grid' or support_pattern == 'triangles' or support_pattern == 'concentric') else 0)",
                    "enabled": "support_enable or support_meshes_present",
                    "limit_to_extruder": "support_infill_extruder_nr",
                    "settable_per_mesh": false,
                    "settable_per_extruder": true
                },
                "support_interface_wall_count":
                {
                    "label": "Support Interface Wall Line Count",
                    "description": "The number of walls with which to surround support interface. Adding a wall can make support print more reliably and can support overhangs better, but increases print time and material used.",
                    "default_value": 0,
                    "minimum_value": "0",
                    "minimum_value_warning": "0",
                    "maximum_value_warning": "0 if (support_skip_some_zags and support_interface_pattern == 'zigzag') else 3",
                    "maximum_value": "999999",
                    "type": "int",
                    "value": "1 if (support_interface_pattern == 'zigzag') else 0",
                    "enabled": "(support_enable and support_interface_enable) or support_meshes_present",
                    "limit_to_extruder": "support_interface_extruder_nr",
                    "settable_per_mesh": false,
                    "settable_per_extruder": true,
                    "children":
                    {
                        "support_roof_wall_count":
                        {
                            "label": "Support Roof Wall Line Count",
                            "description": "The number of walls with which to surround support interface roof. Adding a wall can make support print more reliably and can support overhangs better, but increases print time and material used.",
                            "default_value": 0,
                            "minimum_value": "0",
                            "minimum_value_warning": "0",
                            "maximum_value_warning": "0 if (support_skip_some_zags and support_interface_pattern == 'zigzag') else 3",
                            "maximum_value": "999999",
                            "type": "int",
                            "value": "support_interface_wall_count",
                            "enabled": "(support_enable and support_interface_enable) or support_meshes_present",
                            "limit_to_extruder": "support_interface_extruder_nr",
                            "settable_per_mesh": false,
                            "settable_per_extruder": true
                        },
                        "support_bottom_wall_count":
                        {
                            "label": "Support Bottom Wall Line Count",
                            "description": "The number of walls with which to surround support interface floor. Adding a wall can make support print more reliably and can support overhangs better, but increases print time and material used.",
                            "default_value": 0,
                            "minimum_value": "0",
                            "minimum_value_warning": "0",
                            "maximum_value_warning": "0 if (support_skip_some_zags and support_interface_pattern == 'zigzag') else 3",
                            "maximum_value": "999999",
                            "type": "int",
                            "value": "support_interface_wall_count",
                            "enabled": "(support_enable and support_interface_enable) or support_meshes_present",
                            "limit_to_extruder": "support_interface_extruder_nr",
                            "settable_per_mesh": false,
                            "settable_per_extruder": true
                        }
                    }
                },
                "zig_zaggify_support":
                {
                    "label": "Connect Support Lines",
                    "description": "Connect the ends of the support lines together. Enabling this setting can make your support more sturdy and reduce underextrusion, but it will cost more material.",
                    "type": "bool",
                    "default_value": false,
                    "value": "support_pattern == 'cross' or support_pattern == 'gyroid'",
                    "enabled": "(support_enable or support_meshes_present) and (support_pattern == 'lines' or support_pattern == 'grid' or support_pattern == 'triangles' or support_pattern == 'cross' or support_pattern == 'gyroid')",
                    "limit_to_extruder": "support_infill_extruder_nr",
                    "settable_per_mesh": false,
                    "settable_per_extruder": true
                },
                "support_connect_zigzags":
                {
                    "label": "Connect Support ZigZags",
                    "description": "Connect the ZigZags. This will increase the strength of the zig zag support structure.",
                    "type": "bool",
                    "default_value": true,
                    "enabled": "(support_enable or support_meshes_present) and support_pattern == 'zigzag'",
                    "limit_to_extruder": "support_infill_extruder_nr",
                    "settable_per_mesh": false,
                    "settable_per_extruder": true
                },
                "support_infill_rate":
                {
                    "label": "Support Density",
                    "description": "Adjusts the density of the support structure. A higher value results in better overhangs, but the supports are harder to remove.",
                    "unit": "%",
                    "type": "float",
                    "minimum_value": "0",
                    "maximum_value_warning": "100",
                    "default_value": 15,
                    "value": "15 if support_enable and support_structure == 'normal' else 0 if support_enable and support_structure == 'tree' else 15",
                    "enabled": "support_enable or support_meshes_present",
                    "limit_to_extruder": "support_infill_extruder_nr",
                    "settable_per_mesh": false,
                    "settable_per_extruder": true,
                    "children":
                    {
                        "support_line_distance":
                        {
                            "label": "Support Line Distance",
                            "description": "Distance between the printed support structure lines. This setting is calculated by the support density.",
                            "unit": "mm",
                            "type": "float",
                            "minimum_value": "0",
                            "minimum_value_warning": "support_line_width",
                            "default_value": 2.66,
                            "enabled": "support_enable or support_meshes_present",
                            "value": "0 if support_infill_rate == 0 else (support_line_width * 100) / support_infill_rate * (2 if support_pattern == 'grid' else (3 if support_pattern == 'triangles' else 1))",
                            "limit_to_extruder": "support_infill_extruder_nr",
                            "settable_per_mesh": false,
                            "settable_per_extruder": true
                        },
                        "support_initial_layer_line_distance":
                        {
                            "label": "Initial Layer Support Line Distance",
                            "description": "Distance between the printed initial layer support structure lines. This setting is calculated by the support density.",
                            "unit": "mm",
                            "type": "float",
                            "minimum_value": "0",
                            "minimum_value_warning": "support_line_width",
                            "default_value": 2.66,
                            "enabled": "support_enable or support_meshes_present",
                            "value": "support_line_distance",
                            "limit_to_extruder": "support_infill_extruder_nr",
                            "settable_per_mesh": false,
                            "settable_per_extruder": true
                        }
                    }
                },
                "support_infill_angles":
                {
                    "label": "Support Infill Line Directions",
                    "description": "A list of integer line directions to use. Elements from the list are used sequentially as the layers progress and when the end of the list is reached, it starts at the beginning again. The list items are separated by commas and the whole list is contained in square brackets. Default is an empty list which means use the default angle 0 degrees.",
                    "type": "[int]",
                    "default_value": "[ ]",
                    "enabled": "(support_enable or support_meshes_present) and support_pattern != 'concentric' and support_infill_rate > 0",
                    "limit_to_extruder": "support_infill_extruder_nr",
                    "settable_per_mesh": false,
                    "settable_per_extruder": true
                },
                "support_brim_enable":
                {
                    "label": "Enable Support Brim",
                    "description": "Generate a brim within the support infill regions of the first layer. This brim is printed underneath the support, not around it. Enabling this setting increases the adhesion of support to the build plate.",
                    "type": "bool",
                    "default_value": false,
                    "value": "support_structure == 'tree'",
                    "enabled": "support_enable or support_meshes_present",
                    "limit_to_extruder": "support_infill_extruder_nr",
                    "settable_per_mesh": false,
                    "settable_per_extruder": true
                },
                "support_brim_width":
                {
                    "label": "Support Brim Width",
                    "description": "The width of the brim to print underneath the support. A larger brim enhances adhesion to the build plate, at the cost of some extra material.",
                    "type": "float",
                    "unit": "mm",
                    "default_value": 8.0,
                    "minimum_value": "0.0",
                    "maximum_value_warning": "50.0",
                    "enabled": "(support_enable or support_meshes_present) and support_brim_enable",
                    "settable_per_mesh": false,
                    "settable_per_extruder": true,
                    "limit_to_extruder": "support_infill_extruder_nr",
                    "children":
                    {
                        "support_brim_line_count":
                        {
                            "label": "Support Brim Line Count",
                            "description": "The number of lines used for the support brim. More brim lines enhance adhesion to the build plate, at the cost of some extra material.",
                            "type": "int",
                            "default_value": 20,
                            "minimum_value": "0",
                            "maximum_value_warning": "50 / skirt_brim_line_width",
                            "value": "math.ceil(support_brim_width / (skirt_brim_line_width * initial_layer_line_width_factor / 100.0))",
                            "enabled": "(support_enable or support_meshes_present) and support_brim_enable",
                            "settable_per_mesh": false,
                            "settable_per_extruder": true,
                            "limit_to_extruder": "support_infill_extruder_nr"
                        }
                    }
                },
                "support_z_distance":
                {
                    "label": "Support Z Distance",
                    "description": "Distance from the top/bottom of the support structure to the print. This gap provides clearance to remove the supports after the model is printed. This value is rounded up to a multiple of the layer height.",
                    "unit": "mm",
                    "type": "float",
                    "minimum_value": "0",
                    "maximum_value_warning": "machine_nozzle_size",
                    "default_value": 0.1,
                    "limit_to_extruder": "support_interface_extruder_nr if support_interface_enable else support_infill_extruder_nr",
                    "enabled": "support_enable or support_meshes_present",
                    "settable_per_mesh": true,
                    "children":
                    {
                        "support_top_distance":
                        {
                            "label": "Support Top Distance",
                            "description": "Distance from the top of the support to the print.",
                            "unit": "mm",
                            "minimum_value": "0",
                            "maximum_value_warning": "machine_nozzle_size",
                            "default_value": 0.1,
                            "type": "float",
                            "enabled": "support_enable or support_meshes_present",
                            "value": "extruderValue(support_roof_extruder_nr if support_roof_enable else support_infill_extruder_nr, 'support_z_distance') + (layer_height if support_structure == 'tree' else 0)",
                            "limit_to_extruder": "support_roof_extruder_nr if support_roof_enable else support_infill_extruder_nr",
                            "settable_per_mesh": true
                        },
                        "support_bottom_distance":
                        {
                            "label": "Support Bottom Distance",
                            "description": "Distance from the print to the bottom of the support.",
                            "unit": "mm",
                            "minimum_value": "0",
                            "maximum_value_warning": "machine_nozzle_size",
                            "default_value": 0.1,
                            "value": "extruderValue(support_bottom_extruder_nr if support_bottom_enable else support_infill_extruder_nr, 'support_z_distance') if support_type == 'everywhere' else 0",
                            "limit_to_extruder": "support_bottom_extruder_nr if support_bottom_enable else support_infill_extruder_nr",
                            "type": "float",
                            "enabled": "(support_enable or support_meshes_present) and resolveOrValue('support_type') == 'everywhere'",
                            "settable_per_mesh": true
                        }
                    }
                },
                "support_xy_distance":
                {
                    "label": "Support X/Y Distance",
                    "description": "Distance of the support structure from the print in the X/Y directions.",
                    "unit": "mm",
                    "type": "float",
                    "minimum_value": "0",
                    "maximum_value_warning": "1.5 * machine_nozzle_tip_outer_diameter",
                    "default_value": 0.7,
                    "limit_to_extruder": "support_infill_extruder_nr",
                    "enabled": "support_enable or support_meshes_present",
                    "settable_per_mesh": true
                },
                "support_xy_overrides_z":
                {
                    "label": "Support Distance Priority",
                    "description": "Whether the Support X/Y Distance overrides the Support Z Distance or vice versa. When X/Y overrides Z the X/Y distance can push away the support from the model, influencing the actual Z distance to the overhang. We can disable this by not applying the X/Y distance around overhangs.",
                    "type": "enum",
                    "options":
                    {
                        "xy_overrides_z": "X/Y overrides Z",
                        "z_overrides_xy": "Z overrides X/Y"
                    },
                    "default_value": "z_overrides_xy",
                    "limit_to_extruder": "support_infill_extruder_nr",
                    "enabled": "support_enable or support_meshes_present",
                    "settable_per_mesh": true
                },
                "support_xy_distance_overhang":
                {
                    "label": "Minimum Support X/Y Distance",
                    "description": "Distance of the support structure from the overhang in the X/Y directions.",
                    "unit": "mm",
                    "type": "float",
                    "minimum_value": "0",
                    "minimum_value_warning": "support_xy_distance - support_line_width * 2",
                    "maximum_value_warning": "support_xy_distance",
                    "default_value": 0.2,
                    "value": "machine_nozzle_size / 2",
                    "limit_to_extruder": "support_infill_extruder_nr",
                    "enabled": "(support_enable or support_meshes_present) and support_xy_overrides_z == 'z_overrides_xy'",
                    "settable_per_mesh": true
                },
                "support_bottom_stair_step_height":
                {
                    "label": "Support Stair Step Height",
                    "description": "The height of the steps of the stair-like bottom of support resting on the model. A low value makes the support harder to remove, but too high values can lead to unstable support structures. Set to zero to turn off the stair-like behaviour.",
                    "unit": "mm",
                    "type": "float",
                    "default_value": 0.3,
                    "value": "0 if support_bottom_enable else 0.3",
                    "limit_to_extruder": "support_bottom_extruder_nr if support_bottom_enable else support_infill_extruder_nr",
                    "minimum_value": "0",
                    "maximum_value_warning": "1.0",
                    "enabled": "support_enable or support_meshes_present",
                    "settable_per_mesh": true
                },
                "support_bottom_stair_step_width":
                {
                    "label": "Support Stair Step Maximum Width",
                    "description": "The maximum width of the steps of the stair-like bottom of support resting on the model. A low value makes the support harder to remove, but too high values can lead to unstable support structures.",
                    "unit": "mm",
                    "type": "float",
                    "default_value": 5.0,
                    "limit_to_extruder": "support_interface_extruder_nr if support_bottom_enable else support_infill_extruder_nr",
                    "minimum_value": "0",
                    "maximum_value_warning": "10.0",
                    "enabled": "(support_enable or support_meshes_present) and support_bottom_stair_step_height > 0",
                    "settable_per_mesh": true
                },
                "support_bottom_stair_step_min_slope":
                {
                    "label": "Support Stair Step Minimum Slope Angle",
                    "description": "The minimum slope of the area for stair-stepping to take effect. Low values should make support easier to remove on shallower slopes, but really low values may result in some very counter-intuitive results on other parts of the model.",
                    "unit": "\u00b0",
                    "type": "float",
                    "default_value": 10.0,
                    "limit_to_extruder": "support_bottom_extruder_nr if support_bottom_enable else support_infill_extruder_nr",
                    "minimum_value": "0.01",
                    "maximum_value": "89.99",
                    "enabled": "(support_enable or support_meshes_present) and support_bottom_stair_step_height > 0",
                    "settable_per_mesh": true
                },
                "support_join_distance":
                {
                    "label": "Support Join Distance",
                    "description": "The maximum distance between support structures in the X/Y directions. When separate structures are closer together than this value, the structures merge into one.",
                    "unit": "mm",
                    "type": "float",
                    "default_value": 2.0,
                    "limit_to_extruder": "support_infill_extruder_nr",
                    "minimum_value_warning": "0",
                    "maximum_value_warning": "10",
                    "enabled": "(support_enable and support_structure == 'normal') or support_meshes_present",
                    "settable_per_mesh": false,
                    "settable_per_extruder": true
                },
                "support_offset":
                {
                    "label": "Support Horizontal Expansion",
                    "description": "Amount of offset applied to all support polygons in each layer. Positive values can smooth out the support areas and result in more sturdy support.",
                    "unit": "mm",
                    "type": "float",
                    "default_value": 0.8,
                    "value": "support_line_width + 0.4",
                    "limit_to_extruder": "support_infill_extruder_nr",
                    "minimum_value_warning": "-1 * machine_nozzle_size",
                    "maximum_value_warning": "10 * machine_nozzle_size",
                    "enabled": "support_enable or support_meshes_present",
                    "settable_per_mesh": false,
                    "settable_per_extruder": true
                },
                "support_infill_sparse_thickness":
                {
                    "label": "Support Infill Layer Thickness",
                    "description": "The thickness per layer of support infill material. This value should always be a multiple of the layer height and is otherwise rounded.",
                    "unit": "mm",
                    "type": "float",
                    "default_value": 0.1,
                    "minimum_value": "resolveOrValue('layer_height')",
                    "maximum_value_warning": "0.75 * machine_nozzle_size",
                    "maximum_value": "resolveOrValue('layer_height') * 8",
                    "value": "resolveOrValue('layer_height')",
                    "enabled": "(support_enable or support_meshes_present) and support_infill_rate > 0",
                    "limit_to_extruder": "support_infill_extruder_nr",
                    "settable_per_mesh": false,
                    "settable_per_extruder": true
                },
                "gradual_support_infill_steps":
                {
                    "label": "Gradual Support Infill Steps",
                    "description": "Number of times to reduce the support infill density by half when getting further below top surfaces. Areas which are closer to top surfaces get a higher density, up to the Support Infill Density.",
                    "default_value": 0,
                    "type": "int",
                    "minimum_value": "0",
                    "maximum_value_warning": "1 if (support_pattern == 'cross' or support_pattern == 'lines' or support_pattern == 'concentric') else 5",
                    "maximum_value": "999999 if support_line_distance == 0 else (20 - math.log(support_line_distance) / math.log(2))",
                    "enabled": "(support_enable or support_meshes_present) and support_infill_rate > 0",
                    "limit_to_extruder": "support_infill_extruder_nr",
                    "settable_per_mesh": false,
                    "settable_per_extruder": true
                },
                "gradual_support_infill_step_height":
                {
                    "label": "Gradual Support Infill Step Height",
                    "description": "The height of support infill of a given density before switching to half the density.",
                    "unit": "mm",
                    "type": "float",
                    "default_value": 1,
                    "minimum_value": "0.0001",
                    "minimum_value_warning": "3 * resolveOrValue('layer_height')",
                    "enabled": "(support_enable or support_meshes_present) and support_infill_rate > 0 and gradual_support_infill_steps > 0",
                    "limit_to_extruder": "support_infill_extruder_nr",
                    "settable_per_mesh": false,
                    "settable_per_extruder": true
                },
                "minimum_support_area":
                {
                    "label": "Minimum Support Area",
                    "description": "Minimum area size for support polygons. Polygons which have an area smaller than this value will not be generated.",
                    "unit": "mm\u00b2",
                    "type": "float",
                    "default_value": 0.0,
                    "minimum_value": "0",
                    "maximum_value_warning": "10",
                    "enabled": "support_enable or support_meshes_present",
                    "limit_to_extruder": "support_infill_extruder_nr",
                    "settable_per_mesh": true
                },
                "support_interface_enable":
                {
                    "label": "Enable Support Interface",
                    "description": "Generate a dense interface between the model and the support. This will create a skin at the top of the support on which the model is printed and at the bottom of the support, where it rests on the model.",
                    "type": "bool",
                    "default_value": false,
                    "limit_to_extruder": "support_interface_extruder_nr",
                    "enabled": "support_enable or support_meshes_present",
                    "settable_per_mesh": true,
                    "children":
                    {
                        "support_roof_enable":
                        {
                            "label": "Enable Support Roof",
                            "description": "Generate a dense slab of material between the top of support and the model. This will create a skin between the model and support.",
                            "type": "bool",
                            "default_value": false,
                            "value": "extruderValue(support_roof_extruder_nr, 'support_interface_enable')",
                            "limit_to_extruder": "support_roof_extruder_nr",
                            "enabled": "(support_enable or support_meshes_present) and support_interface_enable",
                            "settable_per_mesh": true
                        },
                        "support_bottom_enable":
                        {
                            "label": "Enable Support Floor",
                            "description": "Generate a dense slab of material between the bottom of the support and the model. This will create a skin between the model and support.",
                            "type": "bool",
                            "default_value": false,
                            "value": "extruderValue(support_bottom_extruder_nr, 'support_interface_enable')",
                            "limit_to_extruder": "support_bottom_extruder_nr",
                            "enabled": "(support_enable or support_meshes_present) and support_interface_enable",
                            "settable_per_mesh": true
                        }
                    }
                },
                "support_interface_height":
                {
                    "label": "Support Interface Thickness",
                    "description": "The thickness of the interface of the support where it touches with the model on the bottom or the top.",
                    "unit": "mm",
                    "type": "float",
                    "default_value": 1,
                    "minimum_value": "0",
                    "minimum_value_warning": "0.2 + layer_height",
                    "maximum_value_warning": "10",
                    "limit_to_extruder": "support_interface_extruder_nr",
                    "enabled": "support_interface_enable and (support_enable or support_meshes_present)",
                    "settable_per_mesh": true,
                    "children":
                    {
                        "support_roof_height":
                        {
                            "label": "Support Roof Thickness",
                            "description": "The thickness of the support roofs. This controls the amount of dense layers at the top of the support on which the model rests.",
                            "unit": "mm",
                            "type": "float",
                            "default_value": 1,
                            "minimum_value": "0",
                            "minimum_value_warning": "support_top_distance + layer_height",
                            "maximum_value_warning": "10",
                            "value": "extruderValue(support_roof_extruder_nr, 'support_interface_height')",
                            "limit_to_extruder": "support_roof_extruder_nr",
                            "enabled": "support_roof_enable and (support_enable or support_meshes_present)",
                            "settable_per_mesh": true
                        },
                        "support_bottom_height":
                        {
                            "label": "Support Floor Thickness",
                            "description": "The thickness of the support floors. This controls the number of dense layers that are printed on top of places of a model on which support rests.",
                            "unit": "mm",
                            "type": "float",
                            "default_value": 1,
                            "value": "extruderValue(support_bottom_extruder_nr, 'support_interface_height')",
                            "minimum_value": "0",
                            "minimum_value_warning": "min(support_bottom_distance + layer_height, support_bottom_stair_step_height)",
                            "maximum_value_warning": "10",
                            "limit_to_extruder": "support_bottom_extruder_nr",
                            "enabled": "support_bottom_enable and (support_enable or support_meshes_present)",
                            "settable_per_mesh": true
                        }
                    }
                },
                "support_interface_skip_height":
                {
                    "label": "Support Interface Resolution",
                    "description": "When checking where there's model above and below the support, take steps of the given height. Lower values will slice slower, while higher values may cause normal support to be printed in some places where there should have been support interface.",
                    "unit": "mm",
                    "type": "float",
                    "default_value": 0.2,
                    "value": "layer_height",
                    "minimum_value": "0",
                    "maximum_value_warning": "support_interface_height",
                    "limit_to_extruder": "support_interface_extruder_nr",
                    "enabled": "support_interface_enable and (support_enable or support_meshes_present)",
                    "settable_per_mesh": true
                },
                "support_interface_density":
                {
                    "label": "Support Interface Density",
                    "description": "Adjusts the density of the roofs and floors of the support structure. A higher value results in better overhangs, but the supports are harder to remove.",
                    "unit": "%",
                    "type": "float",
                    "default_value": 100,
                    "minimum_value": "0",
                    "maximum_value_warning": "100",
                    "limit_to_extruder": "support_interface_extruder_nr",
                    "enabled": "support_interface_enable and (support_enable or support_meshes_present)",
                    "settable_per_mesh": false,
                    "settable_per_extruder": true,
                    "children":
                    {
                        "support_roof_density":
                        {
                            "label": "Support Roof Density",
                            "description": "The density of the roofs of the support structure. A higher value results in better overhangs, but the supports are harder to remove.",
                            "unit": "%",
                            "type": "float",
                            "default_value": 100,
                            "minimum_value": "0",
                            "maximum_value": "100",
                            "limit_to_extruder": "support_roof_extruder_nr",
                            "enabled": "support_roof_enable and (support_enable or support_meshes_present)",
                            "value": "extruderValue(support_roof_extruder_nr, 'support_interface_density')",
                            "settable_per_mesh": false,
                            "settable_per_extruder": true,
                            "children":
                            {
                                "support_roof_line_distance":
                                {
                                    "label": "Support Roof Line Distance",
                                    "description": "Distance between the printed support roof lines. This setting is calculated by the Support Roof Density, but can be adjusted separately.",
                                    "unit": "mm",
                                    "type": "float",
                                    "default_value": 0.4,
                                    "minimum_value": "0",
                                    "minimum_value_warning": "support_roof_line_width - 0.0001",
                                    "value": "0 if support_roof_density == 0 else (support_roof_line_width * 100) / support_roof_density * (2 if support_roof_pattern == 'grid' else (3 if support_roof_pattern == 'triangles' else 1))",
                                    "limit_to_extruder": "support_roof_extruder_nr",
                                    "enabled": "support_roof_enable and (support_enable or support_meshes_present)",
                                    "settable_per_mesh": false,
                                    "settable_per_extruder": true
                                }
                            }
                        },
                        "support_bottom_density":
                        {
                            "label": "Support Floor Density",
                            "description": "The density of the floors of the support structure. A higher value results in better adhesion of the support on top of the model.",
                            "unit": "%",
                            "type": "float",
                            "default_value": 100,
                            "minimum_value": "0",
                            "maximum_value": "100",
                            "limit_to_extruder": "support_bottom_extruder_nr",
                            "enabled": "support_bottom_enable and (support_enable or support_meshes_present)",
                            "value": "extruderValue(support_bottom_extruder_nr, 'support_interface_density')",
                            "settable_per_mesh": false,
                            "settable_per_extruder": true,
                            "children":
                            {
                                "support_bottom_line_distance":
                                {
                                    "label": "Support Floor Line Distance",
                                    "description": "Distance between the printed support floor lines. This setting is calculated by the Support Floor Density, but can be adjusted separately.",
                                    "unit": "mm",
                                    "type": "float",
                                    "default_value": 0.4,
                                    "minimum_value": "0",
                                    "minimum_value_warning": "support_bottom_line_width - 0.0001",
                                    "value": "0 if support_bottom_density == 0 else (support_bottom_line_width * 100) / support_bottom_density * (2 if support_bottom_pattern == 'grid' else (3 if support_bottom_pattern == 'triangles' else 1))",
                                    "limit_to_extruder": "support_bottom_extruder_nr",
                                    "enabled": "support_bottom_enable and (support_enable or support_meshes_present)",
                                    "settable_per_mesh": false,
                                    "settable_per_extruder": true
                                }
                            }
                        }
                    }
                },
                "support_interface_pattern":
                {
                    "label": "Support Interface Pattern",
                    "description": "The pattern with which the interface of the support with the model is printed.",
                    "type": "enum",
                    "options":
                    {
                        "lines": "Lines",
                        "grid": "Grid",
                        "triangles": "Triangles",
                        "concentric": "Concentric",
                        "zigzag": "Zig Zag"
                    },
                    "default_value": "concentric",
                    "limit_to_extruder": "support_interface_extruder_nr",
                    "enabled": "support_interface_enable and (support_enable or support_meshes_present)",
                    "settable_per_mesh": false,
                    "settable_per_extruder": true,
                    "children":
                    {
                        "support_roof_pattern":
                        {
                            "label": "Support Roof Pattern",
                            "description": "The pattern with which the roofs of the support are printed.",
                            "type": "enum",
                            "options":
                            {
                                "lines": "Lines",
                                "grid": "Grid",
                                "triangles": "Triangles",
                                "concentric": "Concentric",
                                "zigzag": "Zig Zag"
                            },
                            "default_value": "concentric",
                            "value": "extruderValue(support_roof_extruder_nr, 'support_interface_pattern')",
                            "limit_to_extruder": "support_roof_extruder_nr",
                            "enabled": "support_roof_enable and (support_enable or support_meshes_present)",
                            "settable_per_mesh": false,
                            "settable_per_extruder": true
                        },
                        "support_bottom_pattern":
                        {
                            "label": "Support Floor Pattern",
                            "description": "The pattern with which the floors of the support are printed.",
                            "type": "enum",
                            "options":
                            {
                                "lines": "Lines",
                                "grid": "Grid",
                                "triangles": "Triangles",
                                "concentric": "Concentric",
                                "zigzag": "Zig Zag"
                            },
                            "default_value": "concentric",
                            "value": "extruderValue(support_bottom_extruder_nr, 'support_interface_pattern')",
                            "limit_to_extruder": "support_bottom_extruder_nr",
                            "enabled": "support_bottom_enable and (support_enable or support_meshes_present)",
                            "settable_per_mesh": false,
                            "settable_per_extruder": true
                        }
                    }
                },
                "minimum_interface_area":
                {
                    "label": "Minimum Support Interface Area",
                    "description": "Minimum area size for support interface polygons. Polygons which have an area smaller than this value will be printed as normal support.",
                    "unit": "mm\u00b2",
                    "type": "float",
                    "default_value": 1.0,
                    "minimum_value": "0",
                    "limit_to_extruder": "support_interface_extruder_nr",
                    "enabled": "support_interface_enable and (support_enable or support_meshes_present)",
                    "settable_per_mesh": true,
                    "children":
                    {
                        "minimum_roof_area":
                        {
                            "label": "Minimum Support Roof Area",
                            "description": "Minimum area size for the roofs of the support. Polygons which have an area smaller than this value will be printed as normal support.",
                            "unit": "mm\u00b2",
                            "type": "float",
                            "default_value": 1.0,
                            "value": "extruderValue(support_roof_extruder_nr, 'minimum_interface_area')",
                            "minimum_value": "0",
                            "limit_to_extruder": "support_roof_extruder_nr",
                            "enabled": "support_roof_enable and (support_enable or support_meshes_present)",
                            "settable_per_mesh": true
                        },
                        "minimum_bottom_area":
                        {
                            "label": "Minimum Support Floor Area",
                            "description": "Minimum area size for the floors of the support. Polygons which have an area smaller than this value will be printed as normal support.",
                            "unit": "mm\u00b2",
                            "type": "float",
                            "default_value": 1.0,
                            "value": "extruderValue(support_bottom_extruder_nr, 'minimum_interface_area')",
                            "minimum_value": "0",
                            "limit_to_extruder": "support_bottom_extruder_nr",
                            "enabled": "support_bottom_enable and (support_enable or support_meshes_present)",
                            "settable_per_mesh": true
                        }
                    }
                },
                "support_interface_offset":
                {
                    "label": "Support Interface Horizontal Expansion",
                    "description": "Amount of offset applied to the support interface polygons.",
                    "unit": "mm",
                    "type": "float",
                    "default_value": 0.0,
                    "maximum_value": "extruderValue(support_extruder_nr, 'support_offset')",
                    "limit_to_extruder": "support_interface_extruder_nr",
                    "enabled": "support_interface_enable and (support_enable or support_meshes_present)",
                    "settable_per_mesh": false,
                    "settable_per_extruder": true,
                    "children":
                    {
                        "support_roof_offset":
                        {
                            "label": "Support Roof Horizontal Expansion",
                            "description": "Amount of offset applied to the roofs of the support.",
                            "unit": "mm",
                            "type": "float",
                            "default_value": 0.0,
                            "value": "extruderValue(support_roof_extruder_nr, 'support_interface_offset')",
                            "maximum_value": "extruderValue(support_extruder_nr, 'support_offset')",
                            "limit_to_extruder": "support_roof_extruder_nr",
                            "enabled": "support_roof_enable and (support_enable or support_meshes_present)",
                            "settable_per_mesh": false,
                            "settable_per_extruder": true
                        },
                        "support_bottom_offset":
                        {
                            "label": "Support Floor Horizontal Expansion",
                            "description": "Amount of offset applied to the floors of the support.",
                            "unit": "mm",
                            "type": "float",
                            "default_value": 0.0,
                            "value": "extruderValue(support_bottom_extruder_nr, 'support_interface_offset')",
                            "maximum_value": "extruderValue(support_extruder_nr, 'support_offset')",
                            "limit_to_extruder": "support_bottom_extruder_nr",
                            "enabled": "support_bottom_enable and (support_enable or support_meshes_present)",
                            "settable_per_mesh": false,
                            "settable_per_extruder": true
                        }
                    }
                },
                "support_interface_priority":
                {
                    "label": "Support Interface Priority",
                    "description": "How support interface and support will interact when they overlap. Currently only implemented for support roof.",
                    "type": "enum",
                    "options":
                    {
                        "support_area_overwrite_interface_area": "Support preferred",
                        "interface_area_overwrite_support_area": "Interface preferred",
                        "support_lines_overwrite_interface_area": "Support lines preferred",
                        "interface_lines_overwrite_support_area": "Interface lines preferred",
                        "nothing": "Both overlap"
                    },
                    "default_value": "interface_area_overwrite_support_area",
                    "settable_per_extruder": false,
                    "enabled": "support_enable and support_structure=='tree' and support_roof_enable",
                    "settable_per_mesh": false
                },
                "support_interface_angles":
                {
                    "label": "Support Interface Line Directions",
                    "description": "A list of integer line directions to use. Elements from the list are used sequentially as the layers progress and when the end of the list is reached, it starts at the beginning again. The list items are separated by commas and the whole list is contained in square brackets. Default is an empty list which means use the default angles (alternates between 45 and 135 degrees if interfaces are quite thick or 90 degrees).",
                    "type": "[int]",
                    "default_value": "[ ]",
                    "limit_to_extruder": "support_interface_extruder_nr",
                    "enabled": "(support_enable or support_meshes_present) and support_interface_enable and support_interface_pattern != 'concentric'",
                    "settable_per_mesh": false,
                    "settable_per_extruder": true,
                    "children":
                    {
                        "support_roof_angles":
                        {
                            "label": "Support Roof Line Directions",
                            "description": "A list of integer line directions to use. Elements from the list are used sequentially as the layers progress and when the end of the list is reached, it starts at the beginning again. The list items are separated by commas and the whole list is contained in square brackets. Default is an empty list which means use the default angles (alternates between 45 and 135 degrees if interfaces are quite thick or 90 degrees).",
                            "type": "[int]",
                            "default_value": "[ ]",
                            "value": "support_interface_angles",
                            "limit_to_extruder": "support_roof_extruder_nr",
                            "enabled": "(support_enable or support_meshes_present) and support_roof_enable and support_roof_pattern != 'concentric'",
                            "settable_per_mesh": false,
                            "settable_per_extruder": true
                        },
                        "support_bottom_angles":
                        {
                            "label": "Support Floor Line Directions",
                            "description": "A list of integer line directions to use. Elements from the list are used sequentially as the layers progress and when the end of the list is reached, it starts at the beginning again. The list items are separated by commas and the whole list is contained in square brackets. Default is an empty list which means use the default angles (alternates between 45 and 135 degrees if interfaces are quite thick or 90 degrees).",
                            "type": "[int]",
                            "default_value": "[ ]",
                            "value": "support_interface_angles",
                            "limit_to_extruder": "support_bottom_extruder_nr",
                            "enabled": "(support_enable or support_meshes_present) and support_bottom_enable and support_bottom_pattern != 'concentric'",
                            "settable_per_mesh": false,
                            "settable_per_extruder": true
                        }
                    }
                },
                "support_fan_enable":
                {
                    "label": "Fan Speed Override",
                    "description": "When enabled, the print cooling fan speed is altered for the skin regions immediately above the support.",
                    "type": "bool",
                    "default_value": false,
                    "enabled": "support_enable or support_meshes_present",
                    "settable_per_mesh": false
                },
                "support_supported_skin_fan_speed":
                {
                    "label": "Supported Skin Fan Speed",
                    "description": "Percentage fan speed to use when printing the skin regions immediately above the support. Using a high fan speed can make the support easier to remove.",
                    "unit": "%",
                    "minimum_value": "0",
                    "maximum_value": "100",
                    "default_value": 100,
                    "type": "float",
                    "enabled": "(support_enable or support_meshes_present) and support_fan_enable",
                    "settable_per_mesh": false
                },
                "support_use_towers":
                {
                    "label": "Use Towers",
                    "description": "Use specialized towers to support tiny overhang areas. These towers have a larger diameter than the region they support. Near the overhang the towers' diameter decreases, forming a roof.",
                    "type": "bool",
                    "default_value": true,
                    "limit_to_extruder": "support_infill_extruder_nr",
                    "enabled": "support_enable and support_structure == 'normal'",
                    "settable_per_mesh": true
                },
                "support_tower_diameter":
                {
                    "label": "Tower Diameter",
                    "description": "The diameter of a special tower.",
                    "unit": "mm",
                    "type": "float",
                    "default_value": 3.0,
                    "limit_to_extruder": "support_infill_extruder_nr",
                    "minimum_value": "0",
                    "minimum_value_warning": "2 * machine_nozzle_size",
                    "maximum_value_warning": "20",
                    "enabled": "support_enable and support_structure == 'normal' and support_use_towers",
                    "settable_per_mesh": true
                },
                "support_tower_maximum_supported_diameter":
                {
                    "label": "Maximum Tower-Supported Diameter",
                    "description": "Maximum diameter in the X/Y directions of a small area which is to be supported by a specialized support tower.",
                    "unit": "mm",
                    "type": "float",
                    "default_value": 3.0,
                    "limit_to_extruder": "support_infill_extruder_nr",
                    "minimum_value": "0",
                    "minimum_value_warning": "2 * machine_nozzle_size",
                    "maximum_value_warning": "20",
                    "maximum_value": "support_tower_diameter",
                    "enabled": "support_enable and support_structure == 'normal' and support_use_towers",
                    "settable_per_mesh": true
                },
                "support_tower_roof_angle":
                {
                    "label": "Tower Roof Angle",
                    "description": "The angle of a rooftop of a tower. A higher value results in pointed tower roofs, a lower value results in flattened tower roofs.",
                    "unit": "\u00b0",
                    "type": "int",
                    "minimum_value": "0",
                    "maximum_value": "90",
                    "default_value": 65,
                    "limit_to_extruder": "support_infill_extruder_nr",
                    "enabled": "support_enable and support_structure == 'normal' and support_use_towers",
                    "settable_per_mesh": true
                },
                "support_mesh_drop_down":
                {
                    "label": "Drop Down Support Mesh",
                    "description": "Make support everywhere below the support mesh, so that there's no overhang in the support mesh.",
                    "type": "bool",
                    "default_value": true,
                    "enabled": "support_mesh",
                    "settable_per_mesh": true,
                    "settable_per_extruder": false,
                    "settable_per_meshgroup": false,
                    "settable_globally": false
                },
                "support_meshes_present":
                {
                    "label": "Scene Has Support Meshes",
                    "description": "There are support meshes present in the scene. This setting is controlled by Cura.",
                    "type": "bool",
                    "default_value": false,
                    "enabled": false,
                    "settable_per_mesh": false,
                    "settable_per_extruder": false,
                    "settable_per_meshgroup": false
                }
            }
        },
        "platform_adhesion":
        {
            "label": "Build Plate Adhesion",
            "type": "category",
            "icon": "Adhesion",
            "description": "Adhesion",
            "children":
            {
                "prime_blob_enable":
                {
                    "label": "Enable Prime Blob",
                    "description": "Whether to prime the filament with a blob before printing. Turning this setting on will ensure that the extruder will have material ready at the nozzle before printing. Printing Brim or Skirt can act like priming too, in which case turning this setting off saves some time.",
                    "type": "bool",
                    "default_value": false,
                    "settable_per_mesh": false,
                    "settable_per_extruder": true,
                    "enabled": false,
                    "warning_value": "True if resolveOrValue('print_sequence') == 'one_at_a_time' else None"
                },
                "extruder_prime_pos_x":
                {
                    "label": "Extruder Prime X Position",
                    "description": "The X coordinate of the position where the nozzle primes at the start of printing.",
                    "type": "float",
                    "unit": "mm",
                    "default_value": 0,
                    "minimum_value_warning": "machine_width / -2 if machine_center_is_zero else 0",
                    "maximum_value_warning": "machine_width / 2 if machine_center_is_zero else machine_width",
                    "settable_per_mesh": false,
                    "settable_per_extruder": true,
                    "enabled": false
                },
                "extruder_prime_pos_y":
                {
                    "label": "Extruder Prime Y Position",
                    "description": "The Y coordinate of the position where the nozzle primes at the start of printing.",
                    "type": "float",
                    "unit": "mm",
                    "default_value": 0,
                    "minimum_value_warning": "machine_depth / -2 if machine_center_is_zero else 0",
                    "maximum_value_warning": "machine_depth / 2 if machine_center_is_zero else machine_depth",
                    "settable_per_mesh": false,
                    "settable_per_extruder": true,
                    "enabled": false
                },
                "adhesion_type":
                {
                    "label": "Build Plate Adhesion Type",
                    "description": "Different options that help to improve both priming your extrusion and adhesion to the build plate. Brim adds a single layer flat area around the base of your model to prevent warping. Raft adds a thick grid with a roof below the model. Skirt is a line printed around the model, but not connected to the model.",
                    "type": "enum",
                    "options":
                    {
                        "skirt": "Skirt",
                        "brim": "Brim",
                        "raft": "Raft",
                        "none": "None"
                    },
                    "default_value": "brim",
                    "resolve": "extruderValue(adhesion_extruder_nr, 'adhesion_type')",
                    "settable_per_mesh": false,
                    "settable_per_extruder": false
                },
                "adhesion_extruder_nr":
                {
                    "label": "Build Plate Adhesion Extruder",
                    "description": "The extruder train to use for printing the skirt/brim/raft. This is used in multi-extrusion.",
                    "type": "optional_extruder",
                    "default_value": "-1",
                    "value": "int(defaultExtruderPosition()) if resolveOrValue('adhesion_type') == 'raft' else -1",
                    "enabled": "extruders_enabled_count > 1 and (resolveOrValue('adhesion_type') != 'none' or resolveOrValue('prime_tower_brim_enable'))",
                    "resolve": "max(extruderValues('adhesion_extruder_nr'))",
                    "settable_per_mesh": false,
                    "settable_per_extruder": false,
                    "children":
                    {
                        "skirt_brim_extruder_nr":
                        {
                            "label": "Skirt/Brim Extruder",
                            "description": "The extruder train to use for printing the skirt or brim. This is used in multi-extrusion.",
                            "type": "optional_extruder",
                            "default_value": "-1",
                            "value": "adhesion_extruder_nr",
                            "enabled": "extruders_enabled_count > 1 and (resolveOrValue('adhesion_type') in ['skirt', 'brim'] or resolveOrValue('prime_tower_brim_enable'))",
                            "resolve": "max(extruderValues('skirt_brim_extruder_nr'))",
                            "settable_per_mesh": false,
                            "settable_per_extruder": false
                        },
                        "raft_base_extruder_nr":
                        {
                            "label": "Raft Base Extruder",
                            "description": "The extruder train to use for printing the first layer of the raft. This is used in multi-extrusion.",
                            "type": "extruder",
                            "default_value": "0",
                            "value": "0 if adhesion_extruder_nr == -1 else adhesion_extruder_nr",
                            "enabled": "extruders_enabled_count > 1 and resolveOrValue('adhesion_type') == 'raft'",
                            "resolve": "max(extruderValues('raft_base_extruder_nr'))",
                            "settable_per_mesh": false,
                            "settable_per_extruder": false
                        },
                        "raft_interface_extruder_nr":
                        {
                            "label": "Raft Middle Extruder",
                            "description": "The extruder train to use for printing the middle layer of the raft. This is used in multi-extrusion.",
                            "type": "extruder",
                            "default_value": "0",
                            "value": "0 if adhesion_extruder_nr == -1 else adhesion_extruder_nr",
                            "enabled": "extruders_enabled_count > 1 and resolveOrValue('adhesion_type') == 'raft'",
                            "resolve": "max(extruderValues('raft_interface_extruder_nr'))",
                            "settable_per_mesh": false,
                            "settable_per_extruder": false
                        },
                        "raft_surface_extruder_nr":
                        {
                            "label": "Raft Top Extruder",
                            "description": "The extruder train to use for printing the top layer(s) of the raft. This is used in multi-extrusion.",
                            "type": "extruder",
                            "default_value": "0",
                            "value": "0 if adhesion_extruder_nr == -1 else adhesion_extruder_nr",
                            "enabled": "extruders_enabled_count > 1 and resolveOrValue('adhesion_type') == 'raft'",
                            "resolve": "max(extruderValues('raft_surface_extruder_nr'))",
                            "settable_per_mesh": false,
                            "settable_per_extruder": false
                        }
                    }
                },
                "skirt_line_count":
                {
                    "label": "Skirt Line Count",
                    "description": "Multiple skirt lines help to prime your extrusion better for small models. Setting this to 0 will disable the skirt.",
                    "type": "int",
                    "default_value": 1,
                    "minimum_value": "0",
                    "maximum_value_warning": "10",
                    "maximum_value": "0.5 * min(machine_width, machine_depth) / skirt_brim_line_width",
                    "enabled": "resolveOrValue('adhesion_type') == 'skirt'",
                    "limit_to_extruder": "skirt_brim_extruder_nr",
                    "settable_per_mesh": false,
                    "settable_per_extruder": true
                },
                "skirt_height":
                {
                    "label": "Skirt Height",
                    "description": "Printing the innermost skirt line with multiple layers makes it easy to remove the skirt.",
                    "type": "int",
                    "default_value": 3,
                    "value": "3 if resolveOrValue('skirt_gap') > 0.0 else 1",
                    "minimum_value": "1",
                    "maximum_value_warning": "10",
                    "maximum_value": "machine_height / layer_height",
                    "enabled": "resolveOrValue('adhesion_type') == 'skirt'",
                    "limit_to_extruder": "skirt_brim_extruder_nr",
                    "settable_per_mesh": false,
                    "settable_per_extruder": true
                },
                "skirt_gap":
                {
                    "label": "Skirt Distance",
                    "description": "The horizontal distance between the skirt and the first layer of the print.\nThis is the minimum distance. Multiple skirt lines will extend outwards from this distance.",
                    "unit": "mm",
                    "type": "float",
                    "default_value": 3,
                    "minimum_value": "0",
                    "minimum_value_warning": "max(extruderValues('machine_nozzle_size'))",
                    "maximum_value_warning": "10",
                    "enabled": "resolveOrValue('adhesion_type') == 'skirt'",
                    "limit_to_extruder": "skirt_brim_extruder_nr",
                    "settable_per_mesh": false,
                    "settable_per_extruder": true
                },
                "skirt_brim_minimal_length":
                {
                    "label": "Skirt/Brim Minimum Length",
                    "description": "The minimum length of the skirt or brim. If this length is not reached by all skirt or brim lines together, more skirt or brim lines will be added until the minimum length is reached. Note: If the line count is set to 0 this is ignored.",
                    "unit": "mm",
                    "type": "float",
                    "default_value": 250,
                    "minimum_value": "0",
                    "minimum_value_warning": "25",
                    "maximum_value_warning": "2500",
                    "enabled": "resolveOrValue('adhesion_type') == 'skirt' or resolveOrValue('adhesion_type') == 'brim' or resolveOrValue('prime_tower_brim_enable')",
                    "limit_to_extruder": "skirt_brim_extruder_nr",
                    "settable_per_mesh": false,
                    "settable_per_extruder": true
                },
                "brim_width":
                {
                    "label": "Brim Width",
                    "description": "The distance from the model to the outermost brim line. A larger brim enhances adhesion to the build plate, but also reduces the effective print area.",
                    "type": "float",
                    "unit": "mm",
                    "default_value": 8.0,
                    "minimum_value": "0.0",
                    "maximum_value_warning": "50.0",
                    "enabled": "resolveOrValue('adhesion_type') == 'brim' or resolveOrValue('prime_tower_brim_enable')",
                    "limit_to_extruder": "skirt_brim_extruder_nr",
                    "settable_per_mesh": false,
                    "settable_per_extruder": true,
                    "children":
                    {
                        "brim_line_count":
                        {
                            "label": "Brim Line Count",
                            "description": "The number of lines used for a brim. More brim lines enhance adhesion to the build plate, but also reduces the effective print area.",
                            "type": "int",
                            "default_value": 20,
                            "minimum_value": "0",
                            "maximum_value_warning": "50 / skirt_brim_line_width",
                            "value": "math.ceil(brim_width / (skirt_brim_line_width * initial_layer_line_width_factor / 100.0))",
                            "enabled": "resolveOrValue('adhesion_type') == 'brim' or resolveOrValue('prime_tower_brim_enable')",
                            "limit_to_extruder": "skirt_brim_extruder_nr",
                            "settable_per_mesh": false,
                            "settable_per_extruder": true
                        }
                    }
                },
                "brim_gap":
                {
                    "label": "Brim Distance",
                    "description": "The horizontal distance between the first brim line and the outline of the first layer of the print. A small gap can make the brim easier to remove while still providing the thermal benefits.",
                    "unit": "mm",
                    "type": "float",
                    "default_value": 0,
                    "minimum_value": "-skirt_brim_line_width / 2",
                    "maximum_value_warning": "skirt_brim_line_width",
                    "enabled": "resolveOrValue('adhesion_type') == 'brim'",
                    "limit_to_extruder": "skirt_brim_extruder_nr",
                    "settable_per_mesh": true,
                    "settable_per_extruder": true
                },
                "brim_replaces_support":
                {
                    "label": "Brim Replaces Support",
                    "description": "Enforce brim to be printed around the model even if that space would otherwise be occupied by support. This replaces some regions of the first layer of support by brim regions.",
                    "type": "bool",
                    "default_value": true,
                    "enabled": "resolveOrValue('adhesion_type') == 'brim' and (support_enable or support_meshes_present)",
                    "limit_to_extruder": "skirt_brim_extruder_nr",
                    "settable_per_mesh": false,
                    "settable_per_extruder": true
                },
                "brim_outside_only":
                {
                    "label": "Brim Only on Outside",
                    "description": "Only print the brim on the outside of the model. This reduces the amount of brim you need to remove afterwards, while it doesn't reduce the bed adhesion that much.",
                    "type": "bool",
                    "default_value": true,
                    "enabled": "resolveOrValue('adhesion_type') == 'brim'",
                    "limit_to_extruder": "skirt_brim_extruder_nr",
                    "settable_per_mesh": false,
                    "settable_per_extruder": true
                },
                "brim_inside_margin":
                {
                    "label": "Brim Inside Avoid Margin",
                    "description": "A part fully enclosed inside another part can generate an outer brim that touches the inside of the other part. This removes all brim within this distance from internal holes.",
                    "unit": "mm",
                    "type": "float",
                    "default_value": 2.5,
                    "minimum_value": "0",
                    "enabled": "resolveOrValue('adhesion_type') == 'brim' and any(extruderValues('brim_outside_only'))",
                    "limit_to_extruder": "skirt_brim_extruder_nr",
                    "settable_per_mesh": false,
                    "settable_per_extruder": true
                },
                "raft_margin":
                {
                    "label": "Raft Extra Margin",
                    "description": "If the raft is enabled, this is the extra raft area around the model which is also given a raft. Increasing this margin will create a stronger raft while using more material and leaving less area for your print.",
                    "unit": "mm",
                    "type": "float",
                    "default_value": 15,
                    "minimum_value_warning": "raft_interface_line_width",
                    "maximum_value_warning": "20",
                    "enabled": "resolveOrValue('adhesion_type') == 'raft'",
                    "limit_to_extruder": "adhesion_extruder_nr",
                    "settable_per_mesh": false,
                    "settable_per_extruder": true
                },
                "raft_smoothing":
                {
                    "label": "Raft Smoothing",
                    "description": "This setting controls how much inner corners in the raft outline are rounded. Inward corners are rounded to a semi circle with a radius equal to the value given here. This setting also removes holes in the raft outline which are smaller than such a circle.",
                    "unit": "mm",
                    "type": "float",
                    "default_value": 5,
                    "minimum_value": "0",
                    "minimum_value_warning": "raft_interface_line_width",
                    "enabled": "resolveOrValue('adhesion_type') == 'raft' and not raft_remove_inside_corners",
                    "limit_to_extruder": "adhesion_extruder_nr",
                    "settable_per_mesh": false,
                    "settable_per_extruder": true
                },
                "raft_airgap":
                {
                    "label": "Raft Air Gap",
                    "description": "The gap between the final raft layer and the first layer of the model. Only the first layer is raised by this amount to lower the bonding between the raft layer and the model. Makes it easier to peel off the raft.",
                    "unit": "mm",
                    "type": "float",
                    "default_value": 0.3,
                    "minimum_value": "0",
                    "maximum_value_warning": "min(extruderValues('machine_nozzle_size'))",
                    "enabled": "resolveOrValue('adhesion_type') == 'raft'",
                    "settable_per_mesh": false,
                    "settable_per_extruder": true,
                    "limit_to_extruder": "raft_surface_extruder_nr"
                },
                "layer_0_z_overlap":
                {
                    "label": "Initial Layer Z Overlap",
                    "description": "Make the first and second layer of the model overlap in the Z direction to compensate for the filament lost in the airgap. All models above the first model layer will be shifted down by this amount.",
                    "unit": "mm",
                    "type": "float",
                    "default_value": 0.22,
                    "value": "raft_airgap / 2",
                    "minimum_value": "0",
                    "maximum_value_warning": "raft_airgap",
                    "enabled": "resolveOrValue('adhesion_type') == 'raft'",
                    "settable_per_mesh": false,
                    "settable_per_extruder": true,
                    "limit_to_extruder": "raft_surface_extruder_nr"
                },
                "raft_surface_layers":
                {
                    "label": "Raft Top Layers",
                    "description": "The number of top layers on top of the 2nd raft layer. These are fully filled layers that the model sits on. 2 layers result in a smoother top surface than 1.",
                    "type": "int",
                    "default_value": 2,
                    "minimum_value": "0",
                    "maximum_value_warning": "20",
                    "enabled": "resolveOrValue('adhesion_type') == 'raft'",
                    "settable_per_mesh": false,
                    "settable_per_extruder": true,
                    "limit_to_extruder": "raft_surface_extruder_nr"
                },
                "raft_surface_thickness":
                {
                    "label": "Raft Top Layer Thickness",
                    "description": "Layer thickness of the top raft layers.",
                    "unit": "mm",
                    "type": "float",
                    "default_value": 0.1,
                    "value": "resolveOrValue('layer_height')",
                    "minimum_value": "0.001",
                    "minimum_value_warning": "0.04",
                    "maximum_value_warning": "0.75 * machine_nozzle_size",
                    "enabled": "resolveOrValue('adhesion_type') == 'raft' and raft_surface_layers > 0",
                    "settable_per_mesh": false,
                    "settable_per_extruder": true,
                    "limit_to_extruder": "raft_surface_extruder_nr"
                },
                "raft_surface_line_width":
                {
                    "label": "Raft Top Line Width",
                    "description": "Width of the lines in the top surface of the raft. These can be thin lines so that the top of the raft becomes smooth.",
                    "unit": "mm",
                    "type": "float",
                    "default_value": 0.4,
                    "value": "line_width",
                    "minimum_value": "0.001",
                    "minimum_value_warning": "machine_nozzle_size * 0.1",
                    "maximum_value_warning": "machine_nozzle_size * 2",
                    "enabled": "resolveOrValue('adhesion_type') == 'raft' and raft_surface_layers > 0",
                    "settable_per_mesh": false,
                    "settable_per_extruder": true,
                    "limit_to_extruder": "raft_surface_extruder_nr"
                },
                "raft_surface_line_spacing":
                {
                    "label": "Raft Top Spacing",
                    "description": "The distance between the raft lines for the top raft layers. The spacing should be equal to the line width, so that the surface is solid.",
                    "unit": "mm",
                    "type": "float",
                    "default_value": 0.4,
                    "minimum_value": "0",
                    "minimum_value_warning": "raft_surface_line_width",
                    "maximum_value_warning": "raft_surface_line_width * 3",
                    "enabled": "resolveOrValue('adhesion_type') == 'raft' and raft_surface_layers > 0",
                    "value": "raft_surface_line_width",
                    "settable_per_mesh": false,
                    "settable_per_extruder": true,
                    "limit_to_extruder": "raft_surface_extruder_nr"
                },
                "raft_interface_layers":
                {
                    "label": "Raft Middle Layers",
                    "description": "The number of layers between the base and the surface of the raft. These comprise the main thickness of the raft. Increasing this creates a thicker, sturdier raft.",
                    "type": "int",
                    "default_value": 1,
                    "minimum_value": "0",
                    "maximum_value_warning": "10",
                    "enabled": "resolveOrValue('adhesion_type') == 'raft'",
                    "settable_per_mesh": false,
                    "settable_per_extruder": true,
                    "limit_to_extruder": "raft_interface_extruder_nr"
                },
                "raft_interface_thickness":
                {
                    "label": "Raft Middle Thickness",
                    "description": "Layer thickness of the middle raft layer.",
                    "unit": "mm",
                    "type": "float",
                    "default_value": 0.15,
                    "value": "resolveOrValue('layer_height') * 1.5",
                    "minimum_value": "0.001",
                    "minimum_value_warning": "0.04",
                    "maximum_value_warning": "0.75 * machine_nozzle_size",
                    "enabled": "resolveOrValue('adhesion_type') == 'raft' and raft_interface_layers > 0",
                    "settable_per_mesh": false,
                    "settable_per_extruder": true,
                    "limit_to_extruder": "raft_interface_extruder_nr"
                },
                "raft_interface_line_width":
                {
                    "label": "Raft Middle Line Width",
                    "description": "Width of the lines in the middle raft layer. Making the second layer extrude more causes the lines to stick to the build plate.",
                    "unit": "mm",
                    "type": "float",
                    "default_value": 0.7,
                    "value": "line_width * 2",
                    "minimum_value": "0.001",
                    "minimum_value_warning": "machine_nozzle_size * 0.5",
                    "maximum_value_warning": "machine_nozzle_size * 3",
                    "enabled": "resolveOrValue('adhesion_type') == 'raft' and raft_interface_layers > 0",
                    "settable_per_mesh": false,
                    "settable_per_extruder": true,
                    "limit_to_extruder": "raft_interface_extruder_nr"
                },
                "raft_interface_line_spacing":
                {
                    "label": "Raft Middle Spacing",
                    "description": "The distance between the raft lines for the middle raft layer. The spacing of the middle should be quite wide, while being dense enough to support the top raft layers.",
                    "unit": "mm",
                    "type": "float",
                    "default_value": 0.9,
                    "value": "raft_interface_line_width + 0.2",
                    "minimum_value": "0",
                    "minimum_value_warning": "raft_interface_line_width",
                    "maximum_value_warning": "15.0",
                    "enabled": "resolveOrValue('adhesion_type') == 'raft' and raft_interface_layers > 0",
                    "settable_per_mesh": false,
                    "settable_per_extruder": true,
                    "limit_to_extruder": "raft_interface_extruder_nr"
                },
                "raft_base_thickness":
                {
                    "label": "Raft Base Thickness",
                    "description": "Layer thickness of the base raft layer. This should be a thick layer which sticks firmly to the printer build plate.",
                    "unit": "mm",
                    "type": "float",
                    "default_value": 0.3,
                    "value": "resolveOrValue('layer_height_0') * 1.2",
                    "minimum_value": "0.001",
                    "minimum_value_warning": "0.04",
                    "maximum_value_warning": "0.75 * raft_base_line_width",
                    "enabled": "resolveOrValue('adhesion_type') == 'raft'",
                    "settable_per_mesh": false,
                    "settable_per_extruder": true,
                    "limit_to_extruder": "raft_base_extruder_nr"
                },
                "raft_base_line_width":
                {
                    "label": "Raft Base Line Width",
                    "description": "Width of the lines in the base raft layer. These should be thick lines to assist in build plate adhesion.",
                    "unit": "mm",
                    "type": "float",
                    "default_value": 0.8,
                    "minimum_value": "0.001",
                    "value": "machine_nozzle_size * 2",
                    "minimum_value_warning": "machine_nozzle_size * 0.5",
                    "maximum_value_warning": "machine_nozzle_size * 3",
                    "enabled": "resolveOrValue('adhesion_type') == 'raft'",
                    "settable_per_mesh": false,
                    "settable_per_extruder": true,
                    "limit_to_extruder": "raft_base_extruder_nr"
                },
                "raft_base_line_spacing":
                {
                    "label": "Raft Base Line Spacing",
                    "description": "The distance between the raft lines for the base raft layer. Wide spacing makes for easy removal of the raft from the build plate.",
                    "unit": "mm",
                    "type": "float",
                    "default_value": 1.6,
                    "value": "raft_base_line_width * 2",
                    "minimum_value": "0",
                    "minimum_value_warning": "raft_base_line_width",
                    "maximum_value_warning": "100",
                    "enabled": "resolveOrValue('adhesion_type') == 'raft'",
                    "settable_per_mesh": false,
                    "settable_per_extruder": true,
                    "limit_to_extruder": "raft_base_extruder_nr"
                },
                "raft_speed":
                {
                    "label": "Raft Print Speed",
                    "description": "The speed at which the raft is printed.",
                    "unit": "mm/s",
                    "type": "float",
                    "default_value": 20,
                    "minimum_value": "0.1",
                    "maximum_value": "math.sqrt(machine_max_feedrate_x ** 2 + machine_max_feedrate_y ** 2)",
                    "maximum_value_warning": "200",
                    "enabled": "resolveOrValue('adhesion_type') == 'raft'",
                    "value": "speed_print / 60 * 30",
                    "settable_per_mesh": false,
                    "settable_per_extruder": true,
                    "limit_to_extruder": "adhesion_extruder_nr",
                    "children":
                    {
                        "raft_surface_speed":
                        {
                            "label": "Raft Top Print Speed",
                            "description": "The speed at which the top raft layers are printed. These should be printed a bit slower, so that the nozzle can slowly smooth out adjacent surface lines.",
                            "unit": "mm/s",
                            "type": "float",
                            "default_value": 20,
                            "minimum_value": "0.1",
                            "maximum_value": "math.sqrt(machine_max_feedrate_x ** 2 + machine_max_feedrate_y ** 2)",
                            "maximum_value_warning": "100",
                            "enabled": "resolveOrValue('adhesion_type') == 'raft' and raft_surface_layers > 0",
                            "value": "raft_speed",
                            "settable_per_mesh": false,
                            "settable_per_extruder": true,
                            "limit_to_extruder": "raft_surface_extruder_nr"
                        },
                        "raft_interface_speed":
                        {
                            "label": "Raft Middle Print Speed",
                            "description": "The speed at which the middle raft layer is printed. This should be printed quite slowly, as the volume of material coming out of the nozzle is quite high.",
                            "unit": "mm/s",
                            "type": "float",
                            "default_value": 15,
                            "value": "raft_speed * 0.75",
                            "minimum_value": "0.1",
                            "maximum_value": "math.sqrt(machine_max_feedrate_x ** 2 + machine_max_feedrate_y ** 2)",
                            "maximum_value_warning": "150",
                            "enabled": "resolveOrValue('adhesion_type') == 'raft' and raft_interface_layers > 0",
                            "settable_per_mesh": false,
                            "settable_per_extruder": true,
                            "limit_to_extruder": "raft_interface_extruder_nr"
                        },
                        "raft_base_speed":
                        {
                            "label": "Raft Base Print Speed",
                            "description": "The speed at which the base raft layer is printed. This should be printed quite slowly, as the volume of material coming out of the nozzle is quite high.",
                            "unit": "mm/s",
                            "type": "float",
                            "default_value": 15,
                            "minimum_value": "0.1",
                            "maximum_value": "math.sqrt(machine_max_feedrate_x ** 2 + machine_max_feedrate_y ** 2)",
                            "maximum_value_warning": "200",
                            "enabled": "resolveOrValue('adhesion_type') == 'raft'",
                            "value": "0.75 * raft_speed",
                            "settable_per_mesh": false,
                            "settable_per_extruder": true,
                            "limit_to_extruder": "raft_base_extruder_nr"
                        }
                    }
                },
                "raft_acceleration":
                {
                    "label": "Raft Print Acceleration",
                    "description": "The acceleration with which the raft is printed.",
                    "unit": "mm/s\u00b2",
                    "type": "float",
                    "default_value": 3000,
                    "minimum_value": "0.1",
                    "minimum_value_warning": "100",
                    "maximum_value_warning": "10000",
                    "value": "acceleration_print",
                    "enabled": "resolveOrValue('adhesion_type') == 'raft' and resolveOrValue('acceleration_enabled')",
                    "settable_per_mesh": false,
                    "limit_to_extruder": "adhesion_extruder_nr",
                    "children":
                    {
                        "raft_surface_acceleration":
                        {
                            "label": "Raft Top Print Acceleration",
                            "description": "The acceleration with which the top raft layers are printed.",
                            "unit": "mm/s\u00b2",
                            "type": "float",
                            "default_value": 3000,
                            "value": "raft_acceleration",
                            "minimum_value": "0.1",
                            "minimum_value_warning": "100",
                            "maximum_value_warning": "10000",
                            "enabled": "resolveOrValue('adhesion_type') == 'raft' and resolveOrValue('acceleration_enabled') and raft_surface_layers > 0",
                            "settable_per_mesh": false,
                            "limit_to_extruder": "raft_surface_extruder_nr"
                        },
                        "raft_interface_acceleration":
                        {
                            "label": "Raft Middle Print Acceleration",
                            "description": "The acceleration with which the middle raft layer is printed.",
                            "unit": "mm/s\u00b2",
                            "type": "float",
                            "default_value": 3000,
                            "value": "raft_acceleration",
                            "minimum_value": "0.1",
                            "minimum_value_warning": "100",
                            "maximum_value_warning": "10000",
                            "enabled": "resolveOrValue('adhesion_type') == 'raft' and resolveOrValue('acceleration_enabled') and raft_interface_layers > 0",
                            "settable_per_mesh": false,
                            "limit_to_extruder": "raft_interface_extruder_nr"
                        },
                        "raft_base_acceleration":
                        {
                            "label": "Raft Base Print Acceleration",
                            "description": "The acceleration with which the base raft layer is printed.",
                            "unit": "mm/s\u00b2",
                            "type": "float",
                            "default_value": 3000,
                            "value": "raft_acceleration",
                            "minimum_value": "0.1",
                            "minimum_value_warning": "100",
                            "maximum_value_warning": "10000",
                            "enabled": "resolveOrValue('adhesion_type') == 'raft' and resolveOrValue('acceleration_enabled')",
                            "settable_per_mesh": false,
                            "limit_to_extruder": "raft_base_extruder_nr"
                        }
                    }
                },
                "raft_jerk":
                {
                    "label": "Raft Print Jerk",
                    "description": "The jerk with which the raft is printed.",
                    "unit": "mm/s",
                    "type": "float",
                    "default_value": 20,
                    "minimum_value": "0",
                    "minimum_value_warning": "5",
                    "maximum_value_warning": "50",
                    "value": "jerk_print",
                    "enabled": "resolveOrValue('adhesion_type') == 'raft' and resolveOrValue('jerk_enabled')",
                    "settable_per_mesh": false,
                    "limit_to_extruder": "adhesion_extruder_nr",
                    "children":
                    {
                        "raft_surface_jerk":
                        {
                            "label": "Raft Top Print Jerk",
                            "description": "The jerk with which the top raft layers are printed.",
                            "unit": "mm/s",
                            "type": "float",
                            "default_value": 20,
                            "value": "raft_jerk",
                            "minimum_value": "0",
                            "minimum_value_warning": "5",
                            "maximum_value_warning": "100",
                            "enabled": "resolveOrValue('adhesion_type') == 'raft' and resolveOrValue('jerk_enabled') and raft_surface_layers > 0",
                            "settable_per_mesh": false,
                            "limit_to_extruder": "raft_surface_extruder_nr"
                        },
                        "raft_interface_jerk":
                        {
                            "label": "Raft Middle Print Jerk",
                            "description": "The jerk with which the middle raft layer is printed.",
                            "unit": "mm/s",
                            "type": "float",
                            "default_value": 20,
                            "value": "raft_jerk",
                            "minimum_value": "0",
                            "minimum_value_warning": "5",
                            "maximum_value_warning": "50",
                            "enabled": "resolveOrValue('adhesion_type') == 'raft' and resolveOrValue('jerk_enabled') and raft_interface_layers > 0",
                            "settable_per_mesh": false,
                            "limit_to_extruder": "raft_interface_extruder_nr"
                        },
                        "raft_base_jerk":
                        {
                            "label": "Raft Base Print Jerk",
                            "description": "The jerk with which the base raft layer is printed.",
                            "unit": "mm/s",
                            "type": "float",
                            "default_value": 20,
                            "value": "raft_jerk",
                            "minimum_value": "0",
                            "minimum_value_warning": "5",
                            "maximum_value_warning": "50",
                            "enabled": "resolveOrValue('adhesion_type') == 'raft' and resolveOrValue('jerk_enabled')",
                            "settable_per_mesh": false,
                            "limit_to_extruder": "raft_base_extruder_nr"
                        }
                    }
                },
                "raft_fan_speed":
                {
                    "label": "Raft Fan Speed",
                    "description": "The fan speed for the raft.",
                    "unit": "%",
                    "type": "float",
                    "minimum_value": "0",
                    "maximum_value": "100",
                    "default_value": 0,
                    "settable_per_mesh": false,
                    "settable_per_extruder": true,
                    "enabled": "resolveOrValue('adhesion_type') == 'raft'",
                    "limit_to_extruder": "adhesion_extruder_nr",
                    "children":
                    {
                        "raft_surface_fan_speed":
                        {
                            "label": "Raft Top Fan Speed",
                            "description": "The fan speed for the top raft layers.",
                            "unit": "%",
                            "type": "float",
                            "minimum_value": "0",
                            "maximum_value": "100",
                            "default_value": 0,
                            "value": "raft_fan_speed",
                            "enabled": "resolveOrValue('adhesion_type') == 'raft' and raft_surface_layers > 0",
                            "settable_per_mesh": false,
                            "settable_per_extruder": true,
                            "limit_to_extruder": "raft_surface_extruder_nr"
                        },
                        "raft_interface_fan_speed":
                        {
                            "label": "Raft Middle Fan Speed",
                            "description": "The fan speed for the middle raft layer.",
                            "unit": "%",
                            "type": "float",
                            "minimum_value": "0",
                            "maximum_value": "100",
                            "default_value": 0,
                            "value": "raft_fan_speed",
                            "enabled": "resolveOrValue('adhesion_type') == 'raft' and raft_interface_layers > 0",
                            "settable_per_mesh": false,
                            "settable_per_extruder": true,
                            "limit_to_extruder": "raft_interface_extruder_nr"
                        },
                        "raft_base_fan_speed":
                        {
                            "label": "Raft Base Fan Speed",
                            "description": "The fan speed for the base raft layer.",
                            "unit": "%",
                            "type": "float",
                            "minimum_value": "0",
                            "maximum_value": "100",
                            "default_value": 0,
                            "value": "raft_fan_speed",
                            "enabled": "resolveOrValue('adhesion_type') == 'raft'",
                            "settable_per_mesh": false,
                            "settable_per_extruder": true,
                            "limit_to_extruder": "raft_base_extruder_nr"
                        }
                    }
                }
            }
        },
        "dual":
        {
            "label": "Dual Extrusion",
            "type": "category",
            "icon": "DualExtrusion",
            "description": "Settings used for printing with multiple extruders.",
            "children":
            {
                "prime_tower_enable":
                {
                    "label": "Enable Prime Tower",
                    "description": "Print a tower next to the print which serves to prime the material after each nozzle switch.",
                    "type": "bool",
                    "enabled": "extruders_enabled_count > 1",
                    "default_value": false,
                    "resolve": "(extruders_enabled_count > 1) and any(extruderValues('prime_tower_enable'))",
                    "settable_per_mesh": false,
                    "settable_per_extruder": false
                },
                "prime_tower_size":
                {
                    "label": "Prime Tower Size",
                    "description": "The width of the prime tower.",
                    "type": "float",
                    "unit": "mm",
                    "enabled": "resolveOrValue('prime_tower_enable')",
                    "default_value": 20,
                    "resolve": "max(extruderValues('prime_tower_size'))",
                    "minimum_value": "0",
                    "maximum_value": "min(0.5 * machine_width, 0.5 * machine_depth)",
                    "minimum_value_warning": "max(extruderValues('prime_tower_line_width')) * 2",
                    "maximum_value_warning": "42",
                    "settable_per_mesh": false,
                    "settable_per_extruder": false
                },
                "prime_tower_min_volume":
                {
                    "label": "Prime Tower Minimum Volume",
                    "description": "The minimum volume for each layer of the prime tower in order to purge enough material.",
                    "unit": "mm\u00b3",
                    "type": "float",
                    "default_value": 6,
                    "minimum_value": "0",
                    "maximum_value_warning": "(resolveOrValue('prime_tower_size') * 0.5) ** 2 * 3.14159 * resolveOrValue('layer_height') - sum(extruderValues('prime_tower_min_volume')) + prime_tower_min_volume",
                    "enabled": "resolveOrValue('prime_tower_enable')",
                    "settable_per_mesh": false,
                    "settable_per_extruder": true
                },
                "prime_tower_position_x":
                {
                    "label": "Prime Tower X Position",
                    "description": "The x coordinate of the position of the prime tower.",
                    "type": "float",
                    "unit": "mm",
                    "enabled": "resolveOrValue('prime_tower_enable')",
                    "default_value": 200,
                    "value": "machine_width - max(extruderValue(skirt_brim_extruder_nr, 'brim_width') * extruderValue(skirt_brim_extruder_nr, 'initial_layer_line_width_factor') / 100 if adhesion_type == 'brim' or (prime_tower_brim_enable and adhesion_type != 'raft') else (extruderValue(adhesion_extruder_nr, 'raft_margin') if adhesion_type == 'raft' else (extruderValue(skirt_brim_extruder_nr, 'skirt_gap') if adhesion_type == 'skirt' else 0)), max(extruderValues('travel_avoid_distance'))) - max(extruderValues('support_offset')) - sum(extruderValues('skirt_brim_line_width')) * extruderValue(skirt_brim_extruder_nr, 'initial_layer_line_width_factor') / 100 - (resolveOrValue('draft_shield_dist') if resolveOrValue('draft_shield_enabled') else 0) - max(map(abs, extruderValues('machine_nozzle_offset_x'))) - 1",
                    "maximum_value": "machine_width / 2 if machine_center_is_zero else machine_width",
                    "minimum_value": "resolveOrValue('prime_tower_size') - machine_width / 2 if machine_center_is_zero else resolveOrValue('prime_tower_size')",
                    "settable_per_mesh": false,
                    "settable_per_extruder": false
                },
                "prime_tower_position_y":
                {
                    "label": "Prime Tower Y Position",
                    "description": "The y coordinate of the position of the prime tower.",
                    "type": "float",
                    "unit": "mm",
                    "enabled": "resolveOrValue('prime_tower_enable')",
                    "default_value": 200,
                    "value": "machine_depth - prime_tower_size - max(extruderValue(skirt_brim_extruder_nr, 'brim_width') * extruderValue(skirt_brim_extruder_nr, 'initial_layer_line_width_factor') / 100 if adhesion_type == 'brim' or (prime_tower_brim_enable and adhesion_type != 'raft') else (extruderValue(adhesion_extruder_nr, 'raft_margin') if adhesion_type == 'raft' else (extruderValue(skirt_brim_extruder_nr, 'skirt_gap') if adhesion_type == 'skirt' else 0)), max(extruderValues('travel_avoid_distance'))) - max(extruderValues('support_offset')) - sum(extruderValues('skirt_brim_line_width')) * extruderValue(skirt_brim_extruder_nr, 'initial_layer_line_width_factor') / 100 - (resolveOrValue('draft_shield_dist') if resolveOrValue('draft_shield_enabled') else 0) - max(map(abs, extruderValues('machine_nozzle_offset_y'))) - 3",
                    "maximum_value": "machine_depth / 2 - resolveOrValue('prime_tower_size') if machine_center_is_zero else machine_depth - resolveOrValue('prime_tower_size')",
                    "minimum_value": "machine_depth / -2 if machine_center_is_zero else 0",
                    "settable_per_mesh": false,
                    "settable_per_extruder": false
                },
                "prime_tower_wipe_enabled":
                {
                    "label": "Wipe Inactive Nozzle on Prime Tower",
                    "description": "After printing the prime tower with one nozzle, wipe the oozed material from the other nozzle off on the prime tower.",
                    "type": "bool",
                    "enabled": "resolveOrValue('prime_tower_enable')",
                    "default_value": true,
                    "settable_per_mesh": false,
                    "settable_per_extruder": true
                },
                "prime_tower_brim_enable":
                {
                    "label": "Prime Tower Brim",
                    "description": "Prime-towers might need the extra adhesion afforded by a brim even if the model doesn't. Presently can't be used with the 'Raft' adhesion-type.",
                    "type": "bool",
                    "enabled": "resolveOrValue('prime_tower_enable') and (resolveOrValue('adhesion_type') != 'raft')",
                    "resolve": "resolveOrValue('prime_tower_enable') and (resolveOrValue('adhesion_type') in ('none', 'skirt', 'brim'))",
                    "default_value": false,
                    "settable_per_mesh": false,
                    "settable_per_extruder": false
                },
                "ooze_shield_enabled":
                {
                    "label": "Enable Ooze Shield",
                    "description": "Enable exterior ooze shield. This will create a shell around the model which is likely to wipe a second nozzle if it's at the same height as the first nozzle.",
                    "type": "bool",
                    "resolve": "any(extruderValues('ooze_shield_enabled'))",
                    "enabled": "extruders_enabled_count > 1",
                    "default_value": false,
                    "settable_per_mesh": false,
                    "settable_per_extruder": false
                },
                "ooze_shield_angle":
                {
                    "label": "Ooze Shield Angle",
                    "description": "The maximum angle a part in the ooze shield will have. With 0 degrees being vertical, and 90 degrees being horizontal. A smaller angle leads to less failed ooze shields, but more material.",
                    "type": "float",
                    "unit": "\u00b0",
                    "enabled": "resolveOrValue('ooze_shield_enabled')",
                    "default_value": 60,
                    "resolve": "min(extruderValues('ooze_shield_angle'))",
                    "minimum_value": "0",
                    "maximum_value": "90",
                    "settable_per_mesh": false,
                    "settable_per_extruder": false
                },
                "ooze_shield_dist":
                {
                    "label": "Ooze Shield Distance",
                    "description": "Distance of the ooze shield from the print, in the X/Y directions.",
                    "type": "float",
                    "unit": "mm",
                    "enabled": "resolveOrValue('ooze_shield_enabled')",
                    "default_value": 2,
                    "resolve": "max(extruderValues('ooze_shield_dist'))",
                    "minimum_value": "0",
                    "maximum_value_warning": "20",
                    "settable_per_mesh": false,
                    "settable_per_extruder": false
                },
                "switch_extruder_retraction_amount":
                {
                    "label": "Nozzle Switch Retraction Distance",
                    "description": "The amount of retraction when switching extruders. Set to 0 for no retraction at all. This should generally be the same as the length of the heat zone.",
                    "type": "float",
                    "unit": "mm",
                    "enabled": "retraction_enable and extruders_enabled_count > 1",
                    "default_value": 20,
                    "value": "machine_heat_zone_length",
                    "minimum_value_warning": "0",
                    "maximum_value_warning": "100",
                    "settable_per_mesh": false,
                    "settable_per_extruder": true
                },
                "switch_extruder_retraction_speeds":
                {
                    "label": "Nozzle Switch Retraction Speed",
                    "description": "The speed at which the filament is retracted. A higher retraction speed works better, but a very high retraction speed can lead to filament grinding.",
                    "type": "float",
                    "unit": "mm/s",
                    "enabled": "retraction_enable and extruders_enabled_count > 1",
                    "default_value": 20,
                    "minimum_value": "0.1",
                    "minimum_value_warning": "1",
                    "maximum_value": "machine_max_feedrate_e if retraction_enable else float('inf')",
                    "maximum_value_warning": "70",
                    "settable_per_mesh": false,
                    "settable_per_extruder": true,
                    "children":
                    {
                        "switch_extruder_retraction_speed":
                        {
                            "label": "Nozzle Switch Retract Speed",
                            "description": "The speed at which the filament is retracted during a nozzle switch retract.",
                            "type": "float",
                            "unit": "mm/s",
                            "enabled": "retraction_enable and extruders_enabled_count > 1",
                            "default_value": 20,
                            "value": "switch_extruder_retraction_speeds",
                            "minimum_value": "0.1",
                            "minimum_value_warning": "1",
                            "maximum_value": "machine_max_feedrate_e if retraction_enable else float('inf')",
                            "maximum_value_warning": "70",
                            "settable_per_mesh": false,
                            "settable_per_extruder": true
                        },
                        "switch_extruder_prime_speed":
                        {
                            "label": "Nozzle Switch Prime Speed",
                            "description": "The speed at which the filament is pushed back after a nozzle switch retraction.",
                            "type": "float",
                            "unit": "mm/s",
                            "enabled": "retraction_enable and extruders_enabled_count > 1",
                            "default_value": 20,
                            "value": "switch_extruder_retraction_speeds",
                            "minimum_value": "0.1",
                            "minimum_value_warning": "1",
                            "maximum_value": "machine_max_feedrate_e if retraction_enable else float('inf')",
                            "maximum_value_warning": "70",
                            "settable_per_mesh": false,
                            "settable_per_extruder": true
                        }
                    }
                },
                "switch_extruder_extra_prime_amount":
                {
                    "label": "Nozzle Switch Extra Prime Amount",
                    "description": "Extra material to prime after nozzle switching.",
                    "type": "float",
                    "unit": "mm\u00b3",
                    "default_value": 0,
                    "minimum_value_warning": "0",
                    "maximum_value_warning": "100",
                    "enabled": "retraction_enable and extruders_enabled_count > 1",
                    "settable_per_mesh": false,
                    "settable_per_extruder": true
                }
            }
        },
        "meshfix":
        {
            "label": "Mesh Fixes",
            "type": "category",
            "icon": "Bandage",
            "description": "Make the meshes more suited for 3D printing.",
            "children":
            {
                "meshfix_union_all":
                {
                    "label": "Union Overlapping Volumes",
                    "description": "Ignore the internal geometry arising from overlapping volumes within a mesh and print the volumes as one. This may cause unintended internal cavities to disappear.",
                    "type": "bool",
                    "default_value": true,
                    "value": "magic_mesh_surface_mode != 'surface'",
                    "settable_per_mesh": true
                },
                "meshfix_union_all_remove_holes":
                {
                    "label": "Remove All Holes",
                    "description": "Remove the holes in each layer and keep only the outside shape. This will ignore any invisible internal geometry. However, it also ignores layer holes which can be viewed from above or below.",
                    "type": "bool",
                    "default_value": false,
                    "value": "magic_spiralize",
                    "settable_per_mesh": true
                },
                "meshfix_extensive_stitching":
                {
                    "label": "Extensive Stitching",
                    "description": "Extensive stitching tries to stitch up open holes in the mesh by closing the hole with touching polygons. This option can introduce a lot of processing time.",
                    "type": "bool",
                    "default_value": false,
                    "settable_per_mesh": true
                },
                "meshfix_keep_open_polygons":
                {
                    "label": "Keep Disconnected Faces",
                    "description": "Normally Cura tries to stitch up small holes in the mesh and remove parts of a layer with big holes. Enabling this option keeps those parts which cannot be stitched. This option should be used as a last resort option when everything else fails to produce proper g-code.",
                    "type": "bool",
                    "default_value": false,
                    "settable_per_mesh": true
                },
                "multiple_mesh_overlap":
                {
                    "label": "Merged Meshes Overlap",
                    "description": "Make meshes which are touching each other overlap a bit. This makes them bond together better.",
                    "type": "float",
                    "unit": "mm",
                    "default_value": 0.15,
                    "minimum_value": "0",
                    "maximum_value_warning": "1.0",
                    "limit_to_extruder": "wall_0_extruder_nr",
                    "settable_per_mesh": true
                },
                "carve_multiple_volumes":
                {
                    "label": "Remove Mesh Intersection",
                    "description": "Remove areas where multiple meshes are overlapping with each other. This may be used if merged dual material objects overlap with each other.",
                    "type": "bool",
                    "default_value": true,
                    "value": "extruders_enabled_count > 1",
                    "enabled": "all(p != 'surface' for p in extruderValues('magic_mesh_surface_mode'))",
                    "settable_per_mesh": false,
                    "settable_per_extruder": false,
                    "settable_per_meshgroup": true
                },
                "alternate_carve_order":
                {
                    "label": "Alternate Mesh Removal",
                    "description": "Switch to which mesh intersecting volumes will belong with every layer, so that the overlapping meshes become interwoven. Turning this setting off will cause one of the meshes to obtain all of the volume in the overlap, while it is removed from the other meshes.",
                    "type": "bool",
                    "default_value": true,
                    "enabled": "carve_multiple_volumes and all(p != 'surface' for p in extruderValues('magic_mesh_surface_mode'))",
                    "settable_per_mesh": false,
                    "settable_per_extruder": false,
                    "settable_per_meshgroup": true
                },
                "remove_empty_first_layers":
                {
                    "label": "Remove Empty First Layers",
                    "description": "Remove empty layers beneath the first printed layer if they are present. Disabling this setting can cause empty first layers if the Slicing Tolerance setting is set to Exclusive or Middle.",
                    "type": "bool",
                    "default_value": true,
                    "enabled": "not (support_enable or support_meshes_present)",
                    "settable_per_mesh": false,
                    "settable_per_extruder": false
                },
                "meshfix_maximum_resolution":
                {
                    "label": "Maximum Resolution",
                    "description": "The minimum size of a line segment after slicing. If you increase this, the mesh will have a lower resolution. This may allow the printer to keep up with the speed it has to process g-code and will increase slice speed by removing details of the mesh that it can't process anyway.",
                    "type": "float",
                    "unit": "mm",
                    "default_value": 0.5,
                    "minimum_value": "0.001",
                    "minimum_value_warning": "0.01",
                    "maximum_value_warning": "3",
                    "settable_per_mesh": true
                },
                "meshfix_maximum_travel_resolution":
                {
                    "label": "Maximum Travel Resolution",
                    "description": "The minimum size of a travel line segment after slicing. If you increase this, the travel moves will have less smooth corners. This may allow the printer to keep up with the speed it has to process g-code, but it may cause model avoidance to become less accurate.",
                    "type": "float",
                    "unit": "mm",
                    "default_value": 1.0,
                    "value": "min(meshfix_maximum_resolution * speed_travel / speed_print, 2 * line_width)",
                    "minimum_value": "0.001",
                    "minimum_value_warning": "0.05",
                    "maximum_value_warning": "10",
                    "settable_per_mesh": false,
                    "settable_per_extruder": true
                },
                "meshfix_maximum_deviation":
                {
                    "label": "Maximum Deviation",
                    "description": "The maximum deviation allowed when reducing the resolution for the Maximum Resolution setting. If you increase this, the print will be less accurate, but the g-code will be smaller. Maximum Deviation is a limit for Maximum Resolution, so if the two conflict the Maximum Deviation will always be held true.",
                    "type": "float",
                    "unit": "mm",
                    "default_value": 0.025,
                    "minimum_value": "0.001",
                    "minimum_value_warning": "0.01",
                    "maximum_value_warning": "0.3",
                    "settable_per_mesh": true
                },
                "meshfix_maximum_extrusion_area_deviation":
                {
                    "label": "Maximum Extrusion Area Deviation",
                    "description": "The maximum extrusion area deviation allowed when removing intermediate points from a straight line. An intermediate point may serve as width-changing point in a long straight line. Therefore, if it is removed, it will cause the line to have a uniform width and, as a result, lose (or gain) a bit of extrusion area. If you increase this you may notice slight under- (or over-) extrusion in between straight parallel walls, as more intermediate width-changing points will be allowed to be removed. Your print will be less accurate, but the g-code will be smaller.",
                    "type": "float",
                    "unit": "\u03bcm\u00b2",
                    "default_value": 50000,
                    "minimum_value": "0",
                    "minimum_value_warning": "500",
                    "maximum_value_warning": "100000",
                    "settable_per_mesh": true
                }
            }
        },
        "blackmagic":
        {
            "label": "Special Modes",
            "type": "category",
            "icon": "BlackMagic",
            "description": "Non-traditional ways to print your models.",
            "children":
            {
                "print_sequence":
                {
                    "label": "Print Sequence",
                    "description": "Whether to print all models one layer at a time or to wait for one model to finish, before moving on to the next. One at a time mode is possible if a) only one extruder is enabled and b) all models are separated in such a way that the whole print head can move in between and all models are lower than the distance between the nozzle and the X/Y axes.",
                    "type": "enum",
                    "options":
                    {
                        "all_at_once": "All at Once",
                        "one_at_a_time": "One at a Time"
                    },
                    "default_value": "all_at_once",
                    "enabled": "extruders_enabled_count == 1",
                    "settable_per_mesh": false,
                    "settable_per_extruder": false,
                    "settable_per_meshgroup": false
                },
                "infill_mesh":
                {
                    "label": "Infill Mesh",
                    "description": "Use this mesh to modify the infill of other meshes with which it overlaps. Replaces infill regions of other meshes with regions for this mesh. It's suggested to only print one Wall and no Top/Bottom Skin for this mesh.",
                    "type": "bool",
                    "default_value": false,
                    "settable_per_mesh": true,
                    "settable_per_extruder": false,
                    "settable_per_meshgroup": false,
                    "settable_globally": false
                },
                "infill_mesh_order":
                {
                    "label": "Mesh Processing Rank",
                    "description": "Determines the priority of this mesh when considering multiple overlapping infill meshes. Areas where multiple infill meshes overlap will take on the settings of the mesh with the highest rank. An infill mesh with a higher rank will modify the infill of infill meshes with lower rank and normal meshes.",
                    "default_value": 0,
                    "value": "1 if infill_mesh else 0",
                    "minimum_value_warning": "1",
                    "maximum_value_warning": "50",
                    "type": "int",
                    "settable_per_mesh": true,
                    "settable_per_extruder": false,
                    "settable_per_meshgroup": false,
                    "settable_globally": false
                },
                "cutting_mesh":
                {
                    "label": "Cutting Mesh",
                    "description": "Limit the volume of this mesh to within other meshes. You can use this to make certain areas of one mesh print with different settings and with a whole different extruder.",
                    "type": "bool",
                    "default_value": false,
                    "settable_per_mesh": true,
                    "settable_per_extruder": false,
                    "settable_per_meshgroup": false,
                    "settable_globally": false
                },
                "mold_enabled":
                {
                    "label": "Mold",
                    "description": "Print models as a mold, which can be cast in order to get a model which resembles the models on the build plate.",
                    "type": "bool",
                    "default_value": false,
                    "settable_per_mesh": true
                },
                "mold_width":
                {
                    "label": "Minimal Mold Width",
                    "description": "The minimal distance between the outside of the mold and the outside of the model.",
                    "unit": "mm",
                    "type": "float",
                    "minimum_value_warning": "wall_line_width_0 * 2",
                    "maximum_value_warning": "100",
                    "default_value": 5,
                    "settable_per_mesh": true,
                    "enabled": "mold_enabled"
                },
                "mold_roof_height":
                {
                    "label": "Mold Roof Height",
                    "description": "The height above horizontal parts in your model which to print mold.",
                    "unit": "mm",
                    "type": "float",
                    "minimum_value": "0",
                    "maximum_value_warning": "5",
                    "default_value": 0.5,
                    "settable_per_mesh": true,
                    "enabled": "mold_enabled"
                },
                "mold_angle":
                {
                    "label": "Mold Angle",
                    "description": "The angle of overhang of the outer walls created for the mold. 0\u00b0 will make the outer shell of the mold vertical, while 90\u00b0 will make the outside of the model follow the contour of the model.",
                    "unit": "\u00b0",
                    "type": "float",
                    "minimum_value": "-89",
                    "minimum_value_warning": "0",
                    "maximum_value_warning": "support_angle",
                    "maximum_value": "90",
                    "default_value": 40,
                    "settable_per_mesh": true,
                    "enabled": "mold_enabled"
                },
                "support_mesh":
                {
                    "label": "Support Mesh",
                    "description": "Use this mesh to specify support areas. This can be used to generate support structure.",
                    "type": "bool",
                    "default_value": false,
                    "settable_per_mesh": true,
                    "settable_per_extruder": false,
                    "settable_per_meshgroup": false,
                    "settable_globally": false
                },
                "anti_overhang_mesh":
                {
                    "label": "Anti Overhang Mesh",
                    "description": "Use this mesh to specify where no part of the model should be detected as overhang. This can be used to remove unwanted support structure.",
                    "type": "bool",
                    "default_value": false,
                    "settable_per_mesh": true,
                    "settable_per_extruder": false,
                    "settable_per_meshgroup": false,
                    "settable_globally": false
                },
                "magic_mesh_surface_mode":
                {
                    "label": "Surface Mode",
                    "description": "Treat the model as a surface only, a volume, or volumes with loose surfaces. The normal print mode only prints enclosed volumes. \"Surface\" prints a single wall tracing the mesh surface with no infill and no top/bottom skin. \"Both\" prints enclosed volumes like normal and any remaining polygons as surfaces.",
                    "type": "enum",
                    "options":
                    {
                        "normal": "Normal",
                        "surface": "Surface",
                        "both": "Both"
                    },
                    "default_value": "normal",
                    "settable_per_mesh": true
                },
                "magic_spiralize":
                {
                    "label": "Spiralize Outer Contour",
                    "description": "Spiralize smooths out the Z move of the outer edge. This will create a steady Z increase over the whole print. This feature turns a solid model into a single walled print with a solid bottom. This feature should only be enabled when each layer only contains a single part.",
                    "type": "bool",
                    "default_value": false,
                    "settable_per_mesh": false,
                    "settable_per_extruder": false
                },
                "smooth_spiralized_contours":
                {
                    "label": "Smooth Spiralized Contours",
                    "description": "Smooth the spiralized contours to reduce the visibility of the Z seam (the Z seam should be barely visible on the print but will still be visible in the layer view). Note that smoothing will tend to blur fine surface details.",
                    "type": "bool",
                    "default_value": true,
                    "enabled": "magic_spiralize",
                    "settable_per_mesh": false,
                    "settable_per_extruder": false
                },
                "relative_extrusion":
                {
                    "label": "Relative Extrusion",
                    "description": "Use relative extrusion rather than absolute extrusion. Using relative E-steps makes for easier post-processing of the g-code. However, it's not supported by all printers and it may produce very slight deviations in the amount of deposited material compared to absolute E-steps. Irrespective of this setting, the extrusion mode will always be set to absolute before any g-code script is output.",
                    "type": "bool",
                    "default_value": false,
                    "value": "machine_gcode_flavor==\"RepRap (RepRap)\"",
                    "settable_per_mesh": false,
                    "settable_per_extruder": false
                }
            }
        },
        "experimental":
        {
            "label": "Experimental",
            "type": "category",
            "icon": "Experiment",
            "description": "Features that haven't completely been fleshed out yet.",
            "children":
            {
                "slicing_tolerance":
                {
                    "label": "Slicing Tolerance",
                    "description": "Vertical tolerance in the sliced layers. The contours of a layer are normally generated by taking cross sections through the middle of each layer's thickness (Middle). Alternatively each layer can have the areas which fall inside of the volume throughout the entire thickness of the layer (Exclusive) or a layer has the areas which fall inside anywhere within the layer (Inclusive). Inclusive retains the most details, Exclusive makes for the best fit and Middle stays closest to the original surface.",
                    "type": "enum",
                    "options":
                    {
                        "middle": "Middle",
                        "exclusive": "Exclusive",
                        "inclusive": "Inclusive"
                    },
                    "default_value": "middle",
                    "settable_per_mesh": true
                },
                "infill_enable_travel_optimization":
                {
                    "label": "Infill Travel Optimization",
                    "description": "When enabled, the order in which the infill lines are printed is optimized to reduce the distance travelled. The reduction in travel time achieved very much depends on the model being sliced, infill pattern, density, etc. Note that, for some models that have many small areas of infill, the time to slice the model may be greatly increased.",
                    "type": "bool",
                    "enabled": "resolveOrValue('retraction_combing') != 'off'",
                    "default_value": false,
                    "settable_per_mesh": true
                },
                "material_flow_temp_graph":
                {
                    "label": "Flow Temperature Graph",
                    "description": "Data linking material flow (in mm3 per second) to temperature (degrees Celsius).",
                    "unit": "[[mm\u00b3,\u00b0C]]",
                    "type": "str",
                    "default_value": "[[3.5, 200],[7.0, 240]]",
                    "enabled": "False and machine_nozzle_temp_enabled",
                    "settable_per_mesh": false,
                    "settable_per_extruder": true
                },
                "minimum_polygon_circumference":
                {
                    "label": "Minimum Polygon Circumference",
                    "description": "Polygons in sliced layers that have a circumference smaller than this amount will be filtered out. Lower values lead to higher resolution mesh at the cost of slicing time. It is meant mostly for high resolution SLA printers and very tiny 3D models with a lot of details.",
                    "unit": "mm",
                    "type": "float",
                    "default_value": 1.0,
                    "minimum_value": "0",
                    "minimum_value_warning": "0.05",
                    "maximum_value_warning": "1.0",
                    "settable_per_mesh": true,
                    "settable_per_extruder": false
                },
                "interlocking_enable":
                {
                    "label": "Generate Interlocking Structure",
                    "description": "At the locations where models touch, generate an interlocking beam structure. This improves the adhesion between models, especially models printed in different materials.",
                    "type": "bool",
                    "enabled": "extruders_enabled_count > 1",
                    "default_value": false,
                    "resolve": "(extruders_enabled_count > 1) and any(extruderValues('interlocking_enable'))",
                    "settable_per_mesh": false,
                    "settable_per_extruder": false
                },
                "interlocking_beam_width":
                {
                    "label": "Interlocking Beam Width",
                    "description": "The width of the interlocking structure beams.",
                    "type": "float",
                    "unit": "mm",
                    "enabled": "extruders_enabled_count > 1 and resolveOrValue('interlocking_enable')",
                    "default_value": 0.8,
                    "value": "2 * wall_line_width_0",
                    "minimum_value": "min_odd_wall_line_width",
                    "maximum_value": "min(0.5 * machine_width, 0.5 * machine_depth)",
                    "maximum_value_warning": "max(extruderValues('wall_line_width_0')) * 6",
                    "settable_per_mesh": true,
                    "settable_per_extruder": true
                },
                "interlocking_orientation":
                {
                    "label": "Interlocking Structure Orientation",
                    "description": "The height of the beams of the interlocking structure, measured in number of layers. Less layers is stronger, but more prone to defects.",
                    "unit": "\u00b0",
                    "type": "float",
                    "enabled": "extruders_enabled_count > 1 and resolveOrValue('interlocking_enable')",
                    "default_value": 22.5,
                    "minimum_value": "0",
                    "maximum_value": "360",
                    "resolve": "min(extruderValues('interlocking_orientation'))",
                    "settable_per_mesh": false,
                    "settable_per_extruder": false
                },
                "interlocking_beam_layer_count":
                {
                    "label": "Interlocking Beam Layer Count",
                    "description": "The height of the beams of the interlocking structure, measured in number of layers. Less layers is stronger, but more prone to defects.",
                    "type": "int",
                    "enabled": "extruders_enabled_count > 1 and resolveOrValue('interlocking_enable')",
                    "default_value": 2,
                    "minimum_value": "1",
                    "maximum_value_warning": "50",
                    "resolve": "max(extruderValues('interlocking_beam_layer_count'))",
                    "settable_per_mesh": false,
                    "settable_per_extruder": false
                },
                "interlocking_depth":
                {
                    "label": "Interlocking Depth",
                    "description": "The distance from the boundary between models to generate interlocking structure, measured in cells. Too few cells will result in poor adhesion.",
                    "type": "int",
                    "enabled": "extruders_enabled_count > 1 and resolveOrValue('interlocking_enable')",
                    "default_value": 2,
                    "minimum_value": "1",
                    "maximum_value": "10",
                    "maximum_value_warning": "5",
                    "resolve": "max(extruderValues('interlocking_depth'))",
                    "settable_per_mesh": false,
                    "settable_per_extruder": false
                },
                "interlocking_boundary_avoidance":
                {
                    "label": "Interlocking Boundary Avoidance",
                    "description": "The distance from the outside of a model where interlocking structures will not be generated, measured in cells.",
                    "type": "int",
                    "enabled": "extruders_enabled_count > 1 and resolveOrValue('interlocking_enable')",
                    "default_value": 2,
                    "minimum_value": "0",
                    "minimum_value_warning": "resolveOrValue('interlocking_depth')",
                    "maximum_value": "10",
                    "maximum_value_warning": "5",
                    "resolve": "max(extruderValues('interlocking_boundary_avoidance'))",
                    "settable_per_mesh": false,
                    "settable_per_extruder": false
                },
                "support_skip_some_zags":
                {
                    "label": "Break Up Support In Chunks",
                    "description": "Skip some support line connections to make the support structure easier to break away. This setting is applicable to the Zig Zag support infill pattern.",
                    "type": "bool",
                    "default_value": false,
                    "enabled": "(support_enable  or support_meshes_present) and support_pattern == 'zigzag'",
                    "limit_to_extruder": "support_infill_extruder_nr",
                    "settable_per_mesh": false,
                    "settable_per_extruder": true
                },
                "support_skip_zag_per_mm":
                {
                    "label": "Support Chunk Size",
                    "description": "Leave out a connection between support lines once every N millimeter to make the support structure easier to break away.",
                    "type": "float",
                    "unit": "mm",
                    "default_value": 20,
                    "minimum_value": "0",
                    "minimum_value_warning": "support_line_distance",
                    "enabled": "(support_enable or support_meshes_present) and support_pattern == 'zigzag' and support_skip_some_zags",
                    "limit_to_extruder": "support_infill_extruder_nr",
                    "settable_per_mesh": false,
                    "settable_per_extruder": true,
                    "children":
                    {
                        "support_zag_skip_count":
                        {
                            "label": "Support Chunk Line Count",
                            "description": "Skip one in every N connection lines to make the support structure easier to break away.",
                            "type": "int",
                            "default_value": 5,
                            "value": "0 if support_line_distance == 0 else round(support_skip_zag_per_mm / support_line_distance)",
                            "minimum_value": "1",
                            "minimum_value_warning": "3",
                            "enabled": "(support_enable or support_meshes_present) and support_pattern == 'zigzag' and support_skip_some_zags",
                            "limit_to_extruder": "support_infill_extruder_nr",
                            "settable_per_mesh": false,
                            "settable_per_extruder": true
                        }
                    }
                },
                "draft_shield_enabled":
                {
                    "label": "Enable Draft Shield",
                    "description": "This will create a wall around the model, which traps (hot) air and shields against exterior airflow. Especially useful for materials which warp easily.",
                    "type": "bool",
                    "default_value": false,
                    "settable_per_mesh": false,
                    "settable_per_extruder": false
                },
                "draft_shield_dist":
                {
                    "label": "Draft Shield X/Y Distance",
                    "description": "Distance of the draft shield from the print, in the X/Y directions.",
                    "unit": "mm",
                    "type": "float",
                    "minimum_value": "0",
                    "maximum_value_warning": "10",
                    "default_value": 10,
                    "resolve": "max(extruderValues('draft_shield_dist'))",
                    "enabled": "draft_shield_enabled",
                    "settable_per_mesh": false,
                    "settable_per_extruder": false
                },
                "draft_shield_height_limitation":
                {
                    "label": "Draft Shield Limitation",
                    "description": "Set the height of the draft shield. Choose to print the draft shield at the full height of the model or at a limited height.",
                    "type": "enum",
                    "options":
                    {
                        "full": "Full",
                        "limited": "Limited"
                    },
                    "default_value": "full",
                    "resolve": "'full' if 'full' in extruderValues('draft_shield_height_limitation') else 'limited'",
                    "enabled": "draft_shield_enabled",
                    "settable_per_mesh": false,
                    "settable_per_extruder": false
                },
                "draft_shield_height":
                {
                    "label": "Draft Shield Height",
                    "description": "Height limitation of the draft shield. Above this height no draft shield will be printed.",
                    "unit": "mm",
                    "type": "float",
                    "minimum_value": "0",
                    "maximum_value_warning": "9999",
                    "default_value": 10,
                    "value": "10",
                    "enabled": "draft_shield_enabled and draft_shield_height_limitation == 'limited'",
                    "settable_per_mesh": false,
                    "settable_per_extruder": false
                },
                "conical_overhang_enabled":
                {
                    "label": "Make Overhang Printable",
                    "description": "Change the geometry of the printed model such that minimal support is required. Steep overhangs will become shallow overhangs. Overhanging areas will drop down to become more vertical.",
                    "type": "bool",
                    "default_value": false
                },
                "conical_overhang_angle":
                {
                    "label": "Maximum Model Angle",
                    "description": "The maximum angle of overhangs after the they have been made printable. At a value of 0\u00b0 all overhangs are replaced by a piece of model connected to the build plate, 90\u00b0 will not change the model in any way.",
                    "unit": "\u00b0",
                    "type": "float",
                    "minimum_value": "-89",
                    "minimum_value_warning": "0",
                    "maximum_value": "89",
                    "default_value": 50,
                    "enabled": "conical_overhang_enabled"
                },
                "conical_overhang_hole_size":
                {
                    "label": "Maximum Overhang Hole Area",
<<<<<<< HEAD
                    "description": "The maximum area of a hole in the base of the model before it's removed by Make Overhang Printable.  Holes smaller than this will be retained.  A value of 0 mm² will fill all holes in the models base.",
                    "unit": "mm²",
=======
                    "description": "The maximum area of a hole in the base of the model before it's removed by Make Overhang Printable.  Holes smaller than this will be retained.  A value of 0 mm\u00b2 will fill all holes in the models base.",
                    "unit": "mm\u00b2",
>>>>>>> 1e0fc600
                    "type": "float",
                    "minimum_value": "0",
                    "minimum_value_warning": "0",
                    "default_value": 0,
                    "enabled": "conical_overhang_enabled"
                },
                "coasting_enable":
                {
                    "label": "Enable Coasting",
                    "description": "Coasting replaces the last part of an extrusion path with a travel path. The oozed material is used to print the last piece of the extrusion path in order to reduce stringing.",
                    "type": "bool",
                    "default_value": false,
                    "settable_per_mesh": false,
                    "settable_per_extruder": true
                },
                "coasting_volume":
                {
                    "label": "Coasting Volume",
                    "description": "The volume otherwise oozed. This value should generally be close to the nozzle diameter cubed.",
                    "unit": "mm\u00b3",
                    "type": "float",
                    "default_value": 0.064,
                    "minimum_value": "0",
                    "maximum_value_warning": "machine_nozzle_size * 5",
                    "enabled": "coasting_enable",
                    "settable_per_mesh": false,
                    "settable_per_extruder": true
                },
                "coasting_min_volume":
                {
                    "label": "Minimum Volume Before Coasting",
                    "description": "The smallest volume an extrusion path should have before allowing coasting. For smaller extrusion paths, less pressure has been built up in the bowden tube and so the coasted volume is scaled linearly. This value should always be larger than the Coasting Volume.",
                    "unit": "mm\u00b3",
                    "type": "float",
                    "default_value": 0.8,
                    "minimum_value": "0",
                    "maximum_value_warning": "10.0",
                    "enabled": "coasting_enable",
                    "settable_per_mesh": false,
                    "settable_per_extruder": true
                },
                "coasting_speed":
                {
                    "label": "Coasting Speed",
                    "description": "The speed by which to move during coasting, relative to the speed of the extrusion path. A value slightly under 100% is advised, since during the coasting move the pressure in the bowden tube drops.",
                    "unit": "%",
                    "type": "float",
                    "default_value": 90,
                    "minimum_value": "0.0001",
                    "maximum_value_warning": "100",
                    "enabled": "coasting_enable",
                    "settable_per_mesh": false,
                    "settable_per_extruder": true
                },
                "cross_infill_pocket_size":
                {
                    "label": "Cross 3D Pocket Size",
                    "description": "The size of pockets at four-way crossings in the cross 3D pattern at heights where the pattern is touching itself.",
                    "unit": "mm",
                    "type": "float",
                    "default_value": 2.0,
                    "value": "infill_line_distance",
                    "minimum_value": "0",
                    "maximum_value_warning": "infill_line_distance * math.sqrt(2)",
                    "enabled": "infill_pattern == 'cross_3d'",
                    "limit_to_extruder": "infill_extruder_nr",
                    "settable_per_mesh": true
                },
                "cross_infill_density_image":
                {
                    "label": "Cross Infill Density Image",
                    "description": "The file location of an image of which the brightness values determine the minimal density at the corresponding location in the infill of the print.",
                    "type": "str",
                    "default_value": "",
                    "enabled": "infill_pattern == 'cross' or infill_pattern == 'cross_3d'",
                    "limit_to_extruder": "infill_extruder_nr",
                    "settable_per_mesh": true
                },
                "cross_support_density_image":
                {
                    "label": "Cross Fill Density Image for Support",
                    "description": "The file location of an image of which the brightness values determine the minimal density at the corresponding location in the support.",
                    "type": "str",
                    "default_value": "",
                    "enabled": "support_pattern == 'cross' or support_pattern == 'cross_3d'",
                    "limit_to_extruder": "support_infill_extruder_nr",
                    "settable_per_mesh": false,
                    "settable_per_extruder": true
                },
                "support_conical_enabled":
                {
                    "label": "Enable Conical Support",
                    "description": "Make support areas smaller at the bottom than at the overhang.",
                    "type": "bool",
                    "default_value": false,
                    "enabled": "support_enable and support_structure != 'tree'",
                    "limit_to_extruder": "support_infill_extruder_nr",
                    "settable_per_mesh": true
                },
                "support_conical_angle":
                {
                    "label": "Conical Support Angle",
                    "description": "The angle of the tilt of conical support. With 0 degrees being vertical, and 90 degrees being horizontal. Smaller angles cause the support to be more sturdy, but consist of more material. Negative angles cause the base of the support to be wider than the top.",
                    "unit": "\u00b0",
                    "type": "float",
                    "minimum_value": "-90",
                    "minimum_value_warning": "-45",
                    "maximum_value_warning": "45",
                    "maximum_value": "90",
                    "default_value": 30,
                    "enabled": "support_conical_enabled and support_enable and support_structure != 'tree'",
                    "limit_to_extruder": "support_infill_extruder_nr",
                    "settable_per_mesh": true
                },
                "support_conical_min_width":
                {
                    "label": "Conical Support Minimum Width",
                    "description": "Minimum width to which the base of the conical support area is reduced. Small widths can lead to unstable support structures.",
                    "unit": "mm",
                    "default_value": 5.0,
                    "minimum_value": "0",
                    "minimum_value_warning": "machine_nozzle_size * 3",
                    "maximum_value_warning": "100.0",
                    "type": "float",
                    "enabled": "support_conical_enabled and support_enable and support_structure != 'tree' and support_conical_angle > 0",
                    "limit_to_extruder": "support_infill_extruder_nr",
                    "settable_per_mesh": true
                },
                "magic_fuzzy_skin_enabled":
                {
                    "label": "Fuzzy Skin",
                    "description": "Randomly jitter while printing the outer wall, so that the surface has a rough and fuzzy look.",
                    "type": "bool",
                    "default_value": false,
                    "enabled": "not interlocking_enable",
                    "limit_to_extruder": "wall_0_extruder_nr",
                    "settable_per_mesh": true
                },
                "magic_fuzzy_skin_outside_only":
                {
                    "label": "Fuzzy Skin Outside Only",
                    "description": "Jitter only the parts' outlines and not the parts' holes.",
                    "type": "bool",
                    "default_value": false,
                    "enabled": "magic_fuzzy_skin_enabled and not interlocking_enable",
                    "limit_to_extruder": "wall_0_extruder_nr",
                    "settable_per_mesh": true
                },
                "magic_fuzzy_skin_thickness":
                {
                    "label": "Fuzzy Skin Thickness",
                    "description": "The width within which to jitter. It's advised to keep this below the outer wall width, since the inner walls are unaltered.",
                    "type": "float",
                    "unit": "mm",
                    "default_value": 0.3,
                    "minimum_value": "0.001",
                    "maximum_value_warning": "wall_line_width_0",
                    "enabled": "magic_fuzzy_skin_enabled and not interlocking_enable",
                    "limit_to_extruder": "wall_0_extruder_nr",
                    "settable_per_mesh": true
                },
                "magic_fuzzy_skin_point_density":
                {
                    "label": "Fuzzy Skin Density",
                    "description": "The average density of points introduced on each polygon in a layer. Note that the original points of the polygon are discarded, so a low density results in a reduction of the resolution.",
                    "type": "float",
                    "unit": "1/mm",
                    "default_value": 1.25,
                    "minimum_value": "0.008",
                    "minimum_value_warning": "0.1",
                    "maximum_value_warning": "10",
                    "maximum_value": "2 / magic_fuzzy_skin_thickness",
                    "enabled": "magic_fuzzy_skin_enabled and not interlocking_enable",
                    "limit_to_extruder": "wall_0_extruder_nr",
                    "settable_per_mesh": true,
                    "children":
                    {
                        "magic_fuzzy_skin_point_dist":
                        {
                            "label": "Fuzzy Skin Point Distance",
                            "description": "The average distance between the random points introduced on each line segment. Note that the original points of the polygon are discarded, so a high smoothness results in a reduction of the resolution. This value must be higher than half the Fuzzy Skin Thickness.",
                            "type": "float",
                            "unit": "mm",
                            "default_value": 0.8,
                            "minimum_value": "magic_fuzzy_skin_thickness / 2",
                            "minimum_value_warning": "0.1",
                            "maximum_value_warning": "10",
                            "value": "10000 if magic_fuzzy_skin_point_density == 0 else 1 / magic_fuzzy_skin_point_density",
                            "enabled": "magic_fuzzy_skin_enabled and not interlocking_enable",
                            "limit_to_extruder": "wall_0_extruder_nr",
                            "settable_per_mesh": true
                        }
                    }
                },
                "flow_rate_max_extrusion_offset":
                {
                    "label": "Flow Rate Compensation Max Extrusion Offset",
                    "description": "The maximum distance in mm to move the filament to compensate for changes in flow rate.",
                    "unit": "mm",
                    "type": "float",
                    "minimum_value": "0",
                    "maximum_value_warning": "10",
                    "default_value": 0,
                    "settable_per_mesh": false,
                    "settable_per_extruder": false,
                    "settable_per_meshgroup": false
                },
                "flow_rate_extrusion_offset_factor":
                {
                    "label": "Flow Rate Compensation Factor",
                    "description": "How far to move the filament in order to compensate for changes in flow rate, as a percentage of how far the filament would move in one second of extrusion.",
                    "unit": "%",
                    "type": "float",
                    "minimum_value": "0",
                    "maximum_value_warning": "100",
                    "default_value": 100,
                    "settable_per_mesh": false,
                    "settable_per_extruder": false,
                    "settable_per_meshgroup": false
                },
                "wireframe_enabled":
                {
                    "label": "Wire Printing",
                    "description": "Print only the outside surface with a sparse webbed structure, printing 'in thin air'. This is realized by horizontally printing the contours of the model at given Z intervals which are connected via upward and diagonally downward lines.",
                    "type": "bool",
                    "default_value": false,
                    "settable_per_mesh": false,
                    "settable_per_extruder": false,
                    "settable_per_meshgroup": false
                },
                "wireframe_height":
                {
                    "label": "WP Connection Height",
                    "description": "The height of the upward and diagonally downward lines between two horizontal parts. This determines the overall density of the net structure. Only applies to Wire Printing.",
                    "type": "float",
                    "unit": "mm",
                    "default_value": 3,
                    "value": "machine_nozzle_head_distance",
                    "minimum_value": "0.001",
                    "maximum_value_warning": "20",
                    "enabled": "wireframe_enabled",
                    "settable_per_mesh": false,
                    "settable_per_extruder": false,
                    "settable_per_meshgroup": false
                },
                "wireframe_roof_inset":
                {
                    "label": "WP Roof Inset Distance",
                    "description": "The distance covered when making a connection from a roof outline inward. Only applies to Wire Printing.",
                    "type": "float",
                    "unit": "mm",
                    "default_value": 3,
                    "minimum_value": "0",
                    "minimum_value_warning": "machine_nozzle_size",
                    "maximum_value_warning": "20",
                    "enabled": "wireframe_enabled",
                    "value": "wireframe_height",
                    "settable_per_mesh": false,
                    "settable_per_extruder": false,
                    "settable_per_meshgroup": false
                },
                "wireframe_printspeed":
                {
                    "label": "WP Speed",
                    "description": "Speed at which the nozzle moves when extruding material. Only applies to Wire Printing.",
                    "unit": "mm/s",
                    "type": "float",
                    "default_value": 5,
                    "minimum_value": "0.05",
                    "maximum_value": "math.sqrt(machine_max_feedrate_x ** 2 + machine_max_feedrate_y ** 2 + machine_max_feedrate_z ** 2)",
                    "maximum_value_warning": "50",
                    "enabled": "wireframe_enabled",
                    "settable_per_mesh": false,
                    "settable_per_extruder": false,
                    "settable_per_meshgroup": false,
                    "children":
                    {
                        "wireframe_printspeed_bottom":
                        {
                            "label": "WP Bottom Printing Speed",
                            "description": "Speed of printing the first layer, which is the only layer touching the build platform. Only applies to Wire Printing.",
                            "unit": "mm/s",
                            "type": "float",
                            "default_value": 5,
                            "minimum_value": "0.05",
                            "maximum_value": "math.sqrt(machine_max_feedrate_x ** 2 + machine_max_feedrate_y ** 2)",
                            "maximum_value_warning": "50",
                            "enabled": "wireframe_enabled",
                            "value": "wireframe_printspeed_flat",
                            "settable_per_mesh": false,
                            "settable_per_extruder": false,
                            "settable_per_meshgroup": false
                        },
                        "wireframe_printspeed_up":
                        {
                            "label": "WP Upward Printing Speed",
                            "description": "Speed of printing a line upward 'in thin air'. Only applies to Wire Printing.",
                            "unit": "mm/s",
                            "type": "float",
                            "default_value": 5,
                            "minimum_value": "0.05",
                            "maximum_value": "math.sqrt(machine_max_feedrate_x ** 2 + machine_max_feedrate_y ** 2 + machine_max_feedrate_z ** 2)",
                            "maximum_value_warning": "50",
                            "enabled": "wireframe_enabled",
                            "value": "wireframe_printspeed",
                            "settable_per_mesh": false,
                            "settable_per_extruder": false,
                            "settable_per_meshgroup": false
                        },
                        "wireframe_printspeed_down":
                        {
                            "label": "WP Downward Printing Speed",
                            "description": "Speed of printing a line diagonally downward. Only applies to Wire Printing.",
                            "unit": "mm/s",
                            "type": "float",
                            "default_value": 5,
                            "minimum_value": "0.05",
                            "maximum_value": "math.sqrt(machine_max_feedrate_x ** 2 + machine_max_feedrate_y ** 2 + machine_max_feedrate_z ** 2)",
                            "maximum_value_warning": "50",
                            "enabled": "wireframe_enabled",
                            "value": "wireframe_printspeed",
                            "settable_per_mesh": false,
                            "settable_per_extruder": false,
                            "settable_per_meshgroup": false
                        },
                        "wireframe_printspeed_flat":
                        {
                            "label": "WP Horizontal Printing Speed",
                            "description": "Speed of printing the horizontal contours of the model. Only applies to Wire Printing.",
                            "unit": "mm/s",
                            "type": "float",
                            "default_value": 5,
                            "minimum_value": "0.05",
                            "maximum_value": "math.sqrt(machine_max_feedrate_x ** 2 + machine_max_feedrate_y ** 2)",
                            "maximum_value_warning": "100",
                            "value": "wireframe_printspeed",
                            "enabled": "wireframe_enabled",
                            "settable_per_mesh": false,
                            "settable_per_extruder": false,
                            "settable_per_meshgroup": false
                        }
                    }
                },
                "wireframe_flow":
                {
                    "label": "WP Flow",
                    "description": "Flow compensation: the amount of material extruded is multiplied by this value. Only applies to Wire Printing.",
                    "unit": "%",
                    "default_value": 100,
                    "minimum_value": "0",
                    "maximum_value_warning": "100",
                    "type": "float",
                    "enabled": "wireframe_enabled",
                    "settable_per_mesh": false,
                    "settable_per_extruder": false,
                    "settable_per_meshgroup": false,
                    "children":
                    {
                        "wireframe_flow_connection":
                        {
                            "label": "WP Connection Flow",
                            "description": "Flow compensation when going up or down. Only applies to Wire Printing.",
                            "unit": "%",
                            "default_value": 100,
                            "minimum_value": "0",
                            "maximum_value_warning": "100",
                            "type": "float",
                            "enabled": "wireframe_enabled",
                            "value": "wireframe_flow",
                            "settable_per_mesh": false,
                            "settable_per_extruder": false,
                            "settable_per_meshgroup": false
                        },
                        "wireframe_flow_flat":
                        {
                            "label": "WP Flat Flow",
                            "description": "Flow compensation when printing flat lines. Only applies to Wire Printing.",
                            "unit": "%",
                            "default_value": 100,
                            "minimum_value": "0",
                            "maximum_value_warning": "100",
                            "type": "float",
                            "enabled": "wireframe_enabled",
                            "value": "wireframe_flow",
                            "settable_per_mesh": false,
                            "settable_per_extruder": false,
                            "settable_per_meshgroup": false
                        }
                    }
                },
                "wireframe_top_delay":
                {
                    "label": "WP Top Delay",
                    "description": "Delay time after an upward move, so that the upward line can harden. Only applies to Wire Printing.",
                    "unit": "s",
                    "type": "float",
                    "default_value": 0,
                    "minimum_value": "0",
                    "maximum_value_warning": "1",
                    "enabled": "wireframe_enabled",
                    "settable_per_mesh": false,
                    "settable_per_extruder": false,
                    "settable_per_meshgroup": false
                },
                "wireframe_bottom_delay":
                {
                    "label": "WP Bottom Delay",
                    "description": "Delay time after a downward move. Only applies to Wire Printing.",
                    "unit": "s",
                    "type": "float",
                    "default_value": 0,
                    "minimum_value": "0",
                    "maximum_value_warning": "1",
                    "enabled": "wireframe_enabled",
                    "settable_per_mesh": false,
                    "settable_per_extruder": false,
                    "settable_per_meshgroup": false
                },
                "wireframe_flat_delay":
                {
                    "label": "WP Flat Delay",
                    "description": "Delay time between two horizontal segments. Introducing such a delay can cause better adhesion to previous layers at the connection points, while too long delays cause sagging. Only applies to Wire Printing.",
                    "unit": "s",
                    "type": "float",
                    "default_value": 0.1,
                    "minimum_value": "0",
                    "maximum_value_warning": "0.5",
                    "enabled": "wireframe_enabled",
                    "settable_per_mesh": false,
                    "settable_per_extruder": false,
                    "settable_per_meshgroup": false
                },
                "wireframe_up_half_speed":
                {
                    "label": "WP Ease Upward",
                    "description": "Distance of an upward move which is extruded with half speed.\nThis can cause better adhesion to previous layers, while not heating the material in those layers too much. Only applies to Wire Printing.",
                    "type": "float",
                    "unit": "mm",
                    "default_value": 0.3,
                    "minimum_value": "0",
                    "maximum_value_warning": "5.0",
                    "enabled": "wireframe_enabled",
                    "settable_per_mesh": false,
                    "settable_per_extruder": false,
                    "settable_per_meshgroup": false
                },
                "wireframe_top_jump":
                {
                    "label": "WP Knot Size",
                    "description": "Creates a small knot at the top of an upward line, so that the consecutive horizontal layer has a better chance to connect to it. Only applies to Wire Printing.",
                    "type": "float",
                    "unit": "mm",
                    "default_value": 0.6,
                    "minimum_value": "0",
                    "maximum_value_warning": "2.0",
                    "enabled": "wireframe_enabled and wireframe_strategy == 'knot'",
                    "settable_per_mesh": false,
                    "settable_per_extruder": false,
                    "settable_per_meshgroup": false
                },
                "wireframe_fall_down":
                {
                    "label": "WP Fall Down",
                    "description": "Distance with which the material falls down after an upward extrusion. This distance is compensated for. Only applies to Wire Printing.",
                    "type": "float",
                    "unit": "mm",
                    "default_value": 0.5,
                    "minimum_value": "0",
                    "maximum_value_warning": "wireframe_height",
                    "enabled": "wireframe_enabled and wireframe_strategy == 'compensate'",
                    "settable_per_mesh": false,
                    "settable_per_extruder": false,
                    "settable_per_meshgroup": false
                },
                "wireframe_drag_along":
                {
                    "label": "WP Drag Along",
                    "description": "Distance with which the material of an upward extrusion is dragged along with the diagonally downward extrusion. This distance is compensated for. Only applies to Wire Printing.",
                    "type": "float",
                    "unit": "mm",
                    "default_value": 0.6,
                    "minimum_value": "0",
                    "maximum_value_warning": "wireframe_height",
                    "enabled": "wireframe_enabled and wireframe_strategy == 'compensate'",
                    "settable_per_mesh": false,
                    "settable_per_extruder": false,
                    "settable_per_meshgroup": false
                },
                "wireframe_strategy":
                {
                    "label": "WP Strategy",
                    "description": "Strategy for making sure two consecutive layers connect at each connection point. Retraction lets the upward lines harden in the right position, but may cause filament grinding. A knot can be made at the end of an upward line to heighten the chance of connecting to it and to let the line cool; however, it may require slow printing speeds. Another strategy is to compensate for the sagging of the top of an upward line; however, the lines won't always fall down as predicted.",
                    "type": "enum",
                    "options":
                    {
                        "compensate": "Compensate",
                        "knot": "Knot",
                        "retract": "Retract"
                    },
                    "default_value": "compensate",
                    "enabled": "wireframe_enabled",
                    "settable_per_mesh": false,
                    "settable_per_extruder": false,
                    "settable_per_meshgroup": false
                },
                "wireframe_straight_before_down":
                {
                    "label": "WP Straighten Downward Lines",
                    "description": "Percentage of a diagonally downward line which is covered by a horizontal line piece. This can prevent sagging of the top most point of upward lines. Only applies to Wire Printing.",
                    "type": "float",
                    "unit": "%",
                    "default_value": 20,
                    "minimum_value": "0",
                    "maximum_value": "100",
                    "enabled": "wireframe_enabled",
                    "settable_per_mesh": false,
                    "settable_per_extruder": false,
                    "settable_per_meshgroup": false
                },
                "wireframe_roof_fall_down":
                {
                    "label": "WP Roof Fall Down",
                    "description": "The distance which horizontal roof lines printed 'in thin air' fall down when being printed. This distance is compensated for. Only applies to Wire Printing.",
                    "type": "float",
                    "unit": "mm",
                    "default_value": 2,
                    "minimum_value_warning": "0",
                    "maximum_value_warning": "wireframe_roof_inset",
                    "enabled": "wireframe_enabled",
                    "settable_per_mesh": false,
                    "settable_per_extruder": false,
                    "settable_per_meshgroup": false
                },
                "wireframe_roof_drag_along":
                {
                    "label": "WP Roof Drag Along",
                    "description": "The distance of the end piece of an inward line which gets dragged along when going back to the outer outline of the roof. This distance is compensated for. Only applies to Wire Printing.",
                    "type": "float",
                    "unit": "mm",
                    "default_value": 0.8,
                    "minimum_value": "0",
                    "maximum_value_warning": "10",
                    "enabled": "wireframe_enabled",
                    "settable_per_mesh": false,
                    "settable_per_extruder": false,
                    "settable_per_meshgroup": false
                },
                "wireframe_roof_outer_delay":
                {
                    "label": "WP Roof Outer Delay",
                    "description": "Time spent at the outer perimeters of hole which is to become a roof. Longer times can ensure a better connection. Only applies to Wire Printing.",
                    "type": "float",
                    "unit": "s",
                    "default_value": 0.2,
                    "minimum_value": "0",
                    "maximum_value_warning": "2.0",
                    "enabled": "wireframe_enabled",
                    "settable_per_mesh": false,
                    "settable_per_extruder": false,
                    "settable_per_meshgroup": false
                },
                "wireframe_nozzle_clearance":
                {
                    "label": "WP Nozzle Clearance",
                    "description": "Distance between the nozzle and horizontally downward lines. Larger clearance results in diagonally downward lines with a less steep angle, which in turn results in less upward connections with the next layer. Only applies to Wire Printing.",
                    "type": "float",
                    "unit": "mm",
                    "default_value": 1,
                    "minimum_value_warning": "0",
                    "maximum_value_warning": "10.0",
                    "enabled": "wireframe_enabled",
                    "settable_per_mesh": false,
                    "settable_per_extruder": false,
                    "settable_per_meshgroup": false
                },
                "adaptive_layer_height_enabled":
                {
                    "label": "Use Adaptive Layers",
                    "description": "Adaptive layers computes the layer heights depending on the shape of the model.",
                    "type": "bool",
                    "default_value": false,
                    "settable_per_mesh": false,
                    "settable_per_extruder": false,
                    "settable_per_meshgroup": false
                },
                "adaptive_layer_height_variation":
                {
                    "label": "Adaptive Layers Maximum Variation",
                    "description": "The maximum allowed height different from the base layer height.",
                    "type": "float",
                    "enabled": "adaptive_layer_height_enabled",
                    "unit": "mm",
                    "default_value": 0.1,
                    "minimum_value": "0.0",
                    "settable_per_mesh": false,
                    "settable_per_extruder": false,
                    "settable_per_meshgroup": false
                },
                "adaptive_layer_height_variation_step":
                {
                    "label": "Adaptive Layers Variation Step Size",
                    "description": "The difference in height of the next layer height compared to the previous one.",
                    "type": "float",
                    "enabled": "adaptive_layer_height_enabled",
                    "default_value": 0.01,
                    "unit": "mm",
                    "settable_per_mesh": false,
                    "minimum_value": "0.001",
                    "settable_per_extruder": false,
                    "settable_per_meshgroup": false
                },
                "adaptive_layer_height_threshold":
                {
                    "label": "Adaptive Layers Topography Size",
                    "description": "Target horizontal distance between two adjacent layers. Reducing this setting causes thinner layers to be used to bring the edges of the layers closer together.",
                    "type": "float",
                    "enabled": "adaptive_layer_height_enabled",
                    "default_value": 0.2,
                    "unit": "mm",
                    "settable_per_mesh": false,
                    "settable_per_extruder": false,
                    "settable_per_meshgroup": false
                },
                "wall_overhang_angle":
                {
                    "label": "Overhanging Wall Angle",
                    "description": "Walls that overhang more than this angle will be printed using overhanging wall settings. When the value is 90, no walls will be treated as overhanging. Overhang that gets supported by support will not be treated as overhang either.",
                    "unit": "\u00b0",
                    "type": "float",
                    "minimum_value": "0",
                    "minimum_value_warning": "2",
                    "maximum_value": "90",
                    "default_value": 90,
                    "settable_per_mesh": true
                },
                "wall_overhang_speed_factor":
                {
                    "label": "Overhanging Wall Speed",
                    "description": "Overhanging walls will be printed at this percentage of their normal print speed.",
                    "unit": "%",
                    "type": "float",
                    "default_value": 100,
                    "minimum_value": "0.001",
                    "minimum_value_warning": "25",
                    "settable_per_mesh": true
                },
                "bridge_settings_enabled":
                {
                    "label": "Enable Bridge Settings",
                    "description": "Detect bridges and modify print speed, flow and fan settings while bridges are printed.",
                    "type": "bool",
                    "default_value": false,
                    "resolve": "any(extruderValues('bridge_settings_enabled'))",
                    "settable_per_mesh": true,
                    "settable_per_extruder": false,
                    "settable_per_meshgroup": false
                },
                "bridge_wall_min_length":
                {
                    "label": "Minimum Bridge Wall Length",
                    "description": "Unsupported walls shorter than this will be printed using the normal wall settings. Longer unsupported walls will be printed using the bridge wall settings.",
                    "unit": "mm",
                    "type": "float",
                    "minimum_value": "0",
                    "default_value": 5,
                    "value": "line_width + support_xy_distance + 1.0",
                    "enabled": "bridge_settings_enabled",
                    "settable_per_mesh": true,
                    "settable_per_extruder": false
                },
                "bridge_skin_support_threshold":
                {
                    "label": "Bridge Skin Support Threshold",
                    "description": "If a skin region is supported for less than this percentage of its area, print it using the bridge settings. Otherwise it is printed using the normal skin settings.",
                    "unit": "%",
                    "default_value": 50,
                    "type": "float",
                    "minimum_value": "0",
                    "maximum_value": "100",
                    "enabled": "bridge_settings_enabled",
                    "settable_per_mesh": true
                },
                "bridge_sparse_infill_max_density":
                {
                    "label": "Bridge Sparse Infill Max Density",
                    "description": "Maximum density of infill considered to be sparse. Skin over sparse infill is considered to be unsupported and so may be treated as a bridge skin.",
                    "unit": "%",
                    "type": "float",
                    "default_value": 0,
                    "minimum_value": "0",
                    "enabled": "bridge_settings_enabled",
                    "settable_per_mesh": true
                },
                "bridge_wall_coast":
                {
                    "label": "Bridge Wall Coasting",
                    "description": "This controls the distance the extruder should coast immediately before a bridge wall begins. Coasting before the bridge starts can reduce the pressure in the nozzle and may produce a flatter bridge.",
                    "unit": "%",
                    "default_value": 100,
                    "type": "float",
                    "minimum_value": "0",
                    "maximum_value": "500",
                    "enabled": "bridge_settings_enabled",
                    "settable_per_mesh": true
                },
                "bridge_wall_speed":
                {
                    "label": "Bridge Wall Speed",
                    "description": "The speed at which the bridge walls are printed.",
                    "unit": "mm/s",
                    "type": "float",
                    "minimum_value": "0",
                    "maximum_value": "math.sqrt(machine_max_feedrate_x ** 2 + machine_max_feedrate_y ** 2)",
                    "maximum_value_warning": "300",
                    "default_value": 15,
                    "value": "max(cool_min_speed, speed_wall_0 / 2)",
                    "enabled": "bridge_settings_enabled",
                    "settable_per_mesh": true
                },
                "bridge_wall_material_flow":
                {
                    "label": "Bridge Wall Flow",
                    "description": "When printing bridge walls, the amount of material extruded is multiplied by this value.",
                    "unit": "%",
                    "default_value": 50,
                    "type": "float",
                    "minimum_value": "5",
                    "minimum_value_warning": "50",
                    "maximum_value_warning": "150",
                    "enabled": "bridge_settings_enabled",
                    "settable_per_mesh": true
                },
                "bridge_skin_speed":
                {
                    "label": "Bridge Skin Speed",
                    "description": "The speed at which bridge skin regions are printed.",
                    "unit": "mm/s",
                    "type": "float",
                    "minimum_value": "0",
                    "maximum_value": "math.sqrt(machine_max_feedrate_x ** 2 + machine_max_feedrate_y ** 2)",
                    "maximum_value_warning": "300",
                    "default_value": 15,
                    "value": "max(cool_min_speed, speed_topbottom / 2)",
                    "enabled": "bridge_settings_enabled",
                    "settable_per_mesh": true
                },
                "bridge_skin_material_flow":
                {
                    "label": "Bridge Skin Flow",
                    "description": "When printing bridge skin regions, the amount of material extruded is multiplied by this value.",
                    "unit": "%",
                    "default_value": 60,
                    "type": "float",
                    "minimum_value": "5",
                    "minimum_value_warning": "50",
                    "maximum_value_warning": "150",
                    "enabled": "bridge_settings_enabled",
                    "settable_per_mesh": true
                },
                "bridge_skin_density":
                {
                    "label": "Bridge Skin Density",
                    "description": "The density of the bridge skin layer. Values less than 100 will increase the gaps between the skin lines.",
                    "unit": "%",
                    "default_value": 100,
                    "type": "float",
                    "minimum_value": "5",
                    "minimum_value_warning": "20",
                    "maximum_value_warning": "100",
                    "enabled": "bridge_settings_enabled",
                    "settable_per_mesh": true
                },
                "bridge_fan_speed":
                {
                    "label": "Bridge Fan Speed",
                    "description": "Percentage fan speed to use when printing bridge walls and skin.",
                    "unit": "%",
                    "minimum_value": "0",
                    "maximum_value": "100",
                    "default_value": 100,
                    "type": "float",
                    "enabled": "bridge_settings_enabled",
                    "settable_per_mesh": true
                },
                "bridge_enable_more_layers":
                {
                    "label": "Bridge Has Multiple Layers",
                    "description": "If enabled, the second and third layers above the air are printed using the following settings. Otherwise, those layers are printed using the normal settings.",
                    "type": "bool",
                    "default_value": true,
                    "enabled": "bridge_settings_enabled",
                    "settable_per_mesh": true
                },
                "bridge_skin_speed_2":
                {
                    "label": "Bridge Second Skin Speed",
                    "description": "Print speed to use when printing the second bridge skin layer.",
                    "unit": "mm/s",
                    "type": "float",
                    "minimum_value": "0",
                    "maximum_value": "math.sqrt(machine_max_feedrate_x ** 2 + machine_max_feedrate_y ** 2)",
                    "maximum_value_warning": "300",
                    "default_value": 25,
                    "value": "bridge_skin_speed",
                    "enabled": "bridge_settings_enabled and bridge_enable_more_layers",
                    "settable_per_mesh": true
                },
                "bridge_skin_material_flow_2":
                {
                    "label": "Bridge Second Skin Flow",
                    "description": "When printing the second bridge skin layer, the amount of material extruded is multiplied by this value.",
                    "unit": "%",
                    "default_value": 100,
                    "type": "float",
                    "minimum_value": "0.0001",
                    "minimum_value_warning": "50",
                    "maximum_value_warning": "150",
                    "enabled": "bridge_settings_enabled and bridge_enable_more_layers",
                    "settable_per_mesh": true
                },
                "bridge_skin_density_2":
                {
                    "label": "Bridge Second Skin Density",
                    "description": "The density of the second bridge skin layer. Values less than 100 will increase the gaps between the skin lines.",
                    "unit": "%",
                    "default_value": 75,
                    "type": "float",
                    "minimum_value": "0",
                    "minimum_value_warning": "20",
                    "maximum_value_warning": "100",
                    "enabled": "bridge_settings_enabled and bridge_enable_more_layers",
                    "settable_per_mesh": true
                },
                "bridge_fan_speed_2":
                {
                    "label": "Bridge Second Skin Fan Speed",
                    "description": "Percentage fan speed to use when printing the second bridge skin layer.",
                    "unit": "%",
                    "minimum_value": "0",
                    "maximum_value": "100",
                    "default_value": 0,
                    "type": "float",
                    "enabled": "bridge_settings_enabled and bridge_enable_more_layers",
                    "settable_per_mesh": true
                },
                "bridge_skin_speed_3":
                {
                    "label": "Bridge Third Skin Speed",
                    "description": "Print speed to use when printing the third bridge skin layer.",
                    "unit": "mm/s",
                    "type": "float",
                    "minimum_value": "0",
                    "maximum_value": "math.sqrt(machine_max_feedrate_x ** 2 + machine_max_feedrate_y ** 2)",
                    "maximum_value_warning": "300",
                    "default_value": 15,
                    "value": "bridge_skin_speed",
                    "enabled": "bridge_settings_enabled and bridge_enable_more_layers",
                    "settable_per_mesh": true
                },
                "bridge_skin_material_flow_3":
                {
                    "label": "Bridge Third Skin Flow",
                    "description": "When printing the third bridge skin layer, the amount of material extruded is multiplied by this value.",
                    "unit": "%",
                    "default_value": 110,
                    "type": "float",
                    "minimum_value": "0.001",
                    "minimum_value_warning": "50",
                    "maximum_value_warning": "150",
                    "enabled": "bridge_settings_enabled and bridge_enable_more_layers",
                    "settable_per_mesh": true
                },
                "bridge_skin_density_3":
                {
                    "label": "Bridge Third Skin Density",
                    "description": "The density of the third bridge skin layer. Values less than 100 will increase the gaps between the skin lines.",
                    "unit": "%",
                    "default_value": 80,
                    "type": "float",
                    "minimum_value": "0",
                    "minimum_value_warning": "20",
                    "maximum_value_warning": "100",
                    "enabled": "bridge_settings_enabled and bridge_enable_more_layers",
                    "settable_per_mesh": true
                },
                "bridge_fan_speed_3":
                {
                    "label": "Bridge Third Skin Fan Speed",
                    "description": "Percentage fan speed to use when printing the third bridge skin layer.",
                    "unit": "%",
                    "minimum_value": "0",
                    "maximum_value": "100",
                    "default_value": 0,
                    "type": "float",
                    "enabled": "bridge_settings_enabled and bridge_enable_more_layers",
                    "settable_per_mesh": true
                },
                "clean_between_layers":
                {
                    "label": "Wipe Nozzle Between Layers",
                    "description": "Whether to include nozzle wipe G-Code between layers (maximum 1 per layer). Enabling this setting could influence behavior of retract at layer change. Please use Wipe Retraction settings to control retraction at layers where the wipe script will be working.",
                    "default_value": false,
                    "type": "bool",
                    "settable_per_mesh": false,
                    "settable_per_extruder": true,
                    "settable_per_meshgroup": false
                },
                "max_extrusion_before_wipe":
                {
                    "label": "Material Volume Between Wipes",
                    "description": "Maximum material that can be extruded before another nozzle wipe is initiated. If this value is less than the volume of material required in a layer, the setting has no effect in this layer, i.e. it is limited to one wipe per layer.",
                    "default_value": 10,
                    "type": "float",
                    "unit": "mm\u00b3",
                    "enabled": "clean_between_layers",
                    "settable_per_mesh": false,
                    "settable_per_extruder": true,
                    "settable_per_meshgroup": false
                },
                "wipe_retraction_enable":
                {
                    "label": "Wipe Retraction Enable",
                    "description": "Retract the filament when the nozzle is moving over a non-printed area.",
                    "type": "bool",
                    "default_value": true,
                    "value": "retraction_enable",
                    "enabled": "clean_between_layers",
                    "settable_per_mesh": false,
                    "settable_per_extruder": true,
                    "settable_per_meshgroup": false
                },
                "wipe_retraction_amount":
                {
                    "label": "Wipe Retraction Distance",
                    "description": "Amount to retract the filament so it does not ooze during the wipe sequence.",
                    "unit": "mm",
                    "type": "float",
                    "default_value": 1,
                    "value": "retraction_amount",
                    "minimum_value_warning": "-0.0001",
                    "maximum_value_warning": "10.0",
                    "enabled": "wipe_retraction_enable and clean_between_layers",
                    "settable_per_mesh": true,
                    "settable_per_extruder": true,
                    "settable_per_meshgroup": false
                },
                "wipe_retraction_extra_prime_amount":
                {
                    "label": "Wipe Retraction Extra Prime Amount",
                    "description": "Some material can ooze away during a wipe travel moves, which can be compensated for here.",
                    "unit": "mm\u00b3",
                    "type": "float",
                    "default_value": 0,
                    "value": "retraction_extra_prime_amount",
                    "minimum_value_warning": "-0.0001",
                    "maximum_value_warning": "10.0",
                    "enabled": "wipe_retraction_enable and clean_between_layers",
                    "settable_per_mesh": true,
                    "settable_per_extruder": true
                },
                "wipe_retraction_speed":
                {
                    "label": "Wipe Retraction Speed",
                    "description": "The speed at which the filament is retracted and primed during a wipe retraction move.",
                    "unit": "mm/s",
                    "type": "float",
                    "default_value": 5,
                    "value": "retraction_speed",
                    "minimum_value": "0",
                    "minimum_value_warning": "1",
                    "maximum_value": "machine_max_feedrate_e",
                    "maximum_value_warning": "70",
                    "enabled": "wipe_retraction_enable and clean_between_layers",
                    "settable_per_mesh": false,
                    "settable_per_extruder": true,
                    "children":
                    {
                        "wipe_retraction_retract_speed":
                        {
                            "label": "Wipe Retraction Retract Speed",
                            "description": "The speed at which the filament is retracted during a wipe retraction move.",
                            "unit": "mm/s",
                            "type": "float",
                            "default_value": 3,
                            "minimum_value": "0",
                            "maximum_value": "machine_max_feedrate_e",
                            "minimum_value_warning": "1",
                            "maximum_value_warning": "70",
                            "enabled": "wipe_retraction_enable and clean_between_layers",
                            "value": "wipe_retraction_speed",
                            "settable_per_mesh": true,
                            "settable_per_extruder": true
                        },
                        "wipe_retraction_prime_speed":
                        {
                            "label": "Wipe Retraction Prime Speed",
                            "description": "The speed at which the filament is primed during a wipe retraction move.",
                            "unit": "mm/s",
                            "type": "float",
                            "default_value": 2,
                            "minimum_value": "0",
                            "maximum_value": "machine_max_feedrate_e",
                            "minimum_value_warning": "1",
                            "maximum_value_warning": "70",
                            "enabled": "wipe_retraction_enable and clean_between_layers",
                            "value": "wipe_retraction_speed",
                            "settable_per_mesh": true,
                            "settable_per_extruder": true
                        }
                    }
                },
                "wipe_pause":
                {
                    "label": "Wipe Pause",
                    "description": "Pause after the unretract.",
                    "unit": "s",
                    "type": "float",
                    "default_value": 0,
                    "minimum_value": "0",
                    "enabled": "clean_between_layers",
                    "settable_per_mesh": true,
                    "settable_per_extruder": true,
                    "settable_per_meshgroup": false
                },
                "wipe_hop_enable":
                {
                    "label": "Wipe Z Hop",
                    "description": "When wiping, the build plate is lowered to create clearance between the nozzle and the print. It prevents the nozzle from hitting the print during travel moves, reducing the chance to knock the print from the build plate.",
                    "type": "bool",
                    "default_value": true,
                    "value": "retraction_hop_enabled",
                    "enabled": "clean_between_layers",
                    "settable_per_mesh": false,
                    "settable_per_extruder": true,
                    "settable_per_meshgroup": false
                },
                "wipe_hop_amount":
                {
                    "label": "Wipe Z Hop Height",
                    "description": "The height difference when performing a Z Hop.",
                    "unit": "mm",
                    "type": "float",
                    "default_value": 1,
                    "value": "retraction_hop",
                    "enabled": "wipe_hop_enable and clean_between_layers",
                    "settable_per_mesh": true,
                    "settable_per_extruder": true,
                    "settable_per_meshgroup": false
                },
                "wipe_hop_speed":
                {
                    "label": "Wipe Hop Speed",
                    "description": "Speed to move the z-axis during the hop.",
                    "unit": "mm/s",
                    "type": "float",
                    "default_value": 10,
                    "value": "speed_z_hop",
                    "minimum_value": "0",
                    "minimum_value_warning": "1",
                    "enabled": "wipe_hop_enable and clean_between_layers",
                    "settable_per_mesh": true,
                    "settable_per_extruder": true,
                    "settable_per_meshgroup": false
                },
                "wipe_brush_pos_x":
                {
                    "label": "Wipe Brush X Position",
                    "description": "X location where wipe script will start.",
                    "type": "float",
                    "unit": "mm",
                    "default_value": 100,
                    "minimum_value_warning": "0",
                    "enabled": "clean_between_layers",
                    "settable_per_mesh": false,
                    "settable_per_extruder": true,
                    "settable_per_meshgroup": false
                },
                "wipe_repeat_count":
                {
                    "label": "Wipe Repeat Count",
                    "description": "Number of times to move the nozzle across the brush.",
                    "type": "int",
                    "minimum_value": "0",
                    "default_value": 5,
                    "enabled": "clean_between_layers",
                    "settable_per_mesh": true,
                    "settable_per_extruder": true,
                    "settable_per_meshgroup": false
                },
                "wipe_move_distance":
                {
                    "label": "Wipe Move Distance",
                    "description": "The distance to move the head back and forth across the brush.",
                    "unit": "mm",
                    "type": "float",
                    "default_value": 20,
                    "enabled": "clean_between_layers",
                    "settable_per_mesh": true,
                    "settable_per_extruder": true,
                    "settable_per_meshgroup": false
                },
                "small_hole_max_size":
                {
                    "label": "Small Hole Max Size",
                    "description": "Holes and part outlines with a diameter smaller than this will be printed using Small Feature Speed.",
                    "unit": "mm",
                    "type": "float",
                    "minimum_value": "0",
                    "default_value": 0,
                    "settable_per_mesh": true,
                    "children":
                    {
                        "small_feature_max_length":
                        {
                            "label": "Small Feature Max Length",
                            "enabled": "small_hole_max_size > 0",
                            "description": "Feature outlines that are shorter than this length will be printed using Small Feature Speed.",
                            "unit": "mm",
                            "type": "float",
                            "minimum_value": "0",
                            "default_value": 0,
                            "value": "small_hole_max_size * math.pi",
                            "settable_per_mesh": true
                        }
                    }
                },
                "small_feature_speed_factor":
                {
                    "label": "Small Feature Speed",
                    "enabled": "small_hole_max_size > 0",
                    "description": "Small features will be printed at this percentage of their normal print speed. Slower printing can help with adhesion and accuracy.",
                    "unit": "%",
                    "type": "float",
                    "default_value": 50,
                    "minimum_value": "1",
                    "minimum_value_warning": "25",
                    "maximum_value_warning": "100",
                    "settable_per_mesh": true
                },
                "small_feature_speed_factor_0":
                {
                    "label": "Small Feature Initial Layer Speed",
                    "enabled": "small_hole_max_size > 0",
                    "description": "Small features on the first layer will be printed at this percentage of their normal print speed. Slower printing can help with adhesion and accuracy.",
                    "unit": "%",
                    "type": "float",
                    "default_value": 50,
                    "value": "small_feature_speed_factor",
                    "minimum_value": "1",
                    "minimum_value_warning": "25",
                    "maximum_value_warning": "100",
                    "settable_per_mesh": true
                },
                "material_alternate_walls":
                {
                    "label": "Alternate Wall Directions",
                    "description": "Alternate wall directions every other layer and inset. Useful for materials that can build up stress, like for metal printing.",
                    "type": "bool",
                    "default_value": false,
                    "enabled": true,
                    "settable_per_mesh": true,
                    "settable_per_extruder": true
                },
                "raft_remove_inside_corners":
                {
                    "label": "Remove Raft Inside Corners",
                    "description": "Remove inside corners from the raft, causing the raft to become convex.",
                    "type": "bool",
                    "default_value": false,
                    "resolve": "any(extruderValues('raft_remove_inside_corners'))",
                    "enabled": "resolveOrValue('adhesion_type') == 'raft'",
                    "settable_per_mesh": false,
                    "settable_per_extruder": false
                },
                "raft_base_wall_count":
                {
                    "label": "Raft Base Wall Count",
                    "description": "The number of contours to print around the linear pattern in the base layer of the raft.",
                    "type": "int",
                    "default_value": 1,
                    "enabled": "resolveOrValue('adhesion_type') == 'raft'",
                    "resolve": "max(extruderValues('raft_base_wall_count'))",
                    "settable_per_mesh": false,
                    "settable_per_extruder": false
                }
            }
        },
        "command_line_settings":
        {
            "label": "Command Line Settings",
            "description": "Settings which are only used if CuraEngine isn't called from the Cura frontend.",
            "type": "category",
            "enabled": false,
            "children":
            {
                "center_object":
                {
                    "description": "Whether to center the object on the middle of the build platform (0,0), instead of using the coordinate system in which the object was saved.",
                    "type": "bool",
                    "label": "Center Object",
                    "default_value": false,
                    "enabled": false
                },
                "mesh_position_x":
                {
                    "description": "Offset applied to the object in the x direction.",
                    "type": "float",
                    "label": "Mesh Position X",
                    "default_value": 0,
                    "enabled": false
                },
                "mesh_position_y":
                {
                    "description": "Offset applied to the object in the y direction.",
                    "type": "float",
                    "label": "Mesh Position Y",
                    "default_value": 0,
                    "enabled": false
                },
                "mesh_position_z":
                {
                    "description": "Offset applied to the object in the z direction. With this you can perform what was used to be called 'Object Sink'.",
                    "type": "float",
                    "label": "Mesh Position Z",
                    "default_value": 0,
                    "enabled": false
                },
                "mesh_rotation_matrix":
                {
                    "label": "Mesh Rotation Matrix",
                    "description": "Transformation matrix to be applied to the model when loading it from file.",
                    "type": "str",
                    "default_value": "[[1,0,0], [0,1,0], [0,0,1]]",
                    "enabled": false
                }
            }
        }
    }
}<|MERGE_RESOLUTION|>--- conflicted
+++ resolved
@@ -1298,8 +1298,6 @@
                     "limit_to_extruder": "wall_0_extruder_nr",
                     "settable_per_mesh": true
                 },
-<<<<<<< HEAD
-=======
                 "hole_xy_offset_max_diameter":
                 {
                     "label": "Hole Horizontal Expansion Max Diameter",
@@ -1312,7 +1310,6 @@
                     "limit_to_extruder": "wall_0_extruder_nr",
                     "settable_per_mesh": true
                 },
->>>>>>> 1e0fc600
                 "z_seam_type":
                 {
                     "label": "Z Seam Alignment",
@@ -4553,15 +4550,9 @@
                 },
                 "support_tree_angle":
                 {
-<<<<<<< HEAD
-                    "label": "Tree Support Maximum Branch Angle",
-                    "description": "The maximum angle of the branches, when the branches have to avoid the model. Use a lower angle to make them more vertical and more stable. Use a higher angle to be able to have more reach.",
-                    "unit": "°",
-=======
                     "label": "Tree Support Branch Angle",
                     "description": "The angle of the branches. Use a lower angle to make them more vertical and more stable. Use a higher angle to be able to have more reach.",
                     "unit": "\u00b0",
->>>>>>> 1e0fc600
                     "type": "float",
                     "minimum_value": "0",
                     "minimum_value_warning": "20",
@@ -7236,13 +7227,8 @@
                 "conical_overhang_hole_size":
                 {
                     "label": "Maximum Overhang Hole Area",
-<<<<<<< HEAD
-                    "description": "The maximum area of a hole in the base of the model before it's removed by Make Overhang Printable.  Holes smaller than this will be retained.  A value of 0 mm² will fill all holes in the models base.",
-                    "unit": "mm²",
-=======
                     "description": "The maximum area of a hole in the base of the model before it's removed by Make Overhang Printable.  Holes smaller than this will be retained.  A value of 0 mm\u00b2 will fill all holes in the models base.",
                     "unit": "mm\u00b2",
->>>>>>> 1e0fc600
                     "type": "float",
                     "minimum_value": "0",
                     "minimum_value_warning": "0",

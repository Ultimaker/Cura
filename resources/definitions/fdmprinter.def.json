{
    "id": "fdmprinter",
    "name": "FDM Printer Base Description",
    "version": 2,
    "metadata":
    {
        "type": "machine",
        "author": "Ultimaker B.V.",
        "category": "Ultimaker",
        "manufacturer": "Ultimaker",
        "file_formats": "text/x-gcode;application/x-stl-ascii;application/x-stl-binary;application/x-wavefront-obj;application/x3g",
        "visible": false,
        "has_materials": true,
        "preferred_material": "*generic_pla*",
        "preferred_quality": "*normal*",
        "machine_extruder_trains":
        {
            "0": "fdmextruder"
        },
        "supports_usb_connection": true
    },
    "settings":
    {
        "machine_settings":
        {
            "label": "Machine",
            "type": "category",
            "description": "Machine specific settings",
            "icon": "category_machine",
            "children":
            {
                "machine_name":
                {
                    "label": "Machine Type",
                    "description": "The name of your 3D printer model.",
                    "default_value": "Unknown",
                    "type": "str",
                    "settable_per_mesh": false,
                    "settable_per_extruder": false,
                    "settable_per_meshgroup": false
                },
                "machine_show_variants":
                {
                    "label": "Show machine variants",
                    "description": "Whether to show the different variants of this machine, which are described in separate json files.",
                    "default_value": false,
                    "type": "bool",
                    "settable_per_mesh": false,
                    "settable_per_extruder": false,
                    "settable_per_meshgroup": false
                },
                "machine_start_gcode":
                {
                    "label": "Start GCode",
                    "description": "Gcode commands to be executed at the very start - separated by \\n.",
                    "default_value": "G28 ;Home\nG1 Z15.0 F6000 ;Move the platform down 15mm\n;Prime the extruder\nG92 E0\nG1 F200 E3\nG92 E0",
                    "type": "str",
                    "settable_per_mesh": false,
                    "settable_per_extruder": false,
                    "settable_per_meshgroup": false
                },
                "machine_end_gcode":
                {
                    "label": "End GCode",
                    "description": "Gcode commands to be executed at the very end - separated by \\n.",
                    "default_value": "M104 S0\nM140 S0\n;Retract the filament\nG92 E1\nG1 E-1 F300\nG28 X0 Y0\nM84",
                    "type": "str",
                    "settable_per_mesh": false,
                    "settable_per_extruder": false,
                    "settable_per_meshgroup": false
                },
                "material_guid":
                {
                    "label": "Material GUID",
                    "description": "GUID of the material. This is set automatically. ",
                    "default_value": "",
                    "type": "str",
                    "enabled": false
                },
                "material_bed_temp_wait":
                {
                    "label": "Wait for build plate heatup",
                    "description": "Whether to insert a command to wait until the build plate temperature is reached at the start.",
                    "default_value": true,
                    "type": "bool",
                    "settable_per_mesh": false,
                    "settable_per_extruder": false,
                    "settable_per_meshgroup": false
                },
                "material_print_temp_wait":
                {
                    "label": "Wait for nozzle heatup",
                    "description": "Whether to wait until the nozzle temperature is reached at the start.",
                    "default_value": true,
                    "type": "bool",
                    "enabled": "machine_nozzle_temp_enabled",
                    "settable_per_mesh": false,
                    "settable_per_extruder": false,
                    "settable_per_meshgroup": false
                },
                "material_print_temp_prepend":
                {
                    "label": "Include material temperatures",
                    "description": "Whether to include nozzle temperature commands at the start of the gcode. When the start_gcode already contains nozzle temperature commands Cura frontend will automatically disable this setting.",
                    "default_value": true,
                    "type": "bool",
                    "enabled": "machine_nozzle_temp_enabled",
                    "settable_per_mesh": false,
                    "settable_per_extruder": false,
                    "settable_per_meshgroup": false
                },
                "material_bed_temp_prepend":
                {
                    "label": "Include build plate temperature",
                    "description": "Whether to include build plate temperature commands at the start of the gcode. When the start_gcode already contains build plate temperature commands Cura frontend will automatically disable this setting.",
                    "default_value": true,
                    "type": "bool",
                    "settable_per_mesh": false,
                    "settable_per_extruder": false,
                    "settable_per_meshgroup": false
                },
                "machine_width":
                {
                    "label": "Machine width",
                    "description": "The width (X-direction) of the printable area.",
                    "default_value": 100,
                    "type": "float",
                    "settable_per_mesh": false,
                    "settable_per_extruder": false,
                    "settable_per_meshgroup": false
                },
                "machine_depth":
                {
                    "label": "Machine depth",
                    "description": "The depth (Y-direction) of the printable area.",
                    "default_value": 100,
                    "type": "float",
                    "settable_per_mesh": false,
                    "settable_per_extruder": false,
                    "settable_per_meshgroup": false
                },
                "machine_shape":
                {
                    "label": "Build plate shape",
                    "description": "The shape of the build plate without taking unprintable areas into account.",
                    "default_value": "rectangular",
                    "type": "enum",
                    "options":
                    {
                        "rectangular": "Rectangular",
                        "elliptic": "Elliptic"
                    },
                    "settable_per_mesh": false,
                    "settable_per_extruder": false,
                    "settable_per_meshgroup": false
                },
                "machine_height":
                {
                    "label": "Machine height",
                    "description": "The height (Z-direction) of the printable area.",
                    "default_value": 100,
                    "type": "float",
                    "settable_per_mesh": false,
                    "settable_per_extruder": false,
                    "settable_per_meshgroup": false
                },
                "machine_heated_bed":
                {
                    "label": "Has heated build plate",
                    "description": "Whether the machine has a heated build plate present.",
                    "default_value": false,
                    "type": "bool",
                    "settable_per_mesh": false,
                    "settable_per_extruder": false,
                    "settable_per_meshgroup": false
                },
                "machine_center_is_zero":
                {
                    "label": "Is center origin",
                    "description": "Whether the X/Y coordinates of the zero position of the printer is at the center of the printable area.",
                    "default_value": false,
                    "type": "bool",
                    "settable_per_mesh": false,
                    "settable_per_extruder": false,
                    "settable_per_meshgroup": false
                },
                "machine_extruder_count":
                {
                    "label": "Number of Extruders",
                    "description": "Number of extruder trains. An extruder train is the combination of a feeder, bowden tube, and nozzle.",
                    "default_value": 1,
                    "minimum_value": "1",
                    "maximum_value": "16",
                    "type": "int",
                    "settable_per_mesh": false,
                    "settable_per_extruder": false,
                    "settable_per_meshgroup": false
                },
                "machine_nozzle_tip_outer_diameter":
                {
                    "label": "Outer nozzle diameter",
                    "description": "The outer diameter of the tip of the nozzle.",
                    "default_value": 1,
                    "type": "float",
                    "settable_per_mesh": false,
                    "settable_per_extruder": true,
                    "settable_per_meshgroup": false,
                    "settable_globally": false
                },
                "machine_nozzle_head_distance":
                {
                    "label": "Nozzle length",
                    "description": "The height difference between the tip of the nozzle and the lowest part of the print head.",
                    "default_value": 3,
                    "type": "float",
                    "settable_per_mesh": false,
                    "settable_per_extruder": false,
                    "settable_per_meshgroup": false
                },
                "machine_nozzle_expansion_angle":
                {
                    "label": "Nozzle angle",
                    "description": "The angle between the horizontal plane and the conical part right above the tip of the nozzle.",
                    "unit": "°",
                    "type": "int",
                    "default_value": 45,
                    "maximum_value": "89",
                    "minimum_value": "1",
                    "settable_per_mesh": false,
                    "settable_per_extruder": false,
                    "settable_per_meshgroup": false
                },
                "machine_heat_zone_length":
                {
                    "label": "Heat zone length",
                    "description": "The distance from the tip of the nozzle in which heat from the nozzle is transferred to the filament.",
                    "default_value": 16,
                    "type": "float",
                    "settable_per_mesh": false,
                    "settable_per_extruder": true,
                    "settable_per_meshgroup": false
                },
                "machine_filament_park_distance":
                {
                    "label": "Filament Park Distance",
                    "description": "The distance from the tip of the nozzle where to park the filament when an extruder is no longer used.",
                    "default_value": 16,
                    "value": "machine_heat_zone_length",
                    "type": "float",
                    "settable_per_mesh": false,
                    "settable_per_extruder": true,
                    "settable_per_meshgroup": false
                },
                "machine_nozzle_temp_enabled":
                {
                    "label": "Enable Nozzle Temperature Control",
                    "description": "Whether to control temperature from Cura. Turn this off to control nozzle temperature from outside of Cura.",
                    "default_value": true,
                    "value": "machine_gcode_flavor != \"UltiGCode\"",
                    "type": "bool",
                    "settable_per_mesh": false,
                    "settable_per_extruder": true,
                    "settable_per_meshgroup": false
                },
                "machine_nozzle_heat_up_speed":
                {
                    "label": "Heat up speed",
                    "description": "The speed (°C/s) by which the nozzle heats up averaged over the window of normal printing temperatures and the standby temperature.",
                    "default_value": 2.0,
                    "unit": "°C/s",
                    "type": "float",
                    "enabled": "machine_nozzle_temp_enabled",
                    "settable_per_mesh": false,
                    "settable_per_extruder": true
                },
                "machine_nozzle_cool_down_speed":
                {
                    "label": "Cool down speed",
                    "description": "The speed (°C/s) by which the nozzle cools down averaged over the window of normal printing temperatures and the standby temperature.",
                    "default_value": 2.0,
                    "unit": "°C/s",
                    "type": "float",
                    "enabled": "machine_nozzle_temp_enabled",
                    "settable_per_mesh": false,
                    "settable_per_extruder": true
                },
                "machine_min_cool_heat_time_window":
                {
                    "label": "Minimal Time Standby Temperature",
                    "description": "The minimal time an extruder has to be inactive before the nozzle is cooled. Only when an extruder is not used for longer than this time will it be allowed to cool down to the standby temperature.",
                    "default_value": 50.0,
                    "unit": "s",
                    "type": "float",
                    "enabled": "machine_nozzle_temp_enabled",
                    "settable_per_mesh": false,
                    "settable_per_extruder": true
                },
                "machine_gcode_flavor":
                {
                    "label": "Gcode flavour",
                    "description": "The type of gcode to be generated.",
                    "type": "enum",
                    "options":
                    {
                        "RepRap (Marlin/Sprinter)": "RepRap (Marlin/Sprinter)",
                        "RepRap (Volumatric)": "RepRap (Volumetric)",
                        "UltiGCode": "Ultimaker 2",
                        "Griffin": "Griffin",
                        "Makerbot": "Makerbot",
                        "BFB": "Bits from Bytes",
                        "MACH3": "Mach3",
                        "Repetier": "Repetier"
                    },
                    "default_value": "RepRap (Marlin/Sprinter)",
                    "settable_per_mesh": false,
                    "settable_per_extruder": false,
                    "settable_per_meshgroup": false
                },
                "machine_disallowed_areas":
                {
                    "label": "Disallowed areas",
                    "description": "A list of polygons with areas the print head is not allowed to enter.",
                    "type": "polygons",
                    "default_value":
                    [
                    ],
                    "settable_per_mesh": false,
                    "settable_per_extruder": false,
                    "settable_per_meshgroup": false
                },
                "nozzle_disallowed_areas":
                {
                    "label": "Nozzle Disallowed Areas",
                    "description": "A list of polygons with areas the nozzle is not allowed to enter.",
                    "type": "polygons",
                    "default_value":
                    [
                    ],
                    "settable_per_mesh": false,
                    "settable_per_extruder": false,
                    "settable_per_meshgroup": false
                },
                "machine_head_polygon":
                {
                    "label": "Machine head polygon",
                    "description": "A 2D silhouette of the print head (fan caps excluded).",
                    "type": "polygon",
                    "default_value":
                    [
                        [
                            -1,
                            1
                        ],
                        [
                            -1,
                            -1
                        ],
                        [
                            1,
                            -1
                        ],
                        [
                            1,
                            1
                        ]
                    ],
                    "settable_per_mesh": false,
                    "settable_per_extruder": false,
                    "settable_per_meshgroup": false
                },
                "machine_head_with_fans_polygon":
                {
                    "label": "Machine head & Fan polygon",
                    "description": "A 2D silhouette of the print head (fan caps included).",
                    "type": "polygon",
                    "default_value":
                    [
                        [
                            -20,
                            10
                        ],
                        [
                            10,
                            10
                        ],
                        [
                            10,
                            -10
                        ],
                        [
                            -20,
                            -10
                        ]
                    ],
                    "settable_per_mesh": false,
                    "settable_per_extruder": false,
                    "settable_per_meshgroup": false
                },
                "gantry_height":
                {
                    "label": "Gantry height",
                    "description": "The height difference between the tip of the nozzle and the gantry system (X and Y axes).",
                    "default_value": 99999999999,
                    "type": "float",
                    "settable_per_mesh": false,
                    "settable_per_extruder": false,
                    "settable_per_meshgroup": false
                },
                "machine_nozzle_size":
                {
                    "label": "Nozzle Diameter",
                    "description": "The inner diameter of the nozzle. Change this setting when using a non-standard nozzle size.",
                    "unit": "mm",
                    "type": "float",
                    "default_value": 0.4,
                    "minimum_value": "0.001",
                    "maximum_value_warning": "10",
                    "settable_per_mesh": false,
                    "settable_per_extruder": true
                },
                "machine_use_extruder_offset_to_offset_coords":
                {
                    "label": "Offset With Extruder",
                    "description": "Apply the extruder offset to the coordinate system.",
                    "type": "bool",
                    "default_value": true,
                    "settable_per_mesh": false,
                    "settable_per_extruder": false,
                    "settable_per_meshgroup": false
                },
                "extruder_prime_pos_z":
                {
                    "label": "Extruder Prime Z Position",
                    "description": "The Z coordinate of the position where the nozzle primes at the start of printing.",
                    "type": "float",
                    "unit": "mm",
                    "default_value": 0,
                    "minimum_value_warning": "0",
                    "maximum_value": "machine_height",
                    "settable_per_mesh": false,
                    "settable_per_extruder": true
                },
                "extruder_prime_pos_abs":
                {
                    "label": "Absolute Extruder Prime Position",
                    "description": "Make the extruder prime position absolute rather than relative to the last-known location of the head.",
                    "type": "bool",
                    "default_value": false,
                    "settable_per_mesh": false,
                    "settable_per_extruder": true
                },
                "machine_max_feedrate_x":
                {
                    "label": "Maximum Speed X",
                    "description": "The maximum speed for the motor of the X-direction.",
                    "unit": "mm/s",
                    "type": "float",
                    "default_value": 500,
                    "settable_per_mesh": false,
                    "settable_per_extruder": false,
                    "settable_per_meshgroup": false
                },
                "machine_max_feedrate_y":
                {
                    "label": "Maximum Speed Y",
                    "description": "The maximum speed for the motor of the Y-direction.",
                    "unit": "mm/s",
                    "type": "float",
                    "default_value": 500,
                    "settable_per_mesh": false,
                    "settable_per_extruder": false,
                    "settable_per_meshgroup": false
                },
                "machine_max_feedrate_z":
                {
                    "label": "Maximum Speed Z",
                    "description": "The maximum speed for the motor of the Z-direction.",
                    "unit": "mm/s",
                    "type": "float",
                    "default_value": 5,
                    "settable_per_mesh": false,
                    "settable_per_extruder": false,
                    "settable_per_meshgroup": false
                },
                "machine_max_feedrate_e":
                {
                    "label": "Maximum Feedrate",
                    "description": "The maximum speed of the filament.",
                    "unit": "mm/s",
                    "type": "float",
                    "default_value": 299792458000,
                    "settable_per_mesh": false,
                    "settable_per_extruder": false,
                    "settable_per_meshgroup": false
                },
                "machine_max_acceleration_x":
                {
                    "label": "Maximum Acceleration X",
                    "description": "Maximum acceleration for the motor of the X-direction",
                    "unit": "mm/s²",
                    "type": "float",
                    "default_value": 9000,
                    "settable_per_mesh": false,
                    "settable_per_extruder": false,
                    "settable_per_meshgroup": false
                },
                "machine_max_acceleration_y":
                {
                    "label": "Maximum Acceleration Y",
                    "description": "Maximum acceleration for the motor of the Y-direction.",
                    "unit": "mm/s²",
                    "type": "float",
                    "default_value": 9000,
                    "settable_per_mesh": false,
                    "settable_per_extruder": false,
                    "settable_per_meshgroup": false
                },
                "machine_max_acceleration_z":
                {
                    "label": "Maximum Acceleration Z",
                    "description": "Maximum acceleration for the motor of the Z-direction.",
                    "unit": "mm/s²",
                    "type": "float",
                    "default_value": 100,
                    "settable_per_mesh": false,
                    "settable_per_extruder": false,
                    "settable_per_meshgroup": false
                },
                "machine_max_acceleration_e":
                {
                    "label": "Maximum Filament Acceleration",
                    "description": "Maximum acceleration for the motor of the filament.",
                    "unit": "mm/s²",
                    "type": "float",
                    "default_value": 10000,
                    "settable_per_mesh": false,
                    "settable_per_extruder": false,
                    "settable_per_meshgroup": false
                },
                "machine_acceleration":
                {
                    "label": "Default Acceleration",
                    "description": "The default acceleration of print head movement.",
                    "unit": "mm/s²",
                    "type": "float",
                    "default_value": 4000,
                    "settable_per_mesh": false,
                    "settable_per_extruder": false,
                    "settable_per_meshgroup": false
                },
                "machine_max_jerk_xy":
                {
                    "label": "Default X-Y Jerk",
                    "description": "Default jerk for movement in the horizontal plane.",
                    "unit": "mm/s",
                    "type": "float",
                    "default_value": 20.0,
                    "settable_per_mesh": false,
                    "settable_per_extruder": false,
                    "settable_per_meshgroup": false
                },
                "machine_max_jerk_z":
                {
                    "label": "Default Z Jerk",
                    "description": "Default jerk for the motor of the Z-direction.",
                    "unit": "mm/s",
                    "type": "float",
                    "default_value": 0.4,
                    "settable_per_mesh": false,
                    "settable_per_extruder": false,
                    "settable_per_meshgroup": false
                },
                "machine_max_jerk_e":
                {
                    "label": "Default Filament Jerk",
                    "description": "Default jerk for the motor of the filament.",
                    "unit": "mm/s",
                    "type": "float",
                    "default_value": 5.0,
                    "settable_per_mesh": false,
                    "settable_per_extruder": false,
                    "settable_per_meshgroup": false
                },
                "machine_minimum_feedrate":
                {
                    "label": "Minimum Feedrate",
                    "description": "The minimal movement speed of the print head.",
                    "unit": "mm/s",
                    "type": "float",
                    "default_value": 0.0,
                    "settable_per_mesh": false,
                    "settable_per_extruder": false,
                    "settable_per_meshgroup": false
                }
            }
        },
        "resolution":
        {
            "label": "Quality",
            "type": "category",
            "icon": "category_layer_height",
            "description": "All settings that influence the resolution of the print. These settings have a large impact on the quality (and print time)",
            "children":
            {
                "layer_height":
                {
                    "label": "Layer Height",
                    "description": "The height of each layer in mm. Higher values produce faster prints in lower resolution, lower values produce slower prints in higher resolution.",
                    "unit": "mm",
                    "type": "float",
                    "default_value": 0.1,
                    "minimum_value": "0.001",
                    "minimum_value_warning": "0.04",
                    "maximum_value_warning": "0.8 * min(extruderValues('machine_nozzle_size'))",
                    "settable_per_mesh": false,
                    "settable_per_extruder": false
                },
                "layer_height_0":
                {
                    "label": "Initial Layer Height",
                    "description": "The height of the initial layer in mm. A thicker initial layer makes adhesion to the build plate easier.",
                    "unit": "mm",
                    "type": "float",
                    "default_value": 0.3,
                    "resolve": "sum(extruderValues('layer_height_0')) / len(extruderValues('layer_height_0'))",
                    "minimum_value": "0.001",
                    "minimum_value_warning": "0.1",
                    "maximum_value_warning": "0.8 * min(extruderValues('machine_nozzle_size'))",
                    "settable_per_mesh": false,
                    "settable_per_extruder": false
                },
                "line_width":
                {
                    "label": "Line Width",
                    "description": "Width of a single line. Generally, the width of each line should correspond to the width of the nozzle. However, slightly reducing this value could produce better prints.",
                    "unit": "mm",
                    "minimum_value": "0.001",
                    "minimum_value_warning": "0.5 * machine_nozzle_size",
                    "maximum_value_warning": "2 * machine_nozzle_size",
                    "default_value": 0.4,
                    "type": "float",
                    "value": "machine_nozzle_size",
                    "settable_per_mesh": true,
                    "children":
                    {
                        "wall_line_width":
                        {
                            "label": "Wall Line Width",
                            "description": "Width of a single wall line.",
                            "unit": "mm",
                            "minimum_value": "0.001",
                            "minimum_value_warning": "0.75 * machine_nozzle_size",
                            "maximum_value_warning": "2 * machine_nozzle_size",
                            "value": "line_width",
                            "default_value": 0.4,
                            "type": "float",
                            "settable_per_mesh": true,
                            "children":
                            {
                                "wall_line_width_0":
                                {
                                    "label": "Outer Wall Line Width",
                                    "description": "Width of the outermost wall line. By lowering this value, higher levels of detail can be printed.",
                                    "unit": "mm",
                                    "minimum_value": "0.001",
                                    "minimum_value_warning": "0.75 * machine_nozzle_size if outer_inset_first else 0.1 * machine_nozzle_size",
                                    "maximum_value_warning": "2 * machine_nozzle_size",
                                    "default_value": 0.4,
                                    "value": "wall_line_width",
                                    "type": "float",
                                    "settable_per_mesh": true
                                },
                                "wall_line_width_x":
                                {
                                    "label": "Inner Wall(s) Line Width",
                                    "description": "Width of a single wall line for all wall lines except the outermost one.",
                                    "unit": "mm",
                                    "minimum_value": "0.001",
                                    "minimum_value_warning": "0.5 * machine_nozzle_size",
                                    "maximum_value_warning": "2 * machine_nozzle_size",
                                    "default_value": 0.4,
                                    "value": "wall_line_width",
                                    "type": "float",
                                    "settable_per_mesh": true
                                }
                            }
                        },
                        "skin_line_width":
                        {
                            "label": "Top/Bottom Line Width",
                            "description": "Width of a single top/bottom line.",
                            "unit": "mm",
                            "minimum_value": "0.001",
                            "minimum_value_warning": "0.1 * machine_nozzle_size",
                            "maximum_value_warning": "2 * machine_nozzle_size",
                            "default_value": 0.4,
                            "type": "float",
                            "value": "line_width",
                            "settable_per_mesh": true
                        },
                        "infill_line_width":
                        {
                            "label": "Infill Line Width",
                            "description": "Width of a single infill line.",
                            "unit": "mm",
                            "minimum_value": "0.001",
                            "minimum_value_warning": "0.75 * machine_nozzle_size",
                            "maximum_value_warning": "3 * machine_nozzle_size",
                            "default_value": 0.4,
                            "type": "float",
                            "value": "line_width",
                            "enabled": "infill_sparse_density > 0",
                            "settable_per_mesh": true
                        },
                        "skirt_brim_line_width":
                        {
                            "label": "Skirt/Brim Line Width",
                            "description": "Width of a single skirt or brim line.",
                            "unit": "mm",
                            "minimum_value": "0.001",
                            "minimum_value_warning": "0.75 * machine_nozzle_size",
                            "maximum_value_warning": "3 * machine_nozzle_size",
                            "default_value": 0.4,
                            "type": "float",
                            "value": "line_width",
                            "enabled": "resolveOrValue('adhesion_type') == 'skirt' or resolveOrValue('adhesion_type') == 'brim'",
                            "settable_per_mesh": false,
                            "settable_per_extruder": true
                        },
                        "support_line_width":
                        {
                            "label": "Support Line Width",
                            "description": "Width of a single support structure line.",
                            "unit": "mm",
                            "minimum_value": "0.001",
                            "minimum_value_warning": "0.75 * machine_nozzle_size",
                            "maximum_value_warning": "3 * machine_nozzle_size",
                            "default_value": 0.4,
                            "type": "float",
                            "enabled": "support_enable",
                            "value": "line_width",
                            "limit_to_extruder": "support_infill_extruder_nr",
                            "settable_per_mesh": false,
                            "settable_per_extruder": true
                        },
                        "support_interface_line_width":
                        {
                            "label": "Support Interface Line Width",
                            "description": "Width of a single support interface line.",
                            "unit": "mm",
                            "default_value": 0.4,
                            "minimum_value": "0.001",
                            "minimum_value_warning": "0.4 * machine_nozzle_size",
                            "maximum_value_warning": "2 * machine_nozzle_size",
                            "type": "float",
                            "enabled": "support_enable and support_interface_enable",
                            "limit_to_extruder": "support_interface_extruder_nr",
                            "value": "line_width",
                            "settable_per_mesh": false,
                            "settable_per_extruder": true
                        },
                        "prime_tower_line_width":
                        {
                            "label": "Prime Tower Line Width",
                            "description": "Width of a single prime tower line.",
                            "type": "float",
                            "unit": "mm",
                            "enabled": "resolveOrValue('prime_tower_enable')",
                            "default_value": 0.4,
                            "value": "line_width",
                            "minimum_value": "0.001",
                            "minimum_value_warning": "0.75 * machine_nozzle_size",
                            "maximum_value_warning": "2 * machine_nozzle_size",
                            "settable_per_mesh": false,
                            "settable_per_extruder": true
                        }
                    }
                }
            }
        },
        "shell":
        {
            "label": "Shell",
            "icon": "category_shell",
            "description": "Shell",
            "type": "category",
            "children":
            {
                "wall_thickness":
                {
                    "label": "Wall Thickness",
                    "description": "The thickness of the outside walls in the horizontal direction. This value divided by the wall line width defines the number of walls.",
                    "unit": "mm",
                    "default_value": 0.8,
                    "minimum_value": "0",
                    "minimum_value_warning": "line_width",
                    "maximum_value_warning": "10 * line_width",
                    "type": "float",
                    "settable_per_mesh": true,
                    "children":
                    {
                        "wall_line_count":
                        {
                            "label": "Wall Line Count",
                            "description": "The number of walls. When calculated by the wall thickness, this value is rounded to a whole number.",
                            "default_value": 2,
                            "minimum_value": "0",
                            "minimum_value_warning": "1",
                            "maximum_value_warning": "10",
                            "type": "int",
                            "value": "1 if magic_spiralize else max(1, round((wall_thickness - wall_line_width_0) / wall_line_width_x) + 1) if wall_thickness != 0 else 0",
                            "settable_per_mesh": true
                        }
                    }
                },
                "wall_0_wipe_dist":
                {
                    "label": "Outer Wall Wipe Distance",
                    "description": "Distance of a travel move inserted after the outer wall, to hide the Z seam better.",
                    "unit": "mm",
                    "type": "float",
                    "default_value": 0.2,
                    "value": "machine_nozzle_size / 2",
                    "minimum_value": "0",
                    "maximum_value_warning": "machine_nozzle_size",
                    "settable_per_mesh": true
                },
                "top_bottom_thickness":
                {
                    "label": "Top/Bottom Thickness",
                    "description": "The thickness of the top/bottom layers in the print. This value divided by the layer height defines the number of top/bottom layers.",
                    "unit": "mm",
                    "default_value": 0.8,
                    "minimum_value": "0",
                    "minimum_value_warning": "0.6",
                    "maximum_value": "machine_height",
                    "type": "float",
                    "settable_per_mesh": true,
                    "children":
                    {
                        "top_thickness":
                        {
                            "label": "Top Thickness",
                            "description": "The thickness of the top layers in the print. This value divided by the layer height defines the number of top layers.",
                            "unit": "mm",
                            "default_value": 0.8,
                            "minimum_value": "0",
                            "minimum_value_warning": "3 * resolveOrValue('layer_height')",
                            "maximum_value": "machine_height",
                            "type": "float",
                            "value": "top_bottom_thickness",
                            "settable_per_mesh": true,
                            "children":
                            {
                                "top_layers":
                                {
                                    "label": "Top Layers",
                                    "description": "The number of top layers. When calculated by the top thickness, this value is rounded to a whole number.",
                                    "default_value": 8,
                                    "minimum_value": "0",
                                    "maximum_value_warning": "100",
                                    "type": "int",
                                    "minimum_value_warning": "4",
                                    "value": "0 if infill_sparse_density == 100 else math.ceil(round(top_thickness / resolveOrValue('layer_height'), 4))",
                                    "settable_per_mesh": true
                                }
                            }
                        },
                        "bottom_thickness":
                        {
                            "label": "Bottom Thickness",
                            "description": "The thickness of the bottom layers in the print. This value divided by the layer height defines the number of bottom layers.",
                            "unit": "mm",
                            "default_value": 0.6,
                            "minimum_value": "0",
                            "minimum_value_warning": "3 * resolveOrValue('layer_height')",
                            "type": "float",
                            "value": "top_bottom_thickness",
                            "maximum_value": "machine_height",
                            "settable_per_mesh": true,
                            "children":
                            {
                                "bottom_layers":
                                {
                                    "label": "Bottom Layers",
                                    "description": "The number of bottom layers. When calculated by the bottom thickness, this value is rounded to a whole number.",
                                    "minimum_value": "0",
                                    "minimum_value_warning": "4",
                                    "default_value": 6,
                                    "type": "int",
                                    "value": "999999 if infill_sparse_density == 100 else math.ceil(round(bottom_thickness / resolveOrValue('layer_height'), 4))",
                                    "settable_per_mesh": true
                                }
                            }
                        }
                    }
                },
                "top_bottom_pattern":
                {
                    "label": "Top/Bottom Pattern",
                    "description": "The pattern of the top/bottom layers.",
                    "type": "enum",
                    "options":
                    {
                        "lines": "Lines",
                        "concentric": "Concentric",
                        "zigzag": "Zig Zag"
                    },
                    "default_value": "lines",
                    "settable_per_mesh": true
                },
                "top_bottom_pattern_0":
                {
                    "label": "Bottom Pattern Initial Layer",
                    "description": "The pattern on the bottom of the print on the first layer.",
                    "type": "enum",
                    "options":
                    {
                        "lines": "Lines",
                        "concentric": "Concentric",
                        "zigzag": "Zig Zag"
                    },
                    "default_value": "lines",
                    "value": "top_bottom_pattern",
                    "settable_per_mesh": true
                },
                "skin_angles":
                {
                    "label": "Top/Bottom Line Directions",
                    "description": "A list of integer line directions to use when the top/bottom layers use the lines or zig zag pattern. Elements from the list are used sequentially as the layers progress and when the end of the list is reached, it starts at the beginning again. The list items are separated by commas and the whole list is contained in square brackets. Default is an empty list which means use the traditional default angles (45 and 135 degrees).",
                    "type": "[int]",
                    "default_value": "[ ]",
                    "enabled": "top_bottom_pattern != 'concentric'",
                    "settable_per_mesh": true
                },
                "wall_0_inset":
                {
                    "label": "Outer Wall Inset",
                    "description": "Inset applied to the path of the outer wall. If the outer wall is smaller than the nozzle, and printed after the inner walls, use this offset to get the hole in the nozzle to overlap with the inner walls instead of the outside of the model.",
                    "unit": "mm",
                    "type": "float",
                    "default_value": 0.0,
                    "value": "(machine_nozzle_size - wall_line_width_0) / 2 if (wall_line_width_0 < machine_nozzle_size and not outer_inset_first) else 0",
                    "minimum_value_warning": "0",
                    "maximum_value_warning": "machine_nozzle_size",
                    "settable_per_mesh": true
                },
                "outer_inset_first":
                {
                    "label": "Outer Before Inner Walls",
                    "description": "Prints walls in order of outside to inside when enabled. This can help improve dimensional accuracy in X and Y when using a high viscosity plastic like ABS; however it can decrease outer surface print quality, especially on overhangs.",
                    "type": "bool",
                    "default_value": false,
                    "settable_per_mesh": true
                },
                "alternate_extra_perimeter":
                {
                    "label": "Alternate Extra Wall",
                    "description": "Prints an extra wall at every other layer. This way infill gets caught between these extra walls, resulting in stronger prints.",
                    "type": "bool",
                    "default_value": false,
                    "settable_per_mesh": true
                },
                "travel_compensate_overlapping_walls_enabled":
                {
                    "label": "Compensate Wall Overlaps",
                    "description": "Compensate the flow for parts of a wall being printed where there is already a wall in place.",
                    "type": "bool",
                    "default_value": true,
                    "settable_per_mesh": true,
                    "children":
                    {
                        "travel_compensate_overlapping_walls_0_enabled":
                        {
                            "label": "Compensate Outer Wall Overlaps",
                            "description": "Compensate the flow for parts of an outer wall being printed where there is already a wall in place.",
                            "type": "bool",
                            "default_value": true,
                            "value": "travel_compensate_overlapping_walls_enabled",
                            "settable_per_mesh": true
                        },
                        "travel_compensate_overlapping_walls_x_enabled":
                        {
                            "label": "Compensate Inner Wall Overlaps",
                            "description": "Compensate the flow for parts of an inner wall being printed where there is already a wall in place.",
                            "type": "bool",
                            "default_value": true,
                            "value": "travel_compensate_overlapping_walls_enabled",
                            "settable_per_mesh": true
                        }
                    }
                },
                "fill_perimeter_gaps": {
                    "label": "Fill Gaps Between Walls",
                    "description": "Fills the gaps between walls where no walls fit.",
                    "type": "enum",
                    "options": {
                        "nowhere": "Nowhere",
                        "everywhere": "Everywhere"
                    },
                    "default_value": "everywhere",
                    "settable_per_mesh": true
                },
                "xy_offset":
                {
                    "label": "Horizontal Expansion",
                    "description": "Amount of offset applied to all polygons in each layer. Positive values can compensate for too big holes; negative values can compensate for too small holes.",
                    "unit": "mm",
                    "type": "float",
                    "minimum_value_warning": "-1",
                    "maximum_value_warning": "1",
                    "default_value": 0,
                    "settable_per_mesh": true
                },
                "z_seam_type":
                {
                    "label": "Z Seam Alignment",
                    "description": "Starting point of each path in a layer. When paths in consecutive layers start at the same point a vertical seam may show on the print. When aligning these near a user specified location, the seam is easiest to remove. When placed randomly the inaccuracies at the paths' start will be less noticeable. When taking the shortest path the print will be quicker.",
                    "type": "enum",
                    "options":
                    {
                        "back": "User Specified",
                        "shortest": "Shortest",
                        "random": "Random"
                    },
                    "default_value": "shortest",
                    "settable_per_mesh": true
                },
                "z_seam_x":
                {
                    "label": "Z Seam X",
                    "description": "The X coordinate of the position near where to start printing each part in a layer.",
                    "unit": "mm",
                    "type": "float",
                    "default_value": 100.0,
                    "value": "machine_width / 2",
                    "enabled": "z_seam_type == 'back'",
                    "settable_per_mesh": true
                },
                "z_seam_y":
                {
                    "label": "Z Seam Y",
                    "description": "The Y coordinate of the position near where to start printing each part in a layer.",
                    "unit": "mm",
                    "type": "float",
                    "default_value": 100.0,
                    "value": "machine_depth * 3",
                    "enabled": "z_seam_type == 'back'",
                    "settable_per_mesh": true
                },
                "skin_no_small_gaps_heuristic":
                {
                    "label": "Ignore Small Z Gaps",
                    "description": "When the model has small vertical gaps, about 5% extra computation time can be spent on generating top and bottom skin in these narrow spaces. In such case, disable the setting.",
                    "type": "bool",
                    "default_value": true,
                    "settable_per_mesh": true
                }
            }
        },
        "infill":
        {
            "label": "Infill",
            "icon": "category_infill",
            "description": "Infill",
            "type": "category",
            "children":
            {
                "infill_sparse_density":
                {
                    "label": "Infill Density",
                    "description": "Adjusts the density of infill of the print.",
                    "unit": "%",
                    "type": "float",
                    "default_value": 20,
                    "minimum_value": "0",
                    "maximum_value_warning": "100",
                    "settable_per_mesh": true,
                    "children":
                    {
                        "infill_line_distance":
                        {
                            "label": "Infill Line Distance",
                            "description": "Distance between the printed infill lines. This setting is calculated by the infill density and the infill line width.",
                            "unit": "mm",
                            "type": "float",
                            "default_value": 2,
                            "minimum_value": "0",
                            "minimum_value_warning": "infill_line_width",
                            "value": "0 if infill_sparse_density == 0 else (infill_line_width * 100) / infill_sparse_density * (2 if infill_pattern == 'grid' else (3 if infill_pattern == 'triangles' or infill_pattern == 'cubic' or infill_pattern == 'cubicsubdiv' else (4 if infill_pattern == 'tetrahedral' else 1)))",
                            "settable_per_mesh": true
                        }
                    }
                },
                "infill_pattern":
                {
                    "label": "Infill Pattern",
                    "description": "The pattern of the infill material of the print. The line and zig zag infill swap direction on alternate layers, reducing material cost. The grid, triangle, cubic, tetrahedral and concentric patterns are fully printed every layer. Cubic and tetrahedral infill change with every layer to provide a more equal distribution of strength over each direction.",
                    "type": "enum",
                    "options":
                    {
                        "grid": "Grid",
                        "lines": "Lines",
                        "triangles": "Triangles",
                        "cubic": "Cubic",
                        "cubicsubdiv": "Cubic Subdivision",
                        "tetrahedral": "Tetrahedral",
                        "concentric": "Concentric",
                        "concentric_3d": "Concentric 3D",
                        "zigzag": "Zig Zag"
                    },
                    "default_value": "grid",
                    "enabled": "infill_sparse_density > 0",
                    "value": "'lines' if infill_sparse_density > 25 else 'grid'",
                    "settable_per_mesh": true
                },
                "infill_angles":
                {
                    "label": "Infill Line Directions",
                    "description": "A list of integer line directions to use. Elements from the list are used sequentially as the layers progress and when the end of the list is reached, it starts at the beginning again. The list items are separated by commas and the whole list is contained in square brackets. Default is an empty list which means use the traditional default angles (45 and 135 degrees for the lines and zig zag patterns and 45 degrees for all other patterns).",
                    "type": "[int]",
                    "default_value": "[ ]",
                    "enabled": "infill_pattern != 'concentric' and infill_pattern != 'concentric_3d' and infill_pattern != 'cubicsubdiv'",
                    "settable_per_mesh": true
                },
                "sub_div_rad_mult":
                {
                    "label": "Cubic Subdivision Radius",
                    "description": "A multiplier on the radius from the center of each cube to check for the boundary of the model, as to decide whether this cube should be subdivided. Larger values lead to more subdivisions, i.e. more small cubes.",
                    "unit": "%",
                    "type": "float",
                    "default_value": 100,
                    "minimum_value": "0",
                    "minimum_value_warning": "100",
                    "maximum_value_warning": "200",
                    "enabled": "infill_sparse_density > 0 and infill_pattern == 'cubicsubdiv'",
                    "settable_per_mesh": true
                },
                "sub_div_rad_add":
                {
                    "label": "Cubic Subdivision Shell",
                    "description": "An addition to the radius from the center of each cube to check for the boundary of the model, as to decide whether this cube should be subdivided. Larger values lead to a thicker shell of small cubes near the boundary of the model.",
                    "unit": "mm",
                    "type": "float",
                    "default_value": 0.4,
                    "value": "wall_line_width_x",
                    "minimum_value_warning": "-1 * infill_line_distance",
                    "maximum_value_warning": "5 * infill_line_distance",
                    "enabled": "infill_sparse_density > 0 and infill_pattern == 'cubicsubdiv'",
                    "settable_per_mesh": true
                },
                "infill_overlap":
                {
                    "label": "Infill Overlap Percentage",
                    "description": "The amount of overlap between the infill and the walls. A slight overlap allows the walls to connect firmly to the infill.",
                    "unit": "%",
                    "type": "float",
                    "default_value": 10,
                    "value": "10 if infill_sparse_density < 95 and infill_pattern != 'concentric' else 0",
                    "minimum_value_warning": "-50",
                    "maximum_value_warning": "100",
                    "enabled": "infill_sparse_density > 0 and infill_pattern != 'concentric'",
                    "settable_per_mesh": true,
                    "children":
                    {
                        "infill_overlap_mm":
                        {
                            "label": "Infill Overlap",
                            "description": "The amount of overlap between the infill and the walls. A slight overlap allows the walls to connect firmly to the infill.",
                            "unit": "mm",
                            "type": "float",
                            "default_value": 0.04,
                            "minimum_value_warning": "-0.5 * machine_nozzle_size",
                            "maximum_value_warning": "machine_nozzle_size",
                            "value": "infill_line_width * infill_overlap / 100 if infill_sparse_density < 95 and infill_pattern != 'concentric' else 0",
                            "enabled": "infill_sparse_density > 0 and infill_pattern != 'concentric'",
                            "settable_per_mesh": true
                        }
                    }
                },
                "skin_overlap":
                {
                    "label": "Skin Overlap Percentage",
                    "description": "The amount of overlap between the skin and the walls. A slight overlap allows the walls to connect firmly to the skin.",
                    "unit": "%",
                    "type": "float",
                    "default_value": 5,
                    "minimum_value_warning": "-50",
                    "maximum_value_warning": "100",
                    "value": "5 if top_bottom_pattern != 'concentric' else 0",
                    "enabled": "top_bottom_pattern != 'concentric'",
                    "settable_per_mesh": true,
                    "children":
                    {
                        "skin_overlap_mm":
                        {
                            "label": "Skin Overlap",
                            "description": "The amount of overlap between the skin and the walls. A slight overlap allows the walls to connect firmly to the skin.",
                            "unit": "mm",
                            "type": "float",
                            "default_value": 0.02,
                            "minimum_value_warning": "-0.5 * machine_nozzle_size",
                            "maximum_value_warning": "machine_nozzle_size",
                            "value": "skin_line_width * skin_overlap / 100 if top_bottom_pattern != 'concentric' else 0",
                            "enabled": "top_bottom_pattern != 'concentric'",
                            "settable_per_mesh": true
                        }
                    }
                },
                "infill_wipe_dist":
                {
                    "label": "Infill Wipe Distance",
                    "description": "Distance of a travel move inserted after every infill line, to make the infill stick to the walls better. This option is similar to infill overlap, but without extrusion and only on one end of the infill line.",
                    "unit": "mm",
                    "type": "float",
                    "default_value": 0.04,
                    "value": "wall_line_width_0 / 4 if wall_line_count == 1 else wall_line_width_x / 4",
                    "minimum_value_warning": "0",
                    "maximum_value_warning": "machine_nozzle_size",
                    "enabled": "infill_sparse_density > 0",
                    "settable_per_mesh": true
                },
                "infill_sparse_thickness":
                {
                    "label": "Infill Layer Thickness",
                    "description": "The thickness per layer of infill material. This value should always be a multiple of the layer height and is otherwise rounded.",
                    "unit": "mm",
                    "type": "float",
                    "default_value": 0.1,
                    "minimum_value": "resolveOrValue('layer_height')",
                    "maximum_value_warning": "0.75 * machine_nozzle_size",
                    "maximum_value": "resolveOrValue('layer_height') * 8",
                    "value": "resolveOrValue('layer_height')",
                    "enabled": "infill_sparse_density > 0",
                    "settable_per_mesh": true
                },
                "gradual_infill_steps":
                {
                    "label": "Gradual Infill Steps",
                    "description": "Number of times to reduce the infill density by half when getting further below top surfaces. Areas which are closer to top surfaces get a higher density, up to the Infill Density.",
                    "default_value": 0,
                    "type": "int",
                    "minimum_value": "0",
                    "maximum_value_warning": "4",
                    "maximum_value": "(20 - math.log(infill_line_distance) / math.log(2)) if infill_line_distance > 0 else 0",
                    "enabled": "infill_sparse_density > 0 and infill_pattern != 'cubicsubdiv'",
                    "settable_per_mesh": true
                },
                "gradual_infill_step_height":
                {
                    "label": "Gradual Infill Step Height",
                    "description": "The height of infill of a given density before switching to half the density.",
                    "unit": "mm",
                    "type": "float",
                    "default_value": 5.0,
                    "minimum_value": "0.0001",
                    "minimum_value_warning": "3 * resolveOrValue('layer_height')",
                    "maximum_value_warning": "100",
                    "enabled": "infill_sparse_density > 0 and gradual_infill_steps > 0 and infill_pattern != 'cubicsubdiv'",
                    "settable_per_mesh": true
                },
                "infill_before_walls":
                {
                    "label": "Infill Before Walls",
                    "description": "Print the infill before printing the walls. Printing the walls first may lead to more accurate walls, but overhangs print worse. Printing the infill first leads to sturdier walls, but the infill pattern might sometimes show through the surface.",
                    "type": "bool",
                    "default_value": true,
                    "enabled": "infill_sparse_density > 0",
                    "settable_per_mesh": true
                },
                "min_infill_area":
                {
                    "label": "Minimum Infill Area",
                    "description": "Don't generate areas of infill smaller than this (use skin instead).",
                    "unit": "mm²",
                    "type": "float",
                    "minimum_value": "0",
                    "default_value": 0,
                    "settable_per_mesh": true
                },
                "expand_skins_into_infill":
                {
                    "label": "Expand Skins Into Infill",
                    "description": "Expand skin areas of top and/or bottom skin of flat surfaces. By default, skins stop under the wall lines that surround infill but this can lead to holes appearing when the infill density is low. This setting extends the skins beyond the wall lines so that the infill on the next layer rests on skin.",
                    "type": "bool",
                    "default_value": false,
                    "settable_per_mesh": true,
                    "children":
                    {
                        "expand_upper_skins":
                        {
                            "label": "Expand Upper Skins",
                            "description": "Expand upper skin areas (areas with air above) so that they support infill above.",
                            "type": "bool",
                            "default_value": false,
                            "value": "expand_skins_into_infill",
                            "settable_per_mesh": true
                        },
                        "expand_lower_skins":
                        {
                            "label": "Expand Lower Skins",
                            "description": "Expand lower skin areas (areas with air below) so that they are anchored by the infill layers above and below.",
                            "type": "bool",
                            "default_value": false,
                            "settable_per_mesh": true
                        }
                    }
                },
                "expand_skins_expand_distance":
                {
                    "label": "Skin Expand Distance",
                    "description": "The distance the skins are expanded into the infill. The default distance is enough to bridge the gap between the infill lines and will stop holes appearing in the skin where it meets the wall when the infill density is low. A smaller distance will often be sufficient.",
                    "unit": "mm",
                    "type": "float",
                    "default_value": 2.8,
                    "value": "infill_line_distance * 1.4",
                    "minimum_value": "0",
                    "enabled": "expand_upper_skins or expand_lower_skins",
                    "settable_per_mesh": true
                },
                "min_skin_angle_for_expansion":
                {
                    "label": "Minimum Skin Angle for Expansion",
                    "description": "Top and or bottom surfaces of your object with an angle larger than this setting, won't have their top/bottom skin expanded. This avoids expanding the narrow skin areas that are created when the model surface has a near vertical slope.",
                    "unit": "°",
                    "type": "float",
                    "minimum_value": "0",
                    "maximum_value": "90",
                    "maximum_value_warning": "45",
                    "default_value": 20,
                    "enabled": "expand_upper_skins or expand_lower_skins",
                    "settable_per_mesh": true,
                    "children":
                    {
                        "min_skin_width_for_expansion":
                        {
                            "label": "Minimum Skin Width for Expansion",
                            "description": "Skin areas narrower than this are not expanded. This avoids expanding the narrow skin areas that are created when the model surface has a slope close to the vertical.",
                            "unit": "mm",
                            "type": "float",
                            "default_value": 2.24,
                            "value": "top_layers * layer_height / math.tan(math.radians(min_skin_angle_for_expansion))",
                            "minimum_value": "0",
                            "enabled": "expand_upper_skins or expand_lower_skins",
                            "settable_per_mesh": true
                        }
                    }
                }
            }
        },
        "material":
        {
            "label": "Material",
            "icon": "category_material",
            "description": "Material",
            "type": "category",
            "children":
            {
                "material_flow_dependent_temperature":
                {
                    "label": "Auto Temperature",
                    "description": "Change the temperature for each layer automatically with the average flow speed of that layer.",
                    "type": "bool",
                    "default_value": false,
                    "enabled": "machine_nozzle_temp_enabled and False",
                    "settable_per_mesh": false,
                    "settable_per_extruder": true
                },
                "default_material_print_temperature":
                {
                    "label": "Default Printing Temperature",
                    "description": "The default temperature used for printing. This should be the \"base\" temperature of a material. All other print temperatures should use offsets based on this value",
                    "unit": "°C",
                    "type": "float",
                    "default_value": 210,
<<<<<<< HEAD
                    "minimum_value_warning": "0",
                    "maximum_value_warning": "285",
                    "enabled": false,
=======
                    "enabled": "machine_nozzle_temp_enabled",
>>>>>>> 58e15848
                    "settable_per_extruder": true,
                    "minimum_value": "-273.15"
                },
                "material_print_temperature":
                {
                    "label": "Printing Temperature",
                    "description": "The temperature used for printing.",
                    "unit": "°C",
                    "type": "float",
                    "default_value": 210,
                    "value": "default_material_print_temperature",
                    "minimum_value": "-273.15",
                    "minimum_value_warning": "0",
<<<<<<< HEAD
                    "maximum_value_warning": "285",
                    "enabled": "not (material_flow_dependent_temperature) and machine_gcode_flavor != \"UltiGCode\"",
=======
                    "maximum_value_warning": "260",
                    "enabled": "machine_nozzle_temp_enabled and not (material_flow_dependent_temperature)",
>>>>>>> 58e15848
                    "settable_per_mesh": false,
                    "settable_per_extruder": true
                },
                "material_print_temperature_layer_0":
                {
                    "label": "Printing Temperature Initial Layer",
                    "description": "The temperature used for printing the first layer. Set at 0 to disable special handling of the initial layer.",
                    "unit": "°C",
                    "type": "float",
                    "default_value": 215,
                    "value": "material_print_temperature",
                    "minimum_value": "-273.15",
                    "minimum_value_warning": "0",
<<<<<<< HEAD
                    "maximum_value_warning": "285",
                    "enabled": "machine_gcode_flavor != \"UltiGCode\"",
=======
                    "maximum_value_warning": "260",
                    "enabled": "machine_nozzle_temp_enabled",
>>>>>>> 58e15848
                    "settable_per_mesh": false,
                    "settable_per_extruder": true
                },
                "material_initial_print_temperature":
                {
                    "label": "Initial Printing Temperature",
                    "description": "The minimal temperature while heating up to the Printing Temperature at which printing can already start.",
                    "unit": "°C",
                    "type": "float",
                    "default_value": 200,
                    "value": "max(-273.15, material_print_temperature - 10)",
                    "minimum_value": "-273.15",
                    "minimum_value_warning": "material_standby_temperature",
                    "maximum_value_warning": "material_print_temperature",
                    "enabled": "machine_nozzle_temp_enabled",
                    "settable_per_mesh": false,
                    "settable_per_extruder": true
                },
                "material_final_print_temperature":
                {
                    "label": "Final Printing Temperature",
                    "description": "The temperature to which to already start cooling down just before the end of printing.",
                    "unit": "°C",
                    "type": "float",
                    "default_value": 195,
                    "value": "max(-273.15, material_print_temperature - 15)",
                    "minimum_value": "-273.15",
                    "minimum_value_warning": "material_standby_temperature",
                    "maximum_value_warning": "material_print_temperature",
                    "enabled": "machine_nozzle_temp_enabled",
                    "settable_per_mesh": false,
                    "settable_per_extruder": true
                },
                "material_flow_temp_graph":
                {
                    "label": "Flow Temperature Graph",
                    "description": "Data linking material flow (in mm3 per second) to temperature (degrees Celsius).",
                    "unit": "[[mm³,°C]]",
                    "type": "str",
                    "default_value": "[[3.5,200],[7.0,240]]",
                    "enabled": "False and machine_nozzle_temp_enabled and material_flow_dependent_temperature",
                    "settable_per_mesh": false,
                    "settable_per_extruder": true
                },
                "material_extrusion_cool_down_speed":
                {
                    "label": "Extrusion Cool Down Speed Modifier",
                    "description": "The extra speed by which the nozzle cools while extruding. The same value is used to signify the heat up speed lost when heating up while extruding.",
                    "unit": "°C/s",
                    "type": "float",
                    "default_value": 0.7,
                    "minimum_value": "0",
                    "maximum_value_warning": "10.0",
                    "maximum_value": "machine_nozzle_heat_up_speed",
                    "enabled": "material_flow_dependent_temperature or (machine_extruder_count > 1 and material_final_print_temperature != material_print_temperature)",
                    "settable_per_mesh": false,
                    "settable_per_extruder": true
                },
                "material_bed_temperature":
                {
                    "label": "Build Plate Temperature",
                    "description": "The temperature used for the heated build plate. If this is 0, the bed will not heat up for this print.",
                    "unit": "°C",
                    "type": "float",
                    "resolve": "max(extruderValues('material_bed_temperature'))",
                    "default_value": 60,
                    "minimum_value": "-273.15",
                    "minimum_value_warning": "0",
                    "maximum_value_warning": "130",
                    "enabled": "machine_heated_bed and machine_gcode_flavor != \"UltiGCode\"",
                    "settable_per_mesh": false,
                    "settable_per_extruder": false,
                    "settable_per_meshgroup": false
                },
                "material_bed_temperature_layer_0":
                {
                    "label": "Build Plate Temperature Initial Layer",
                    "description": "The temperature used for the heated build plate at the first layer.",
                    "unit": "°C",
                    "type": "float",
                    "resolve": "max(extruderValues('material_bed_temperature_layer_0'))",
                    "default_value": 60,
                    "value": "resolveOrValue('material_bed_temperature')",
                    "minimum_value": "-273.15",
                    "minimum_value_warning": "max(extruderValues('material_bed_temperature'))",
                    "maximum_value_warning": "130",
                    "enabled": "machine_heated_bed and machine_gcode_flavor != \"UltiGCode\"",
                    "settable_per_mesh": false,
                    "settable_per_extruder": false,
                    "settable_per_meshgroup": false
                },
                "material_diameter":
                {
                    "label": "Diameter",
                    "description": "Adjusts the diameter of the filament used. Match this value with the diameter of the used filament.",
                    "unit": "mm",
                    "type": "float",
                    "default_value": 2.85,
                    "minimum_value": "0.0001",
                    "minimum_value_warning": "0.4",
                    "maximum_value_warning": "3.5",
                    "enabled": "machine_gcode_flavor != \"UltiGCode\"",
                    "settable_per_mesh": false,
                    "settable_per_extruder": true
                },
                "material_flow":
                {
                    "label": "Flow",
                    "description": "Flow compensation: the amount of material extruded is multiplied by this value.",
                    "unit": "%",
                    "default_value": 100,
                    "type": "float",
                    "minimum_value": "5",
                    "minimum_value_warning": "50",
                    "maximum_value_warning": "150",
                    "enabled": "machine_gcode_flavor != \"UltiGCode\"",
                    "settable_per_mesh": true
                },
                "retraction_enable":
                {
                    "label": "Enable Retraction",
                    "description": "Retract the filament when the nozzle is moving over a non-printed area. ",
                    "type": "bool",
                    "default_value": true,
                    "settable_per_mesh": false,
                    "settable_per_extruder": true
                },
                "retract_at_layer_change":{
                    "label": "Retract at Layer Change",
                    "description": "Retract the filament when the nozzle is moving to the next layer.",
                    "type": "bool",
                    "default_value": false,
                    "settable_per_mesh": false,
                    "settable_per_extruder": true
                },
                "retraction_amount":
                {
                    "label": "Retraction Distance",
                    "description": "The length of material retracted during a retraction move.",
                    "unit": "mm",
                    "type": "float",
                    "default_value": 6.5,
                    "minimum_value_warning": "-0.0001",
                    "maximum_value_warning": "10.0",
                    "enabled": "retraction_enable and machine_gcode_flavor != \"UltiGCode\"",
                    "settable_per_mesh": false,
                    "settable_per_extruder": true
                },
                "retraction_speed":
                {
                    "label": "Retraction Speed",
                    "description": "The speed at which the filament is retracted and primed during a retraction move.",
                    "unit": "mm/s",
                    "type": "float",
                    "default_value": 25,
                    "minimum_value": "0",
                    "minimum_value_warning": "1",
                    "maximum_value": "machine_max_feedrate_e",
                    "maximum_value_warning": "70",
                    "enabled": "retraction_enable and machine_gcode_flavor != \"UltiGCode\"",
                    "settable_per_mesh": false,
                    "settable_per_extruder": true,
                    "children":
                    {
                        "retraction_retract_speed":
                        {
                            "label": "Retraction Retract Speed",
                            "description": "The speed at which the filament is retracted during a retraction move.",
                            "unit": "mm/s",
                            "type": "float",
                            "default_value": 25,
                            "minimum_value": "0",
                            "maximum_value": "machine_max_feedrate_e",
                            "minimum_value_warning": "1",
                            "maximum_value_warning": "70",
                            "enabled": "retraction_enable and machine_gcode_flavor != \"UltiGCode\"",
                            "value": "retraction_speed",
                            "settable_per_mesh": false,
                            "settable_per_extruder": true
                        },
                        "retraction_prime_speed":
                        {
                            "label": "Retraction Prime Speed",
                            "description": "The speed at which the filament is primed during a retraction move.",
                            "unit": "mm/s",
                            "type": "float",
                            "default_value": 25,
                            "minimum_value": "0",
                            "maximum_value": "machine_max_feedrate_e",
                            "minimum_value_warning": "1",
                            "maximum_value_warning": "70",
                            "enabled": "retraction_enable and machine_gcode_flavor != \"UltiGCode\"",
                            "value": "retraction_speed",
                            "settable_per_mesh": false,
                            "settable_per_extruder": true
                        }
                    }
                },
                "retraction_extra_prime_amount":
                {
                    "label": "Retraction Extra Prime Amount",
                    "description": "Some material can ooze away during a travel move, which can be compensated for here.",
                    "unit": "mm³",
                    "type": "float",
                    "default_value": 0,
                    "minimum_value_warning": "-0.0001",
                    "maximum_value_warning": "5.0",
                    "enabled": "retraction_enable",
                    "settable_per_mesh": false,
                    "settable_per_extruder": true
                },
                "retraction_min_travel":
                {
                    "label": "Retraction Minimum Travel",
                    "description": "The minimum distance of travel needed for a retraction to happen at all. This helps to get fewer retractions in a small area.",
                    "unit": "mm",
                    "type": "float",
                    "default_value": 1.5,
                    "value": "line_width * 2",
                    "minimum_value": "0",
                    "maximum_value_warning": "10",
                    "enabled": "retraction_enable",
                    "settable_per_mesh": false,
                    "settable_per_extruder": true
                },
                "retraction_count_max":
                {
                    "label": "Maximum Retraction Count",
                    "description": "This setting limits the number of retractions occurring within the minimum extrusion distance window. Further retractions within this window will be ignored. This avoids retracting repeatedly on the same piece of filament, as that can flatten the filament and cause grinding issues.",
                    "default_value": 90,
                    "minimum_value": "0",
                    "maximum_value_warning": "100",
                    "type": "int",
                    "enabled": "retraction_enable",
                    "settable_per_mesh": false,
                    "settable_per_extruder": true
                },
                "retraction_extrusion_window":
                {
                    "label": "Minimum Extrusion Distance Window",
                    "description": "The window in which the maximum retraction count is enforced. This value should be approximately the same as the retraction distance, so that effectively the number of times a retraction passes the same patch of material is limited.",
                    "unit": "mm",
                    "type": "float",
                    "default_value": 4.5,
                    "minimum_value": "0",
                    "maximum_value_warning": "retraction_amount * 2",
                    "value": "retraction_amount",
                    "enabled": "retraction_enable",
                    "settable_per_mesh": false,
                    "settable_per_extruder": true
                },
                "material_standby_temperature":
                {
                    "label": "Standby Temperature",
                    "description": "The temperature of the nozzle when another nozzle is currently used for printing.",
                    "type": "float",
                    "unit": "°C",
                    "default_value": 150,
                    "minimum_value": "-273.15",
                    "minimum_value_warning": "0",
                    "maximum_value_warning": "260",
                    "enabled": "machine_extruder_count > 1 and machine_nozzle_temp_enabled",
                    "settable_per_mesh": false,
                    "settable_per_extruder": true
                },
                "switch_extruder_retraction_amount":
                {
                    "label": "Nozzle Switch Retraction Distance",
                    "description": "The amount of retraction: Set at 0 for no retraction at all. This should generally be the same as the length of the heat zone.",
                    "type": "float",
                    "unit": "mm",
                    "enabled": "retraction_enable",
                    "default_value": 20,
                    "value": "machine_heat_zone_length",
                    "minimum_value_warning": "0",
                    "maximum_value_warning": "100",
                    "settable_per_mesh": false,
                    "settable_per_extruder": true
                },
                "switch_extruder_retraction_speeds":
                {
                    "label": "Nozzle Switch Retraction Speed",
                    "description": "The speed at which the filament is retracted. A higher retraction speed works better, but a very high retraction speed can lead to filament grinding.",
                    "type": "float",
                    "unit": "mm/s",
                    "enabled": "retraction_enable",
                    "default_value": 20,
                    "minimum_value": "0.1",
                    "minimum_value_warning": "1",
                    "maximum_value": "machine_max_feedrate_e",
                    "maximum_value_warning": "70",
                    "settable_per_mesh": false,
                    "settable_per_extruder": true,
                    "children":
                    {
                        "switch_extruder_retraction_speed":
                        {
                            "label": "Nozzle Switch Retract Speed",
                            "description": "The speed at which the filament is retracted during a nozzle switch retract.",
                            "type": "float",
                            "unit": "mm/s",
                            "enabled": "retraction_enable",
                            "default_value": 20,
                            "value": "switch_extruder_retraction_speeds",
                            "minimum_value": "0.1",
                            "minimum_value_warning": "1",
                            "maximum_value": "machine_max_feedrate_e",
                            "maximum_value_warning": "70",
                            "settable_per_mesh": false,
                            "settable_per_extruder": true
                        },
                        "switch_extruder_prime_speed":
                        {
                            "label": "Nozzle Switch Prime Speed",
                            "description": "The speed at which the filament is pushed back after a nozzle switch retraction.",
                            "type": "float",
                            "unit": "mm/s",
                            "enabled": "retraction_enable",
                            "default_value": 20,
                            "value": "switch_extruder_retraction_speeds",
                            "minimum_value": "0.1",
                            "minimum_value_warning": "1",
                            "maximum_value": "machine_max_feedrate_e",
                            "maximum_value_warning": "70",
                            "settable_per_mesh": false,
                            "settable_per_extruder": true
                        }
                    }
                }
            }
        },
        "speed":
        {
            "label": "Speed",
            "icon": "category_speed",
            "description": "Speed",
            "type": "category",
            "children":
            {
                "speed_print":
                {
                    "label": "Print Speed",
                    "description": "The speed at which printing happens.",
                    "unit": "mm/s",
                    "type": "float",
                    "minimum_value": "0.1",
                    "maximum_value_warning": "150",
                    "maximum_value": "math.sqrt(machine_max_feedrate_x ** 2 + machine_max_feedrate_y ** 2)",
                    "default_value": 60,
                    "settable_per_mesh": true,
                    "children":
                    {
                        "speed_infill":
                        {
                            "label": "Infill Speed",
                            "description": "The speed at which infill is printed.",
                            "unit": "mm/s",
                            "type": "float",
                            "minimum_value": "0.1",
                            "maximum_value": "math.sqrt(machine_max_feedrate_x ** 2 + machine_max_feedrate_y ** 2)",
                            "maximum_value_warning": "150",
                            "default_value": 60,
                            "value": "speed_print",
                            "enabled": "infill_sparse_density > 0",
                            "settable_per_mesh": true
                        },
                        "speed_wall":
                        {
                            "label": "Wall Speed",
                            "description": "The speed at which the walls are printed.",
                            "unit": "mm/s",
                            "type": "float",
                            "minimum_value": "0.1",
                            "maximum_value": "math.sqrt(machine_max_feedrate_x ** 2 + machine_max_feedrate_y ** 2)",
                            "maximum_value_warning": "150",
                            "default_value": 30,
                            "value": "speed_print / 2",
                            "settable_per_mesh": true,
                            "children":
                            {
                                "speed_wall_0":
                                {
                                    "label": "Outer Wall Speed",
                                    "description": "The speed at which the outermost walls are printed. Printing the outer wall at a lower speed improves the final skin quality. However, having a large difference between the inner wall speed and the outer wall speed will affect quality in a negative way.",
                                    "unit": "mm/s",
                                    "type": "float",
                                    "minimum_value": "0.1",
                                    "maximum_value": "math.sqrt(machine_max_feedrate_x ** 2 + machine_max_feedrate_y ** 2)",
                                    "maximum_value_warning": "150",
                                    "default_value": 30,
                                    "value": "speed_wall",
                                    "settable_per_mesh": true
                                },
                                "speed_wall_x":
                                {
                                    "label": "Inner Wall Speed",
                                    "description": "The speed at which all inner walls are printed. Printing the inner wall faster than the outer wall will reduce printing time. It works well to set this in between the outer wall speed and the infill speed.",
                                    "unit": "mm/s",
                                    "type": "float",
                                    "minimum_value": "0.1",
                                    "maximum_value": "math.sqrt(machine_max_feedrate_x ** 2 + machine_max_feedrate_y ** 2)",
                                    "maximum_value_warning": "150",
                                    "default_value": 60,
                                    "value": "speed_wall * 2",
                                    "settable_per_mesh": true
                                }
                            }
                        },
                        "speed_topbottom":
                        {
                            "label": "Top/Bottom Speed",
                            "description": "The speed at which top/bottom layers are printed.",
                            "unit": "mm/s",
                            "type": "float",
                            "minimum_value": "0.1",
                            "maximum_value": "math.sqrt(machine_max_feedrate_x ** 2 + machine_max_feedrate_y ** 2)",
                            "maximum_value_warning": "150",
                            "default_value": 30,
                            "value": "speed_print / 2",
                            "settable_per_mesh": true
                        },
                        "speed_support":
                        {
                            "label": "Support Speed",
                            "description": "The speed at which the support structure is printed. Printing support at higher speeds can greatly reduce printing time. The surface quality of the support structure is not important since it is removed after printing.",
                            "unit": "mm/s",
                            "type": "float",
                            "minimum_value": "0.1",
                            "maximum_value": "math.sqrt(machine_max_feedrate_x ** 2 + machine_max_feedrate_y ** 2)",
                            "maximum_value_warning": "150",
                            "default_value": 60,
                            "value": "speed_print",
                            "enabled": "support_enable",
                            "settable_per_mesh": false,
                            "limit_to_extruder": "support_extruder_nr",
                            "settable_per_extruder": true,
                            "children":
                            {
                                "speed_support_infill":
                                {
                                    "label": "Support Infill Speed",
                                    "description": "The speed at which the infill of support is printed. Printing the infill at lower speeds improves stability.",
                                    "unit": "mm/s",
                                    "type": "float",
                                    "default_value": 60,
                                    "minimum_value": "0.1",
                                    "maximum_value": "math.sqrt(machine_max_feedrate_x ** 2 + machine_max_feedrate_y ** 2)",
                                    "maximum_value_warning": "150",
                                    "value": "speed_support",
                                    "enabled": "support_enable",
                                    "limit_to_extruder": "support_infill_extruder_nr",
                                    "settable_per_mesh": false,
                                    "settable_per_extruder": true
                                },
                                "speed_support_interface":
                                {
                                    "label": "Support Interface Speed",
                                    "description": "The speed at which the roofs and bottoms of support are printed. Printing the them at lower speeds can improve overhang quality.",
                                    "unit": "mm/s",
                                    "type": "float",
                                    "default_value": 40,
                                    "minimum_value": "0.1",
                                    "maximum_value": "math.sqrt(machine_max_feedrate_x ** 2 + machine_max_feedrate_y ** 2)",
                                    "maximum_value_warning": "150",
                                    "enabled": "extruderValue(support_interface_extruder_nr, 'support_interface_enable') and support_enable",
                                    "limit_to_extruder": "support_interface_extruder_nr",
                                    "value": "speed_support / 1.5",
                                    "settable_per_mesh": false,
                                    "settable_per_extruder": true
                                }
                            }
                        },
                        "speed_prime_tower":
                        {
                            "label": "Prime Tower Speed",
                            "description": "The speed at which the prime tower is printed. Printing the prime tower slower can make it more stable when the adhesion between the different filaments is suboptimal.",
                            "type": "float",
                            "unit": "mm/s",
                            "enabled": "resolveOrValue('prime_tower_enable')",
                            "default_value": 60,
                            "value": "speed_print",
                            "minimum_value": "0.1",
                            "maximum_value": "math.sqrt(machine_max_feedrate_x ** 2 + machine_max_feedrate_y ** 2)",
                            "maximum_value_warning": "150",
                            "settable_per_mesh": false,
                            "settable_per_extruder": true
                        }
                    }
                },
                "speed_travel":
                {
                    "label": "Travel Speed",
                    "description": "The speed at which travel moves are made.",
                    "unit": "mm/s",
                    "type": "float",
                    "default_value": 120,
                    "minimum_value": "0.1",
                    "maximum_value": "math.sqrt(machine_max_feedrate_x ** 2 + machine_max_feedrate_y ** 2)",
                    "maximum_value_warning": "300",
                    "value": "speed_print if magic_spiralize else 120",
                    "settable_per_mesh": false,
                    "settable_per_extruder": true
                },
                "speed_layer_0":
                {
                    "label": "Initial Layer Speed",
                    "description": "The speed for the initial layer. A lower value is advised to improve adhesion to the build plate.",
                    "unit": "mm/s",
                    "type": "float",
                    "default_value": 30,
                    "value": "speed_print * 30 / 60",
                    "minimum_value": "0.1",
                    "maximum_value": "math.sqrt(machine_max_feedrate_x ** 2 + machine_max_feedrate_y ** 2)",
                    "maximum_value_warning": "300",
                    "settable_per_mesh": true,
                    "children":
                    {
                        "speed_print_layer_0":
                        {
                            "label": "Initial Layer Print Speed",
                            "description": "The speed of printing for the initial layer. A lower value is advised to improve adhesion to the build plate.",
                            "unit": "mm/s",
                            "type": "float",
                            "default_value": 30,
                            "value": "speed_layer_0",
                            "minimum_value": "0.1",
                            "maximum_value": "math.sqrt(machine_max_feedrate_x ** 2 + machine_max_feedrate_y ** 2)",
                            "maximum_value_warning": "300",
                            "settable_per_mesh": true
                        },
                        "speed_travel_layer_0":
                        {
                            "label": "Initial Layer Travel Speed",
                            "description": "The speed of travel moves in the initial layer. A lower value is advised to prevent pulling previously printed parts away from the build plate. The value of this setting can automatically be calculated from the ratio between the Travel Speed and the Print Speed.",
                            "unit": "mm/s",
                            "type": "float",
                            "default_value": 60,
                            "value": "speed_layer_0 * speed_travel / speed_print",
                            "minimum_value": "0.1",
                            "maximum_value": "math.sqrt(machine_max_feedrate_x ** 2 + machine_max_feedrate_y ** 2)",
                            "maximum_value_warning": "300",
                            "settable_per_extruder": true,
                            "settable_per_mesh": false
                        }
                    }
                },
                "skirt_brim_speed":
                {
                    "label": "Skirt/Brim Speed",
                    "description": "The speed at which the skirt and brim are printed. Normally this is done at the initial layer speed, but sometimes you might want to print the skirt or brim at a different speed.",
                    "unit": "mm/s",
                    "type": "float",
                    "default_value": 30,
                    "minimum_value": "0.1",
                    "maximum_value": "math.sqrt(machine_max_feedrate_x ** 2 + machine_max_feedrate_y ** 2)",
                    "maximum_value_warning": "300",
                    "value": "speed_layer_0",
                    "enabled": "resolveOrValue('adhesion_type') == 'skirt' or resolveOrValue('adhesion_type') == 'brim'",
                    "settable_per_mesh": false,
                    "settable_per_extruder": true,
                    "limit_to_extruder": "adhesion_extruder_nr"
                },
                "max_feedrate_z_override":
                {
                    "label": "Maximum Z Speed",
                    "description": "The maximum speed with which the build plate is moved. Setting this to zero causes the print to use the firmware defaults for the maximum z speed.",
                    "unit": "mm/s",
                    "type": "float",
                    "default_value": 0,
                    "minimum_value": "0",
                    "maximum_value": "299792458000",
                    "maximum_value_warning": "machine_max_feedrate_z",
                    "settable_per_mesh": false,
                    "settable_per_extruder": true
                },
                "speed_slowdown_layers":
                {
                    "label": "Number of Slower Layers",
                    "description": "The first few layers are printed slower than the rest of the model, to get better adhesion to the build plate and improve the overall success rate of prints. The speed is gradually increased over these layers.",
                    "type": "int",
                    "default_value": 2,
                    "resolve": "sum(extruderValues('speed_slowdown_layers')) / len(extruderValues('speed_slowdown_layers'))",
                    "minimum_value": "0",
                    "maximum_value_warning": "1.0 / resolveOrValue('layer_height')",
                    "settable_per_mesh": false,
                    "settable_per_extruder": false
                },
                "speed_equalize_flow_enabled":
                {
                    "label": "Equalize Filament Flow",
                    "description": "Print thinner than normal lines faster so that the amount of material extruded per second remains the same. Thin pieces in your model might require lines printed with smaller line width than provided in the settings. This setting controls the speed changes for such lines.",
                    "type": "bool",
                    "default_value": false,
                    "settable_per_mesh": false,
                    "settable_per_extruder": true
                },
                "speed_equalize_flow_max":
                {
                    "label": "Maximum Speed for Flow Equalization",
                    "description": "Maximum print speed when adjusting the print speed in order to equalize flow.",
                    "type": "float",
                    "unit": "mm/s",
                    "enabled": "speed_equalize_flow_enabled",
                    "default_value": 150,
                    "minimum_value": "0.1",
                    "maximum_value": "math.sqrt(machine_max_feedrate_x ** 2 + machine_max_feedrate_y ** 2)",
                    "maximum_value_warning": "150",
                    "settable_per_mesh": false,
                    "settable_per_extruder": true
                },
                "acceleration_enabled":
                {
                    "label": "Enable Acceleration Control",
                    "description": "Enables adjusting the print head acceleration. Increasing the accelerations can reduce printing time at the cost of print quality.",
                    "type": "bool",
                    "default_value": false,
                    "resolve": "any(extruderValues('acceleration_enabled'))",
                    "settable_per_mesh": false,
                    "settable_per_extruder": false
                },
                "acceleration_print":
                {
                    "label": "Print Acceleration",
                    "description": "The acceleration with which printing happens.",
                    "unit": "mm/s²",
                    "type": "float",
                    "minimum_value": "0.1",
                    "minimum_value_warning": "100",
                    "maximum_value_warning": "10000",
                    "default_value": 3000,
                    "enabled": "resolveOrValue('acceleration_enabled')",
                    "settable_per_mesh": true,
                    "children":
                    {
                        "acceleration_infill":
                        {
                            "label": "Infill Acceleration",
                            "description": "The acceleration with which infill is printed.",
                            "unit": "mm/s²",
                            "type": "float",
                            "minimum_value": "0.1",
                            "minimum_value_warning": "100",
                            "maximum_value_warning": "10000",
                            "default_value": 3000,
                            "value": "acceleration_print",
                            "enabled": "resolveOrValue('acceleration_enabled') and infill_sparse_density > 0",
                            "settable_per_mesh": true
                        },
                        "acceleration_wall":
                        {
                            "label": "Wall Acceleration",
                            "description": "The acceleration with which the walls are printed.",
                            "unit": "mm/s²",
                            "type": "float",
                            "minimum_value": "0.1",
                            "minimum_value_warning": "100",
                            "maximum_value_warning": "10000",
                            "default_value": 3000,
                            "value": "acceleration_print",
                            "enabled": "resolveOrValue('acceleration_enabled')",
                            "settable_per_mesh": true,
                            "children":
                            {
                                "acceleration_wall_0":
                                {
                                    "label": "Outer Wall Acceleration",
                                    "description": "The acceleration with which the outermost walls are printed.",
                                    "unit": "mm/s²",
                                    "type": "float",
                                    "minimum_value": "0.1",
                                    "minimum_value_warning": "100",
                                    "maximum_value_warning": "10000",
                                    "default_value": 3000,
                                    "value": "acceleration_wall",
                                    "enabled": "resolveOrValue('acceleration_enabled')",
                                    "settable_per_mesh": true
                                },
                                "acceleration_wall_x":
                                {
                                    "label": "Inner Wall Acceleration",
                                    "description": "The acceleration with which all inner walls are printed.",
                                    "unit": "mm/s²",
                                    "type": "float",
                                    "minimum_value": "0.1",
                                    "minimum_value_warning": "100",
                                    "maximum_value_warning": "10000",
                                    "default_value": 3000,
                                    "value": "acceleration_wall",
                                    "enabled": "resolveOrValue('acceleration_enabled')",
                                    "settable_per_mesh": true
                                }
                            }
                        },
                        "acceleration_topbottom":
                        {
                            "label": "Top/Bottom Acceleration",
                            "description": "The acceleration with which top/bottom layers are printed.",
                            "unit": "mm/s²",
                            "type": "float",
                            "minimum_value": "0.1",
                            "minimum_value_warning": "100",
                            "maximum_value_warning": "10000",
                            "default_value": 3000,
                            "value": "acceleration_print",
                            "enabled": "resolveOrValue('acceleration_enabled')",
                            "settable_per_mesh": true
                        },
                        "acceleration_support":
                        {
                            "label": "Support Acceleration",
                            "description": "The acceleration with which the support structure is printed.",
                            "unit": "mm/s²",
                            "type": "float",
                            "minimum_value": "0.1",
                            "minimum_value_warning": "100",
                            "maximum_value_warning": "10000",
                            "default_value": 3000,
                            "value": "acceleration_print",
                            "enabled": "resolveOrValue('acceleration_enabled') and support_enable",
                            "settable_per_mesh": false,
                            "limit_to_extruder": "support_extruder_nr",
                            "settable_per_extruder": true,
                            "children":
                            {
                                "acceleration_support_infill":
                                {
                                    "label": "Support Infill Acceleration",
                                    "description": "The acceleration with which the infill of support is printed.",
                                    "unit": "mm/s²",
                                    "type": "float",
                                    "default_value": 3000,
                                    "value": "acceleration_support",
                                    "minimum_value": "0.1",
                                    "minimum_value_warning": "100",
                                    "maximum_value_warning": "10000",
                                    "enabled": "resolveOrValue('acceleration_enabled') and support_enable",
                                    "limit_to_extruder": "support_infill_extruder_nr",
                                    "settable_per_mesh": false,
                                    "settable_per_extruder": true
                                },
                                "acceleration_support_interface":
                                {
                                    "label": "Support Interface Acceleration",
                                    "description": "The acceleration with which the roofs and bottoms of support are printed. Printing them at lower accelerations can improve overhang quality.",
                                    "unit": "mm/s²",
                                    "type": "float",
                                    "default_value": 3000,
                                    "value": "acceleration_support",
                                    "minimum_value": "0.1",
                                    "minimum_value_warning": "100",
                                    "maximum_value_warning": "10000",
                                    "enabled": "resolveOrValue('acceleration_enabled') and extruderValue(support_interface_extruder_nr, 'support_interface_enable') and support_enable",
                                    "limit_to_extruder": "support_interface_extruder_nr",
                                    "settable_per_mesh": false,
                                    "settable_per_extruder": true
                                }
                            }
                        },
                        "acceleration_prime_tower":
                        {
                            "label": "Prime Tower Acceleration",
                            "description": "The acceleration with which the prime tower is printed.",
                            "unit": "mm/s²",
                            "type": "float",
                            "minimum_value": "0.1",
                            "minimum_value_warning": "100",
                            "maximum_value_warning": "10000",
                            "default_value": 3000,
                            "value": "acceleration_print",
                            "enabled": "resolveOrValue('prime_tower_enable') and resolveOrValue('acceleration_enabled')",
                            "settable_per_mesh": false
                        }
                    }
                },
                "acceleration_travel":
                {
                    "label": "Travel Acceleration",
                    "description": "The acceleration with which travel moves are made.",
                    "unit": "mm/s²",
                    "type": "float",
                    "default_value": 5000,
                    "minimum_value": "0.1",
                    "minimum_value_warning": "100",
                    "maximum_value_warning": "10000",
                    "value": "acceleration_print if magic_spiralize else 5000",
                    "enabled": "resolveOrValue('acceleration_enabled')",
                    "settable_per_mesh": false
                },
                "acceleration_layer_0":
                {
                    "label": "Initial Layer Acceleration",
                    "description": "The acceleration for the initial layer.",
                    "unit": "mm/s²",
                    "type": "float",
                    "default_value": 3000,
                    "value": "acceleration_print",
                    "minimum_value": "0.1",
                    "minimum_value_warning": "100",
                    "maximum_value_warning": "10000",
                    "enabled": "resolveOrValue('acceleration_enabled')",
                    "settable_per_mesh": true,
                    "children":
                    {
                        "acceleration_print_layer_0":
                        {
                            "label": "Initial Layer Print Acceleration",
                            "description": "The acceleration during the printing of the initial layer.",
                            "unit": "mm/s",
                            "type": "float",
                            "default_value": 3000,
                            "value": "acceleration_layer_0",
                            "minimum_value": "0.1",
                            "minimum_value_warning": "100",
                            "maximum_value_warning": "10000",
                            "enabled": "resolveOrValue('acceleration_enabled')",
                            "settable_per_mesh": true
                        },
                        "acceleration_travel_layer_0":
                        {
                            "label": "Initial Layer Travel Acceleration",
                            "description": "The acceleration for travel moves in the initial layer.",
                            "unit": "mm/s",
                            "type": "float",
                            "default_value": 3000,
                            "value": "acceleration_layer_0 * acceleration_travel / acceleration_print",
                            "minimum_value": "0.1",
                            "minimum_value_warning": "100",
                            "maximum_value_warning": "10000",
                            "enabled": "resolveOrValue('acceleration_enabled')",
                            "settable_per_extruder": true,
                            "settable_per_mesh": false
                        }
                    }
                },
                "acceleration_skirt_brim":
                {
                    "label": "Skirt/Brim Acceleration",
                    "description": "The acceleration with which the skirt and brim are printed. Normally this is done with the initial layer acceleration, but sometimes you might want to print the skirt or brim at a different acceleration.",
                    "unit": "mm/s²",
                    "type": "float",
                    "default_value": 3000,
                    "value": "acceleration_layer_0",
                    "minimum_value": "0.1",
                    "minimum_value_warning": "100",
                    "maximum_value_warning": "10000",
                    "enabled": "resolveOrValue('acceleration_enabled')",
                    "settable_per_mesh": false,
                    "limit_to_extruder": "adhesion_extruder_nr"
                },
                "jerk_enabled":
                {
                    "label": "Enable Jerk Control",
                    "description": "Enables adjusting the jerk of print head when the velocity in the X or Y axis changes. Increasing the jerk can reduce printing time at the cost of print quality.",
                    "type": "bool",
                    "default_value": false,
                    "resolve": "any(extruderValues('jerk_enabled'))",
                    "settable_per_mesh": false,
                    "settable_per_extruder": false
                },
                "jerk_print":
                {
                    "label": "Print Jerk",
                    "description": "The maximum instantaneous velocity change of the print head.",
                    "unit": "mm/s",
                    "type": "float",
                    "minimum_value": "0.1",
                    "minimum_value_warning": "5",
                    "maximum_value_warning": "50",
                    "default_value": 20,
                    "enabled": "resolveOrValue('jerk_enabled')",
                    "settable_per_mesh": true,
                    "children":
                    {
                        "jerk_infill":
                        {
                            "label": "Infill Jerk",
                            "description": "The maximum instantaneous velocity change with which infill is printed.",
                            "unit": "mm/s",
                            "type": "float",
                            "minimum_value": "0.1",
                            "minimum_value_warning": "5",
                            "maximum_value_warning": "50",
                            "default_value": 20,
                            "value": "jerk_print",
                            "enabled": "resolveOrValue('jerk_enabled') and infill_sparse_density > 0",
                            "settable_per_mesh": true
                        },
                        "jerk_wall":
                        {
                            "label": "Wall Jerk",
                            "description": "The maximum instantaneous velocity change with which the walls are printed.",
                            "unit": "mm/s",
                            "type": "float",
                            "minimum_value": "0.1",
                            "minimum_value_warning": "5",
                            "maximum_value_warning": "50",
                            "default_value": 20,
                            "value": "jerk_print",
                            "enabled": "resolveOrValue('jerk_enabled')",
                            "settable_per_mesh": true,
                            "children":
                            {
                                "jerk_wall_0":
                                {
                                    "label": "Outer Wall Jerk",
                                    "description": "The maximum instantaneous velocity change with which the outermost walls are printed.",
                                    "unit": "mm/s",
                                    "type": "float",
                                    "minimum_value": "0.1",
                                    "minimum_value_warning": "5",
                                    "maximum_value_warning": "50",
                                    "default_value": 20,
                                    "value": "jerk_wall",
                                    "enabled": "resolveOrValue('jerk_enabled')",
                                    "settable_per_mesh": true
                                },
                                "jerk_wall_x":
                                {
                                    "label": "Inner Wall Jerk",
                                    "description": "The maximum instantaneous velocity change with which all inner walls are printed.",
                                    "unit": "mm/s",
                                    "type": "float",
                                    "minimum_value": "0.1",
                                    "minimum_value_warning": "5",
                                    "maximum_value_warning": "50",
                                    "default_value": 20,
                                    "value": "jerk_wall",
                                    "enabled": "resolveOrValue('jerk_enabled')",
                                    "settable_per_mesh": true
                                }
                            }
                        },
                        "jerk_topbottom":
                        {
                            "label": "Top/Bottom Jerk",
                            "description": "The maximum instantaneous velocity change with which top/bottom layers are printed.",
                            "unit": "mm/s",
                            "type": "float",
                            "minimum_value": "0.1",
                            "minimum_value_warning": "5",
                            "maximum_value_warning": "50",
                            "default_value": 20,
                            "value": "jerk_print",
                            "enabled": "resolveOrValue('jerk_enabled')",
                            "settable_per_mesh": true
                        },
                        "jerk_support":
                        {
                            "label": "Support Jerk",
                            "description": "The maximum instantaneous velocity change with which the support structure is printed.",
                            "unit": "mm/s",
                            "type": "float",
                            "minimum_value": "0.1",
                            "minimum_value_warning": "5",
                            "maximum_value_warning": "50",
                            "default_value": 20,
                            "value": "jerk_print",
                            "enabled": "resolveOrValue('jerk_enabled') and support_enable",
                            "settable_per_mesh": false,
                            "settable_per_extruder": true,
                            "limit_to_extruder": "support_extruder_nr",
                            "children":
                            {
                                "jerk_support_infill":
                                {
                                    "label": "Support Infill Jerk",
                                    "description": "The maximum instantaneous velocity change with which the infill of support is printed.",
                                    "unit": "mm/s",
                                    "type": "float",
                                    "default_value": 20,
                                    "value": "jerk_support",
                                    "minimum_value": "0.1",
                                    "minimum_value_warning": "5",
                                    "maximum_value_warning": "50",
                                    "enabled": "resolveOrValue('jerk_enabled') and support_enable",
                                    "limit_to_extruder": "support_infill_extruder_nr",
                                    "settable_per_mesh": false,
                                    "settable_per_extruder": true
                                },
                                "jerk_support_interface":
                                {
                                    "label": "Support Interface Jerk",
                                    "description": "The maximum instantaneous velocity change with which the roofs and bottoms of support are printed.",
                                    "unit": "mm/s",
                                    "type": "float",
                                    "default_value": 20,
                                    "value": "jerk_support",
                                    "minimum_value": "0.1",
                                    "minimum_value_warning": "5",
                                    "maximum_value_warning": "50",
                                    "enabled": "resolveOrValue('jerk_enabled') and extruderValue(support_interface_extruder_nr, 'support_interface_enable') and support_enable",
                                    "limit_to_extruder": "support_interface_extruder_nr",
                                    "settable_per_mesh": false,
                                    "settable_per_extruder": true
                                }
                            }
                        },
                        "jerk_prime_tower":
                        {
                            "label": "Prime Tower Jerk",
                            "description": "The maximum instantaneous velocity change with which the prime tower is printed.",
                            "unit": "mm/s",
                            "type": "float",
                            "minimum_value": "0.1",
                            "minimum_value_warning": "5",
                            "maximum_value_warning": "50",
                            "default_value": 20,
                            "value": "jerk_print",
                            "enabled": "resolveOrValue('prime_tower_enable') and resolveOrValue('jerk_enabled')",
                            "settable_per_mesh": false
                        }
                    }
                },
                "jerk_travel":
                {
                    "label": "Travel Jerk",
                    "description": "The maximum instantaneous velocity change with which travel moves are made.",
                    "unit": "mm/s",
                    "type": "float",
                    "default_value": 30,
                    "minimum_value": "0.1",
                    "minimum_value_warning": "5",
                    "maximum_value_warning": "50",
                    "value": "jerk_print if magic_spiralize else 30",
                    "enabled": "resolveOrValue('jerk_enabled')",
                    "settable_per_mesh": false
                },
                "jerk_layer_0":
                {
                    "label": "Initial Layer Jerk",
                    "description": "The print maximum instantaneous velocity change for the initial layer.",
                    "unit": "mm/s",
                    "type": "float",
                    "default_value": 20,
                    "value": "jerk_print",
                    "minimum_value": "0.1",
                    "minimum_value_warning": "5",
                    "maximum_value_warning": "50",
                    "enabled": "resolveOrValue('jerk_enabled')",
                    "settable_per_mesh": true,
                    "children":
                    {
                        "jerk_print_layer_0":
                        {
                            "label": "Initial Layer Print Jerk",
                            "description": "The maximum instantaneous velocity change during the printing of the initial layer.",
                            "unit": "mm/s",
                            "type": "float",
                            "default_value": 20,
                            "value": "jerk_layer_0",
                            "minimum_value": "0.1",
                            "minimum_value_warning": "5",
                            "maximum_value_warning": "50",
                            "enabled": "resolveOrValue('jerk_enabled')",
                            "settable_per_mesh": true
                        },
                        "jerk_travel_layer_0":
                        {
                            "label": "Initial Layer Travel Jerk",
                            "description": "The acceleration for travel moves in the initial layer.",
                            "unit": "mm/s",
                            "type": "float",
                            "default_value": 20,
                            "value": "jerk_layer_0 * jerk_travel / jerk_print",
                            "minimum_value": "0.1",
                            "minimum_value_warning": "5",
                            "maximum_value_warning": "50",
                            "enabled": "resolveOrValue('jerk_enabled')",
                            "settable_per_extruder": true,
                            "settable_per_mesh": false
                        }
                    }
                },
                "jerk_skirt_brim":
                {
                    "label": "Skirt/Brim Jerk",
                    "description": "The maximum instantaneous velocity change with which the skirt and brim are printed.",
                    "unit": "mm/s",
                    "type": "float",
                    "default_value": 20,
                    "minimum_value": "0.1",
                    "minimum_value_warning": "5",
                    "maximum_value_warning": "50",
                    "value": "jerk_layer_0",
                    "enabled": "resolveOrValue('jerk_enabled')",
                    "settable_per_mesh": false,
                    "limit_to_extruder": "adhesion_extruder_nr"
                }
            }
        },
        "travel":
        {
            "label": "Travel",
            "icon": "category_travel",
            "description": "travel",
            "type": "category",
            "children":
            {
                "retraction_combing":
                {
                    "label": "Combing Mode",
                    "description": "Combing keeps the nozzle within already printed areas when traveling. This results in slightly longer travel moves but reduces the need for retractions. If combing is off, the material will retract and the nozzle moves in a straight line to the next point. It is also possible to avoid combing over top/bottom skin areas by combing within the infill only.",
                    "type": "enum",
                    "options":
                    {
                        "off": "Off",
                        "all": "All",
                        "noskin": "No Skin"
                    },
                    "default_value": "all",
                    "resolve": "'noskin' if 'noskin' in extruderValues('retraction_combing') else ('all' if 'all' in extruderValues('retraction_combing') else 'off')",
                    "settable_per_mesh": false,
                    "settable_per_extruder": false
                },
                "travel_avoid_other_parts":
                {
                    "label": "Avoid Printed Parts When Traveling",
                    "description": "The nozzle avoids already printed parts when traveling. This option is only available when combing is enabled.",
                    "type": "bool",
                    "default_value": true,
                    "enabled": "resolveOrValue('retraction_combing') != 'off'",
                    "settable_per_mesh": false,
                    "settable_per_extruder": true
                },
                "travel_avoid_distance":
                {
                    "label": "Travel Avoid Distance",
                    "description": "The distance between the nozzle and already printed parts when avoiding during travel moves.",
                    "unit": "mm",
                    "type": "float",
                    "default_value": 0.625,
                    "value": "machine_nozzle_tip_outer_diameter / 2 * 1.25",
                    "minimum_value": "0",
                    "minimum_value_warning": "machine_nozzle_tip_outer_diameter * 0.5",
                    "maximum_value_warning": "machine_nozzle_tip_outer_diameter * 5",
                    "enabled": "resolveOrValue('retraction_combing') != 'off' and travel_avoid_other_parts",
                    "settable_per_mesh": false,
                    "settable_per_extruder": true
                },
                "start_layers_at_same_position":
                {
                    "label": "Start Layers with the Same Part",
                    "description": "In each layer start with printing the object near the same point, so that we don't start a new layer with printing the piece which the previous layer ended with. This makes for better overhangs and small parts, but increases printing time.",
                    "type": "bool",
                    "default_value": false,
                    "settable_per_mesh": false,
                    "settable_per_extruder": false,
                    "settable_per_meshgroup": true
                },
                "layer_start_x":
                {
                    "label": "Layer Start X",
                    "description": "The X coordinate of the position near where to find the part to start printing each layer.",
                    "unit": "mm",
                    "type": "float",
                    "default_value": 0.0,
                    "minimum_value": "0",
                    "enabled": "start_layers_at_same_position",
                    "settable_per_mesh": false,
                    "settable_per_extruder": false,
                    "settable_per_meshgroup": true
                },
                "layer_start_y":
                {
                    "label": "Layer Start Y",
                    "description": "The Y coordinate of the position near where to find the part to start printing each layer.",
                    "unit": "mm",
                    "type": "float",
                    "default_value": 0.0,
                    "minimum_value": "0",
                    "enabled": "start_layers_at_same_position",
                    "settable_per_mesh": false,
                    "settable_per_extruder": false,
                    "settable_per_meshgroup": true
                },
                "retraction_hop_enabled": {
                    "label": "Z Hop When Retracted",
                    "description": "Whenever a retraction is done, the build plate is lowered to create clearance between the nozzle and the print. It prevents the nozzle from hitting the print during travel moves, reducing the chance to knock the print from the build plate.",
                    "type": "bool",
                    "default_value": false,
                    "enabled": "retraction_enable",
                    "settable_per_mesh": false,
                    "settable_per_extruder": true
                },
                "retraction_hop_only_when_collides": {
                    "label": "Z Hop Only Over Printed Parts",
                    "description": "Only perform a Z Hop when moving over printed parts which cannot be avoided by horizontal motion by Avoid Printed Parts when Traveling.",
                    "type": "bool",
                    "default_value": false,
                    "enabled": "retraction_enable and retraction_hop_enabled and travel_avoid_other_parts",
                    "settable_per_mesh": false,
                    "settable_per_extruder": true
                },
                "retraction_hop": {
                    "label": "Z Hop Height",
                    "description": "The height difference when performing a Z Hop.",
                    "unit": "mm",
                    "type": "float",
                    "default_value": 1,
                    "minimum_value_warning": "0.75 * machine_nozzle_size",
                    "maximum_value_warning": "10",
                    "enabled": "retraction_enable and retraction_hop_enabled",
                    "settable_per_mesh": false,
                    "settable_per_extruder": true
                },
                "retraction_hop_after_extruder_switch": {
                    "label": "Z Hop After Extruder Switch",
                    "description": "After the machine switched from one extruder to the other, the build plate is lowered to create clearance between the nozzle and the print. This prevents the nozzle from leaving oozed material on the outside of a print.",
                    "type": "bool",
                    "default_value": true,
                    "enabled": "retraction_hop_enabled and machine_extruder_count > 1",
                    "settable_per_mesh": false,
                    "settable_per_extruder": true
                }
            }
        },
        "cooling":
        {
            "label": "Cooling",
            "icon": "category_cool",
            "description": "Cooling",
            "type": "category",
            "children":
            {
                "cool_fan_enabled":
                {
                    "label": "Enable Print Cooling",
                    "description": "Enables the print cooling fans while printing. The fans improve print quality on layers with short layer times and bridging / overhangs.",
                    "type": "bool",
                    "default_value": true,
                    "settable_per_mesh": false,
                    "settable_per_extruder": true
                },
                "cool_fan_speed":
                {
                    "label": "Fan Speed",
                    "description": "The speed at which the print cooling fans spin.",
                    "unit": "%",
                    "type": "float",
                    "minimum_value": "0",
                    "maximum_value": "100",
                    "default_value": 100,
                    "value": "100.0 if cool_fan_enabled else 0.0",
                    "enabled": "cool_fan_enabled",
                    "settable_per_mesh": false,
                    "settable_per_extruder": true,
                    "children":
                    {
                        "cool_fan_speed_min":
                        {
                            "label": "Regular Fan Speed",
                            "description": "The speed at which the fans spin before hitting the threshold. When a layer prints faster than the threshold, the fan speed gradually inclines towards the maximum fan speed.",
                            "unit": "%",
                            "type": "float",
                            "minimum_value": "0",
                            "maximum_value": "100",
                            "value": "cool_fan_speed",
                            "default_value": 100,
                            "enabled": "cool_fan_enabled",
                            "settable_per_mesh": false,
                            "settable_per_extruder": true
                        },
                        "cool_fan_speed_max":
                        {
                            "label": "Maximum Fan Speed",
                            "description": "The speed at which the fans spin on the minimum layer time. The fan speed gradually increases between the regular fan speed and maximum fan speed when the threshold is hit.",
                            "unit": "%",
                            "type": "float",
                            "minimum_value": "max(0, cool_fan_speed_min)",
                            "maximum_value": "100",
                            "default_value": 100,
                            "enabled": "cool_fan_enabled",
                            "value": "cool_fan_speed",
                            "settable_per_mesh": false,
                            "settable_per_extruder": true
                        }
                    }
                },
                "cool_min_layer_time_fan_speed_max":
                {
                    "label": "Regular/Maximum Fan Speed Threshold",
                    "description": "The layer time which sets the threshold between regular fan speed and maximum fan speed. Layers that print slower than this time use regular fan speed. For faster layers the fan speed gradually increases towards the maximum fan speed.",
                    "unit": "s",
                    "type": "float",
                    "default_value": 10,
                    "minimum_value": "cool_min_layer_time",
                    "maximum_value_warning": "600",
                    "settable_per_mesh": false,
                    "settable_per_extruder": true
                },
                "cool_fan_speed_0":
                {
                    "label": "Initial Fan Speed",
                    "description": "The speed at which the fans spin at the start of the print. In subsequent layers the fan speed is gradually increased up to the layer corresponding to Regular Fan Speed at Height.",
                    "unit": "%",
                    "type": "float",
                    "minimum_value": "0",
                    "maximum_value": "100",
                    "default_value": 0,
                    "enabled": "cool_fan_enabled",
                    "settable_per_mesh": false,
                    "settable_per_extruder": true
                },
                "cool_fan_full_at_height":
                {
                    "label": "Regular Fan Speed at Height",
                    "description": "The height at which the fans spin on regular fan speed. At the layers below the fan speed gradually increases from Initial Fan Speed to Regular Fan Speed.",
                    "unit": "mm",
                    "type": "float",
                    "default_value": 0.5,
                    "value": "0 if resolveOrValue('adhesion_type') == 'raft' else resolveOrValue('layer_height_0')",
                    "minimum_value": "0",
                    "maximum_value_warning": "10.0",
                    "settable_per_mesh": false,
                    "settable_per_extruder": true,
                    "children":
                    {
                        "cool_fan_full_layer":
                        {
                            "label": "Regular Fan Speed at Layer",
                            "description": "The layer at which the fans spin on regular fan speed. If regular fan speed at height is set, this value is calculated and rounded to a whole number.",
                            "type": "int",
                            "default_value": 2,
                            "minimum_value": "1",
                            "maximum_value_warning": "10 / resolveOrValue('layer_height')",
                            "value": "max(1, int(math.floor((cool_fan_full_at_height - resolveOrValue('layer_height_0')) / resolveOrValue('layer_height')) + 2))",
                            "settable_per_mesh": false,
                            "settable_per_extruder": true
                        }
                    }
                },
                "cool_min_layer_time":
                {
                    "label": "Minimum Layer Time",
                    "description": "The minimum time spent in a layer. This forces the printer to slow down, to at least spend the time set here in one layer. This allows the printed material to cool down properly before printing the next layer. Layers may still take shorter than the minimal layer time if Lift Head is disabled and if the Minimum Speed would otherwise be violated.",
                    "unit": "s",
                    "type": "float",
                    "default_value": 5,
                    "minimum_value": "0",
                    "maximum_value_warning": "600",
                    "settable_per_mesh": false,
                    "settable_per_extruder": true
                },
                "cool_min_speed":
                {
                    "label": "Minimum Speed",
                    "description": "The minimum print speed, despite slowing down due to the minimum layer time. When the printer would slow down too much, the pressure in the nozzle would be too low and result in bad print quality.",
                    "unit": "mm/s",
                    "type": "float",
                    "default_value": 10,
                    "minimum_value": "0",
                    "maximum_value_warning": "100",
                    "settable_per_mesh": false,
                    "settable_per_extruder": true
                },
                "cool_lift_head":
                {
                    "label": "Lift Head",
                    "description": "When the minimum speed is hit because of minimum layer time, lift the head away from the print and wait the extra time until the minimum layer time is reached.",
                    "type": "bool",
                    "default_value": false,
                    "settable_per_mesh": false,
                    "settable_per_extruder": true
                }
            }
        },
        "support":
        {
            "label": "Support",
            "type": "category",
            "icon": "category_support",
            "description": "Support",
            "children":
            {
                "support_enable":
                {
                    "label": "Enable Support",
                    "description": "Enable support structures. These structures support parts of the model with severe overhangs.",
                    "type": "bool",
                    "default_value": false,
                    "settable_per_mesh": true,
                    "settable_per_extruder": false
                },
                "support_extruder_nr":
                {
                    "label": "Support Extruder",
                    "description": "The extruder train to use for printing the support. This is used in multi-extrusion.",
                    "type": "extruder",
                    "default_value": "0",
                    "enabled": "support_enable and machine_extruder_count > 1",
                    "settable_per_mesh": false,
                    "settable_per_extruder": false,
                    "children": {
                        "support_infill_extruder_nr":
                        {
                            "label": "Support Infill Extruder",
                            "description": "The extruder train to use for printing the infill of the support. This is used in multi-extrusion.",
                            "type": "extruder",
                            "default_value": "0",
                            "value": "support_extruder_nr",
                            "enabled": "support_enable and machine_extruder_count > 1",
                            "settable_per_mesh": false,
                            "settable_per_extruder": false
                        },
                        "support_extruder_nr_layer_0":
                        {
                            "label": "First Layer Support Extruder",
                            "description": "The extruder train to use for printing the first layer of support infill. This is used in multi-extrusion.",
                            "type": "extruder",
                            "default_value": "0",
                            "value": "support_extruder_nr",
                            "enabled": "support_enable and machine_extruder_count > 1",
                            "settable_per_mesh": false,
                            "settable_per_extruder": false
                        },
                        "support_interface_extruder_nr":
                        {
                            "label": "Support Interface Extruder",
                            "description": "The extruder train to use for printing the roofs and bottoms of the support. This is used in multi-extrusion.",
                            "type": "extruder",
                            "default_value": "0",
                            "value": "support_extruder_nr",
                            "enabled": "support_enable and machine_extruder_count > 1",
                            "settable_per_mesh": false,
                            "settable_per_extruder": false
                        }
                    }
                },
                "support_type":
                {
                    "label": "Support Placement",
                    "description": "Adjusts the placement of the support structures. The placement can be set to touching build plate or everywhere. When set to everywhere the support structures will also be printed on the model.",
                    "type": "enum",
                    "options":
                    {
                        "buildplate": "Touching Buildplate",
                        "everywhere": "Everywhere"
                    },
                    "default_value": "everywhere",
                    "resolve": "'everywhere' if 'everywhere' in extruderValues('support_type') else 'buildplate'",
                    "enabled": "support_enable",
                    "settable_per_mesh": false,
                    "settable_per_extruder": false
                },
                "support_angle":
                {
                    "label": "Support Overhang Angle",
                    "description": "The minimum angle of overhangs for which support is added. At a value of 0° all overhangs are supported, 90° will not provide any support.",
                    "unit": "°",
                    "type": "float",
                    "minimum_value": "0",
                    "maximum_value": "90",
                    "maximum_value_warning": "80",
                    "default_value": 50,
                    "limit_to_extruder": "support_interface_extruder_nr if support_interface_enable else support_infill_extruder_nr",
                    "enabled": "support_enable",
                    "settable_per_mesh": true
                },
                "support_pattern":
                {
                    "label": "Support Pattern",
                    "description": "The pattern of the support structures of the print. The different options available result in sturdy or easy to remove support.",
                    "type": "enum",
                    "options":
                    {
                        "lines": "Lines",
                        "grid": "Grid",
                        "triangles": "Triangles",
                        "concentric": "Concentric",
                        "concentric_3d": "Concentric 3D",
                        "zigzag": "Zig Zag"
                    },
                    "default_value": "zigzag",
                    "enabled": "support_enable",
                    "limit_to_extruder": "support_infill_extruder_nr",
                    "settable_per_mesh": false,
                    "settable_per_extruder": true
                },
                "support_connect_zigzags":
                {
                    "label": "Connect Support ZigZags",
                    "description": "Connect the ZigZags. This will increase the strength of the zig zag support structure.",
                    "type": "bool",
                    "default_value": true,
                    "enabled": "support_enable and (support_pattern == 'zigzag')",
                    "limit_to_extruder": "support_infill_extruder_nr",
                    "settable_per_mesh": false,
                    "settable_per_extruder": true
                },
                "support_infill_rate":
                {
                    "label": "Support Density",
                    "description": "Adjusts the density of the support structure. A higher value results in better overhangs, but the supports are harder to remove.",
                    "unit": "%",
                    "type": "float",
                    "minimum_value": "0",
                    "maximum_value_warning": "100",
                    "default_value": 15,
                    "enabled": "support_enable",
                    "limit_to_extruder": "support_infill_extruder_nr",
                    "settable_per_mesh": false,
                    "settable_per_extruder": true,
                    "children":
                    {
                        "support_line_distance":
                        {
                            "label": "Support Line Distance",
                            "description": "Distance between the printed support structure lines. This setting is calculated by the support density.",
                            "unit": "mm",
                            "type": "float",
                            "minimum_value": "0",
                            "minimum_value_warning": "support_line_width",
                            "default_value": 2.66,
                            "enabled": "support_enable",
                            "value": "(support_line_width * 100) / support_infill_rate * (2 if support_pattern == 'grid' else (3 if support_pattern == 'triangles' else 1))",
                            "limit_to_extruder": "support_infill_extruder_nr",
                            "settable_per_mesh": false,
                            "settable_per_extruder": true
                        }
                    }
                },
                "support_z_distance":
                {
                    "label": "Support Z Distance",
                    "description": "Distance from the top/bottom of the support structure to the print. This gap provides clearance to remove the supports after the model is printed. This value is rounded up to a multiple of the layer height.",
                    "unit": "mm",
                    "type": "float",
                    "minimum_value": "0",
                    "maximum_value_warning": "machine_nozzle_size",
                    "default_value": 0.1,
                    "limit_to_extruder": "support_interface_extruder_nr if support_interface_enable else support_infill_extruder_nr",
                    "enabled": "support_enable",
                    "settable_per_mesh": true,
                    "children":
                    {
                        "support_top_distance":
                        {
                            "label": "Support Top Distance",
                            "description": "Distance from the top of the support to the print.",
                            "unit": "mm",
                            "minimum_value": "0",
                            "maximum_value_warning": "machine_nozzle_size",
                            "default_value": 0.1,
                            "type": "float",
                            "enabled": "support_enable",
                            "value": "extruderValue(support_extruder_nr, 'support_z_distance')",
                            "limit_to_extruder": "support_interface_extruder_nr if support_interface_enable else support_infill_extruder_nr",
                            "settable_per_mesh": true
                        },
                        "support_bottom_distance":
                        {
                            "label": "Support Bottom Distance",
                            "description": "Distance from the print to the bottom of the support.",
                            "unit": "mm",
                            "minimum_value": "0",
                            "maximum_value_warning": "machine_nozzle_size",
                            "default_value": 0.1,
                            "value": "extruderValue(support_extruder_nr, 'support_z_distance') if resolveOrValue('support_type') == 'everywhere' else 0",
                            "limit_to_extruder": "support_interface_extruder_nr if support_interface_enable else support_infill_extruder_nr",
                            "type": "float",
                            "enabled": "support_enable and resolveOrValue('support_type') == 'everywhere'",
                            "settable_per_mesh": true
                        }
                    }
                },
                "support_xy_distance":
                {
                    "label": "Support X/Y Distance",
                    "description": "Distance of the support structure from the print in the X/Y directions.",
                    "unit": "mm",
                    "type": "float",
                    "minimum_value": "0",
                    "maximum_value_warning": "1.5 * machine_nozzle_tip_outer_diameter",
                    "default_value": 0.7,
                    "limit_to_extruder": "support_infill_extruder_nr",
                    "enabled": "support_enable",
                    "settable_per_mesh": true
                },
                "support_xy_overrides_z":
                {
                    "label": "Support Distance Priority",
                    "description": "Whether the Support X/Y Distance overrides the Support Z Distance or vice versa. When X/Y overrides Z the X/Y distance can push away the support from the model, influencing the actual Z distance to the overhang. We can disable this by not applying the X/Y distance around overhangs.",
                    "type": "enum",
                    "options":
                    {
                        "xy_overrides_z": "X/Y overrides Z",
                        "z_overrides_xy": "Z overrides X/Y"
                    },
                    "default_value": "z_overrides_xy",
                    "limit_to_extruder": "support_infill_extruder_nr",
                    "enabled": "support_enable",
                    "settable_per_mesh": true
                },
                "support_xy_distance_overhang":
                {
                    "label": "Minimum Support X/Y Distance",
                    "description": "Distance of the support structure from the overhang in the X/Y directions. ",
                    "unit": "mm",
                    "type": "float",
                    "minimum_value": "0",
                    "maximum_value_warning": "extruderValue(support_infill_extruder_nr, 'support_xy_distance')",
                    "default_value": 0.2,
                    "value": "machine_nozzle_size / 2",
                    "limit_to_extruder": "support_infill_extruder_nr",
                    "enabled": "support_enable and extruderValue(support_infill_extruder_nr, 'support_xy_overrides_z') == 'z_overrides_xy'",
                    "settable_per_mesh": true
                },
                "support_bottom_stair_step_height":
                {
                    "label": "Support Stair Step Height",
                    "description": "The height of the steps of the stair-like bottom of support resting on the model. A low value makes the support harder to remove, but too high values can lead to unstable support structures.",
                    "unit": "mm",
                    "type": "float",
                    "default_value": 0.3,
                    "limit_to_extruder": "support_interface_extruder_nr if support_interface_enable else support_infill_extruder_nr",
                    "minimum_value": "0",
                    "maximum_value_warning": "1.0",
                    "enabled": "support_enable",
                    "settable_per_mesh": true
                },
                "support_join_distance":
                {
                    "label": "Support Join Distance",
                    "description": "The maximum distance between support structures in the X/Y directions. When seperate structures are closer together than this value, the structures merge into one.",
                    "unit": "mm",
                    "type": "float",
                    "default_value": 2.0,
                    "limit_to_extruder": "support_infill_extruder_nr",
                    "minimum_value_warning": "0",
                    "maximum_value_warning": "10",
                    "enabled": "support_enable",
                    "settable_per_mesh": true
                },
                "support_offset":
                {
                    "label": "Support Horizontal Expansion",
                    "description": "Amount of offset applied to all support polygons in each layer. Positive values can smooth out the support areas and result in more sturdy support.",
                    "unit": "mm",
                    "type": "float",
                    "default_value": 0.2,
                    "limit_to_extruder": "support_infill_extruder_nr",
                    "minimum_value_warning": "-1 * machine_nozzle_size",
                    "maximum_value_warning": "10 * machine_nozzle_size",
                    "enabled": "support_enable",
                    "settable_per_mesh": true
                },
                "support_interface_enable":
                {
                    "label": "Enable Support Interface",
                    "description": "Generate a dense interface between the model and the support. This will create a skin at the top of the support on which the model is printed and at the bottom of the support, where it rests on the model.",
                    "type": "bool",
                    "default_value": false,
                    "limit_to_extruder": "support_interface_extruder_nr",
                    "enabled": "support_enable",
                    "settable_per_mesh": true
                },
                "support_interface_height":
                {
                    "label": "Support Interface Thickness",
                    "description": "The thickness of the interface of the support where it touches with the model on the bottom or the top.",
                    "unit": "mm",
                    "type": "float",
                    "default_value": 1,
                    "minimum_value": "0",
                    "minimum_value_warning": "3 * resolveOrValue('layer_height')",
                    "maximum_value_warning": "10",
                    "limit_to_extruder": "support_interface_extruder_nr",
                    "enabled": "extruderValue(support_interface_extruder_nr, 'support_interface_enable') and support_enable",
                    "settable_per_mesh": true,
                    "children":
                    {
                        "support_roof_height":
                        {
                            "label": "Support Roof Thickness",
                            "description": "The thickness of the support roofs. This controls the amount of dense layers at the top of the support on which the model rests.",
                            "unit": "mm",
                            "type": "float",
                            "default_value": 1,
                            "minimum_value": "0",
                            "minimum_value_warning": "3 * resolveOrValue('layer_height')",
                            "maximum_value_warning": "10",
                            "value": "extruderValue(support_interface_extruder_nr, 'support_interface_height')",
                            "limit_to_extruder": "support_interface_extruder_nr",
                            "enabled": "extruderValue(support_interface_extruder_nr, 'support_interface_enable') and support_enable",
                            "settable_per_mesh": true
                        },
                        "support_bottom_height":
                        {
                            "label": "Support Bottom Thickness",
                            "description": "The thickness of the support bottoms. This controls the number of dense layers are printed on top of places of a model on which support rests.",
                            "unit": "mm",
                            "type": "float",
                            "default_value": 1,
                            "value": "extruderValue(support_interface_extruder_nr, 'support_interface_height')",
                            "minimum_value": "0",
                            "minimum_value_warning": "min(3 * resolveOrValue('layer_height'), extruderValue(support_interface_extruder_nr, 'support_bottom_stair_step_height'))",
                            "maximum_value_warning": "10",
                            "limit_to_extruder": "support_interface_extruder_nr",
                            "enabled": "extruderValue(support_interface_extruder_nr, 'support_interface_enable') and support_enable",
                            "settable_per_mesh": true
                        }
                    }
                },
                "support_interface_skip_height":
                {
                    "label": "Support Interface Resolution",
                    "description": "When checking where there's model above the support, take steps of the given height. Lower values will slice slower, while higher values may cause normal support to be printed in some places where there should have been support interface.",
                    "unit": "mm",
                    "type": "float",
                    "default_value": 0.3,
                    "minimum_value": "0",
                    "maximum_value_warning": "support_interface_height",
                    "limit_to_extruder": "support_interface_extruder_nr",
                    "enabled": "extruderValue(support_interface_extruder_nr, 'support_interface_enable') and support_enable",
                    "settable_per_mesh": true
                },
                "support_interface_density":
                {
                    "label": "Support Interface Density",
                    "description": "Adjusts the density of the roofs and bottoms of the support structure. A higher value results in better overhangs, but the supports are harder to remove.",
                    "unit": "%",
                    "type": "float",
                    "default_value": 100,
                    "minimum_value": "0",
                    "maximum_value_warning": "100",
                    "limit_to_extruder": "support_interface_extruder_nr",
                    "enabled": "extruderValue(support_interface_extruder_nr, 'support_interface_enable') and support_enable",
                    "settable_per_mesh": false,
                    "settable_per_extruder": true,
                    "children":
                    {
                        "support_interface_line_distance":
                        {
                            "label": "Support Interface Line Distance",
                            "description": "Distance between the printed support interface lines. This setting is calculated by the Support Interface Density, but can be adjusted separately.",
                            "unit": "mm",
                            "type": "float",
                            "default_value": 0.4,
                            "minimum_value": "0",
                            "minimum_value_warning": "support_interface_line_width - 0.0001",
                            "value": "0 if support_interface_density == 0 else (support_interface_line_width * 100) / support_interface_density * (2 if support_interface_pattern == 'grid' else (3 if support_interface_pattern == 'triangles' else 1))",
                            "limit_to_extruder": "support_interface_extruder_nr",
                            "enabled": "extruderValue(support_interface_extruder_nr, 'support_interface_enable') and support_enable",
                            "settable_per_mesh": false,
                            "settable_per_extruder": true
                        }
                    }
                },
                "support_interface_pattern":
                {
                    "label": "Support Interface Pattern",
                    "description": "The pattern with which the interface of the support with the model is printed.",
                    "type": "enum",
                    "options":
                    {
                        "lines": "Lines",
                        "grid": "Grid",
                        "triangles": "Triangles",
                        "concentric": "Concentric",
                        "concentric_3d": "Concentric 3D",
                        "zigzag": "Zig Zag"
                    },
                    "default_value": "concentric",
                    "limit_to_extruder": "support_interface_extruder_nr",
                    "enabled": "extruderValue(support_interface_extruder_nr, 'support_interface_enable') and support_enable",
                    "settable_per_mesh": false,
                    "settable_per_extruder": true
                },
                "support_use_towers":
                {
                    "label": "Use Towers",
                    "description": "Use specialized towers to support tiny overhang areas. These towers have a larger diameter than the region they support. Near the overhang the towers' diameter decreases, forming a roof.",
                    "type": "bool",
                    "default_value": true,
                    "limit_to_extruder": "support_infill_extruder_nr",
                    "enabled": "support_enable",
                    "settable_per_mesh": true
                },
                "support_tower_diameter":
                {
                    "label": "Tower Diameter",
                    "description": "The diameter of a special tower.",
                    "unit": "mm",
                    "type": "float",
                    "default_value": 3.0,
                    "limit_to_extruder": "support_infill_extruder_nr",
                    "minimum_value": "0",
                    "minimum_value_warning": "2 * machine_nozzle_size",
                    "maximum_value_warning": "20",
                    "enabled": "support_enable and extruderValue(support_infill_extruder_nr, 'support_use_towers')",
                    "settable_per_mesh": true
                },
                "support_minimal_diameter":
                {
                    "label": "Minimum Diameter",
                    "description": "Minimum diameter in the X/Y directions of a small area which is to be supported by a specialized support tower.",
                    "unit": "mm",
                    "type": "float",
                    "default_value": 3.0,
                    "limit_to_extruder": "support_infill_extruder_nr",
                    "minimum_value": "0",
                    "minimum_value_warning": "2 * machine_nozzle_size",
                    "maximum_value_warning": "20",
                    "maximum_value": "extruderValue(support_infill_extruder_nr, 'support_tower_diameter')",
                    "enabled": "support_enable and extruderValue(support_infill_extruder_nr, 'support_use_towers')",
                    "settable_per_mesh": true
                },
                "support_tower_roof_angle":
                {
                    "label": "Tower Roof Angle",
                    "description": "The angle of a rooftop of a tower. A higher value results in pointed tower roofs, a lower value results in flattened tower roofs.",
                    "unit": "°",
                    "type": "int",
                    "minimum_value": "0",
                    "maximum_value": "90",
                    "default_value": 65,
                    "limit_to_extruder": "support_infill_extruder_nr",
                    "enabled": "support_enable and extruderValue(support_infill_extruder_nr, 'support_use_towers')",
                    "settable_per_mesh": true
                }
            }
        },
        "platform_adhesion":
        {
            "label": "Build Plate Adhesion",
            "type": "category",
            "icon": "category_adhesion",
            "description": "Adhesion",
            "children":
            {
                "extruder_prime_pos_x":
                {
                    "label": "Extruder Prime X Position",
                    "description": "The X coordinate of the position where the nozzle primes at the start of printing.",
                    "type": "float",
                    "unit": "mm",
                    "default_value": 0,
                    "minimum_value_warning": "machine_width / -2 if machine_center_is_zero else 0",
                    "maximum_value_warning": "machine_width / 2 if machine_center_is_zero else machine_width",
                    "settable_per_mesh": false,
                    "settable_per_extruder": true,
                    "enabled": false
                },
                "extruder_prime_pos_y":
                {
                    "label": "Extruder Prime Y Position",
                    "description": "The Y coordinate of the position where the nozzle primes at the start of printing.",
                    "type": "float",
                    "unit": "mm",
                    "default_value": 0,
                    "minimum_value_warning": "machine_depth / -2 if machine_center_is_zero else 0",
                    "maximum_value_warning": "machine_depth / 2 if machine_center_is_zero else machine_depth",
                    "settable_per_mesh": false,
                    "settable_per_extruder": true,
                    "enabled": false
                },
                "adhesion_type":
                {
                    "label": "Build Plate Adhesion Type",
                    "description": "Different options that help to improve both priming your extrusion and adhesion to the build plate. Brim adds a single layer flat area around the base of your model to prevent warping. Raft adds a thick grid with a roof below the model. Skirt is a line printed around the model, but not connected to the model.",
                    "type": "enum",
                    "options":
                    {
                        "skirt": "Skirt",
                        "brim": "Brim",
                        "raft": "Raft",
                        "none": "None"
                    },
                    "default_value": "brim",
                    "resolve": "'raft' if 'raft' in extruderValues('adhesion_type') else ('brim' if 'brim' in extruderValues('adhesion_type') else 'skirt')",
                    "settable_per_mesh": false,
                    "settable_per_extruder": false
                },
                "adhesion_extruder_nr":
                {
                    "label": "Build Plate Adhesion Extruder",
                    "description": "The extruder train to use for printing the skirt/brim/raft. This is used in multi-extrusion.",
                    "type": "extruder",
                    "default_value": "0",
                    "enabled": "machine_extruder_count > 1 and resolveOrValue('adhesion_type') != 'none'",
                    "settable_per_mesh": false,
                    "settable_per_extruder": false
                },
                "skirt_line_count":
                {
                    "label": "Skirt Line Count",
                    "description": "Multiple skirt lines help to prime your extrusion better for small models. Setting this to 0 will disable the skirt.",
                    "type": "int",
                    "default_value": 1,
                    "minimum_value": "0",
                    "maximum_value_warning": "10",
                    "enabled": "resolveOrValue('adhesion_type') == 'skirt'",
                    "settable_per_mesh": false,
                    "settable_per_extruder": true,
                    "limit_to_extruder": "adhesion_extruder_nr"
                },
                "skirt_gap":
                {
                    "label": "Skirt Distance",
                    "description": "The horizontal distance between the skirt and the first layer of the print.\nThis is the minimum distance, multiple skirt lines will extend outwards from this distance.",
                    "unit": "mm",
                    "type": "float",
                    "default_value": 3,
                    "minimum_value_warning": "max(extruderValues('machine_nozzle_size'))",
                    "maximum_value_warning": "10",
                    "enabled": "resolveOrValue('adhesion_type') == 'skirt'",
                    "settable_per_mesh": false,
                    "settable_per_extruder": true,
                    "limit_to_extruder": "adhesion_extruder_nr"
                },
                "skirt_brim_minimal_length":
                {
                    "label": "Skirt/Brim Minimum Length",
                    "description": "The minimum length of the skirt or brim. If this length is not reached by all skirt or brim lines together, more skirt or brim lines will be added until the minimum length is reached. Note: If the line count is set to 0 this is ignored.",
                    "unit": "mm",
                    "type": "float",
                    "default_value": 250,
                    "minimum_value": "0",
                    "minimum_value_warning": "25",
                    "maximum_value_warning": "2500",
                    "enabled": "resolveOrValue('adhesion_type') == 'skirt' or resolveOrValue('adhesion_type') == 'brim'",
                    "settable_per_mesh": false,
                    "settable_per_extruder": true
                },
                "brim_width":
                {
                    "label": "Brim Width",
                    "description": "The distance from the model to the outermost brim line. A larger brim enhances adhesion to the build plate, but also reduces the effective print area.",
                    "type": "float",
                    "unit": "mm",
                    "default_value": 8.0,
                    "minimum_value": "0.0",
                    "maximum_value_warning": "50.0",
                    "enabled": "resolveOrValue('adhesion_type') == 'brim'",
                    "settable_per_mesh": false,
                    "settable_per_extruder": true,
                    "limit_to_extruder": "adhesion_extruder_nr",
                    "children":
                    {
                        "brim_line_count":
                        {
                            "label": "Brim Line Count",
                            "description": "The number of lines used for a brim. More brim lines enhance adhesion to the build plate, but also reduces the effective print area.",
                            "type": "int",
                            "default_value": 20,
                            "minimum_value": "0",
                            "maximum_value_warning": "50 / skirt_brim_line_width",
                            "value": "math.ceil(brim_width / skirt_brim_line_width)",
                            "enabled": "resolveOrValue('adhesion_type') == 'brim'",
                            "settable_per_mesh": false,
                            "settable_per_extruder": true,
                            "limit_to_extruder": "adhesion_extruder_nr"
                        }
                    }
                },
                "brim_outside_only":
                {
                    "label": "Brim Only on Outside",
                    "description": "Only print the brim on the outside of the model. This reduces the amount of brim you need to remove afterwards, while it doesn't reduce the bed adhesion that much.",
                    "type": "bool",
                    "default_value": true,
                    "enabled": "resolveOrValue('adhesion_type') == 'brim'",
                    "settable_per_mesh": false,
                    "settable_per_extruder": true,
                    "limit_to_extruder": "adhesion_extruder_nr"
                },
                "raft_margin":
                {
                    "label": "Raft Extra Margin",
                    "description": "If the raft is enabled, this is the extra raft area around the model which is also given a raft. Increasing this margin will create a stronger raft while using more material and leaving less area for your print.",
                    "unit": "mm",
                    "type": "float",
                    "default_value": 15,
                    "minimum_value_warning": "raft_interface_line_width",
                    "maximum_value_warning": "20",
                    "enabled": "resolveOrValue('adhesion_type') == 'raft'",
                    "limit_to_extruder": "adhesion_extruder_nr",
                    "settable_per_mesh": false,
                    "settable_per_extruder": true
                },
                "raft_airgap":
                {
                    "label": "Raft Air Gap",
                    "description": "The gap between the final raft layer and the first layer of the model. Only the first layer is raised by this amount to lower the bonding between the raft layer and the model. Makes it easier to peel off the raft.",
                    "unit": "mm",
                    "type": "float",
                    "default_value": 0.3,
                    "minimum_value": "0",
                    "maximum_value_warning": "min(extruderValues('machine_nozzle_size'))",
                    "enabled": "resolveOrValue('adhesion_type') == 'raft'",
                    "settable_per_mesh": false,
                    "settable_per_extruder": true,
                    "limit_to_extruder": "adhesion_extruder_nr"
                },
                "layer_0_z_overlap":
                {
                    "label": "Initial Layer Z Overlap",
                    "description": "Make the first and second layer of the model overlap in the Z direction to compensate for the filament lost in the airgap. All models above the first model layer will be shifted down by this amount.",
                    "unit": "mm",
                    "type": "float",
                    "default_value": 0.22,
                    "value": "raft_airgap / 2",
                    "minimum_value": "0",
                    "maximum_value_warning": "raft_airgap",
                    "enabled": "resolveOrValue('adhesion_type') == 'raft'",
                    "settable_per_mesh": false,
                    "settable_per_extruder": true,
                    "limit_to_extruder": "adhesion_extruder_nr"
                },
                "raft_surface_layers":
                {
                    "label": "Raft Top Layers",
                    "description": "The number of top layers on top of the 2nd raft layer. These are fully filled layers that the model sits on. 2 layers result in a smoother top surface than 1.",
                    "type": "int",
                    "default_value": 2,
                    "minimum_value": "0",
                    "maximum_value_warning": "20",
                    "enabled": "resolveOrValue('adhesion_type') == 'raft'",
                    "settable_per_mesh": false,
                    "settable_per_extruder": true,
                    "limit_to_extruder": "adhesion_extruder_nr"
                },
                "raft_surface_thickness":
                {
                    "label": "Raft Top Layer Thickness",
                    "description": "Layer thickness of the top raft layers.",
                    "unit": "mm",
                    "type": "float",
                    "default_value": 0.1,
                    "value": "resolveOrValue('layer_height')",
                    "minimum_value": "0.001",
                    "minimum_value_warning": "0.04",
                    "maximum_value_warning": "0.75 * extruderValue(adhesion_extruder_nr, 'machine_nozzle_size')",
                    "enabled": "resolveOrValue('adhesion_type') == 'raft'",
                    "settable_per_mesh": false,
                    "settable_per_extruder": true,
                    "limit_to_extruder": "adhesion_extruder_nr"
                },
                "raft_surface_line_width":
                {
                    "label": "Raft Top Line Width",
                    "description": "Width of the lines in the top surface of the raft. These can be thin lines so that the top of the raft becomes smooth.",
                    "unit": "mm",
                    "type": "float",
                    "default_value": 0.4,
                    "value": "line_width",
                    "minimum_value": "0.001",
                    "minimum_value_warning": "extruderValue(adhesion_extruder_nr, 'machine_nozzle_size') * 0.1",
                    "maximum_value_warning": "extruderValue(adhesion_extruder_nr, 'machine_nozzle_size') * 2",
                    "enabled": "resolveOrValue('adhesion_type') == 'raft'",
                    "settable_per_mesh": false,
                    "settable_per_extruder": true,
                    "limit_to_extruder": "adhesion_extruder_nr"
                },
                "raft_surface_line_spacing":
                {
                    "label": "Raft Top Spacing",
                    "description": "The distance between the raft lines for the top raft layers. The spacing should be equal to the line width, so that the surface is solid.",
                    "unit": "mm",
                    "type": "float",
                    "default_value": 0.4,
                    "minimum_value": "0",
                    "minimum_value_warning": "extruderValue(adhesion_extruder_nr, 'raft_surface_line_width')",
                    "maximum_value_warning": "extruderValue(adhesion_extruder_nr, 'raft_surface_line_width') * 3",
                    "enabled": "resolveOrValue('adhesion_type') == 'raft'",
                    "value": "raft_surface_line_width",
                    "settable_per_mesh": false,
                    "settable_per_extruder": true,
                    "limit_to_extruder": "adhesion_extruder_nr"
                },
                "raft_interface_thickness":
                {
                    "label": "Raft Middle Thickness",
                    "description": "Layer thickness of the middle raft layer.",
                    "unit": "mm",
                    "type": "float",
                    "default_value": 0.15,
                    "value": "resolveOrValue('layer_height') * 1.5",
                    "minimum_value": "0.001",
                    "minimum_value_warning": "0.04",
                    "maximum_value_warning": "0.75 * extruderValue(adhesion_extruder_nr, 'raft_interface_line_width')",
                    "enabled": "resolveOrValue('adhesion_type') == 'raft'",
                    "settable_per_mesh": false,
                    "settable_per_extruder": true,
                    "limit_to_extruder": "adhesion_extruder_nr"
                },
                "raft_interface_line_width":
                {
                    "label": "Raft Middle Line Width",
                    "description": "Width of the lines in the middle raft layer. Making the second layer extrude more causes the lines to stick to the build plate.",
                    "unit": "mm",
                    "type": "float",
                    "default_value": 0.7,
                    "value": "line_width * 2",
                    "minimum_value": "0.001",
                    "minimum_value_warning": "extruderValue(adhesion_extruder_nr, 'machine_nozzle_size') * 0.5",
                    "maximum_value_warning": "extruderValue(adhesion_extruder_nr, 'machine_nozzle_size') * 3",
                    "enabled": "resolveOrValue('adhesion_type') == 'raft'",
                    "settable_per_mesh": false,
                    "settable_per_extruder": true,
                    "limit_to_extruder": "adhesion_extruder_nr"
                },
                "raft_interface_line_spacing":
                {
                    "label": "Raft Middle Spacing",
                    "description": "The distance between the raft lines for the middle raft layer. The spacing of the middle should be quite wide, while being dense enough to support the top raft layers.",
                    "unit": "mm",
                    "type": "float",
                    "default_value": 0.9,
                    "value": "raft_interface_line_width + 0.2",
                    "minimum_value": "0",
                    "minimum_value_warning": "extruderValue(adhesion_extruder_nr, 'raft_interface_line_width')",
                    "maximum_value_warning": "15.0",
                    "enabled": "resolveOrValue('adhesion_type') == 'raft'",
                    "settable_per_mesh": false,
                    "settable_per_extruder": true,
                    "limit_to_extruder": "adhesion_extruder_nr"
                },
                "raft_base_thickness":
                {
                    "label": "Raft Base Thickness",
                    "description": "Layer thickness of the base raft layer. This should be a thick layer which sticks firmly to the printer build plate.",
                    "unit": "mm",
                    "type": "float",
                    "default_value": 0.3,
                    "value": "resolveOrValue('layer_height_0') * 1.2",
                    "minimum_value": "0.001",
                    "minimum_value_warning": "0.04",
                    "maximum_value_warning": "0.75 * extruderValue(adhesion_extruder_nr, 'raft_base_line_width')",
                    "enabled": "resolveOrValue('adhesion_type') == 'raft'",
                    "settable_per_mesh": false,
                    "settable_per_extruder": true,
                    "limit_to_extruder": "adhesion_extruder_nr"
                },
                "raft_base_line_width":
                {
                    "label": "Raft Base Line Width",
                    "description": "Width of the lines in the base raft layer. These should be thick lines to assist in build plate adhesion.",
                    "unit": "mm",
                    "type": "float",
                    "default_value": 0.8,
                    "minimum_value": "0.001",
                    "value": "extruderValue(adhesion_extruder_nr, 'machine_nozzle_size') * 2",
                    "minimum_value_warning": "extruderValue(adhesion_extruder_nr, 'machine_nozzle_size') * 0.5",
                    "maximum_value_warning": "extruderValue(adhesion_extruder_nr, 'machine_nozzle_size') * 3",
                    "enabled": "resolveOrValue('adhesion_type') == 'raft'",
                    "settable_per_mesh": false,
                    "settable_per_extruder": true,
                    "limit_to_extruder": "adhesion_extruder_nr"
                },
                "raft_base_line_spacing":
                {
                    "label": "Raft Line Spacing",
                    "description": "The distance between the raft lines for the base raft layer. Wide spacing makes for easy removal of the raft from the build plate.",
                    "unit": "mm",
                    "type": "float",
                    "default_value": 1.6,
                    "value": "raft_base_line_width * 2",
                    "minimum_value": "0",
                    "minimum_value_warning": "extruderValue(adhesion_extruder_nr, 'raft_base_line_width')",
                    "maximum_value_warning": "100",
                    "enabled": "resolveOrValue('adhesion_type') == 'raft'",
                    "settable_per_mesh": false,
                    "settable_per_extruder": true,
                    "limit_to_extruder": "adhesion_extruder_nr"
                },
                "raft_speed":
                {
                    "label": "Raft Print Speed",
                    "description": "The speed at which the raft is printed.",
                    "unit": "mm/s",
                    "type": "float",
                    "default_value": 20,
                    "minimum_value": "0.1",
                    "maximum_value": "math.sqrt(machine_max_feedrate_x ** 2 + machine_max_feedrate_y ** 2)",
                    "maximum_value_warning": "200",
                    "enabled": "resolveOrValue('adhesion_type') == 'raft'",
                    "value": "speed_print / 60 * 30",
                    "settable_per_mesh": false,
                    "settable_per_extruder": true,
                    "limit_to_extruder": "adhesion_extruder_nr",
                    "children":
                    {
                        "raft_surface_speed":
                        {
                            "label": "Raft Top Print Speed",
                            "description": "The speed at which the top raft layers are printed. These should be printed a bit slower, so that the nozzle can slowly smooth out adjacent surface lines.",
                            "unit": "mm/s",
                            "type": "float",
                            "default_value": 20,
                            "minimum_value": "0.1",
                            "maximum_value": "math.sqrt(machine_max_feedrate_x ** 2 + machine_max_feedrate_y ** 2)",
                            "maximum_value_warning": "100",
                            "enabled": "resolveOrValue('adhesion_type') == 'raft'",
                            "value": "raft_speed",
                            "settable_per_mesh": false,
                            "settable_per_extruder": true,
                            "limit_to_extruder": "adhesion_extruder_nr"
                        },
                        "raft_interface_speed":
                        {
                            "label": "Raft Middle Print Speed",
                            "description": "The speed at which the middle raft layer is printed. This should be printed quite slowly, as the volume of material coming out of the nozzle is quite high.",
                            "unit": "mm/s",
                            "type": "float",
                            "default_value": 15,
                            "value": "raft_speed * 0.75",
                            "minimum_value": "0.1",
                            "maximum_value": "math.sqrt(machine_max_feedrate_x ** 2 + machine_max_feedrate_y ** 2)",
                            "maximum_value_warning": "150",
                            "enabled": "resolveOrValue('adhesion_type') == 'raft'",
                            "settable_per_mesh": false,
                            "settable_per_extruder": true,
                            "limit_to_extruder": "adhesion_extruder_nr"
                        },
                        "raft_base_speed":
                        {
                            "label": "Raft Base Print Speed",
                            "description": "The speed at which the base raft layer is printed. This should be printed quite slowly, as the volume of material coming out of the nozzle is quite high.",
                            "unit": "mm/s",
                            "type": "float",
                            "default_value": 15,
                            "minimum_value": "0.1",
                            "maximum_value": "math.sqrt(machine_max_feedrate_x ** 2 + machine_max_feedrate_y ** 2)",
                            "maximum_value_warning": "200",
                            "enabled": "resolveOrValue('adhesion_type') == 'raft'",
                            "value": "0.75 * raft_speed",
                            "settable_per_mesh": false,
                            "settable_per_extruder": true,
                            "limit_to_extruder": "adhesion_extruder_nr"
                        }
                    }
                },
                "raft_acceleration":
                {
                    "label": "Raft Print Acceleration",
                    "description": "The acceleration with which the raft is printed.",
                    "unit": "mm/s²",
                    "type": "float",
                    "default_value": 3000,
                    "minimum_value": "0.1",
                    "minimum_value_warning": "100",
                    "maximum_value_warning": "10000",
                    "value": "acceleration_print",
                    "enabled": "resolveOrValue('adhesion_type') == 'raft' and resolveOrValue('acceleration_enabled')",
                    "settable_per_mesh": false,
                    "limit_to_extruder": "adhesion_extruder_nr",
                    "children":
                    {
                        "raft_surface_acceleration":
                        {
                            "label": "Raft Top Print Acceleration",
                            "description": "The acceleration with which the top raft layers are printed.",
                            "unit": "mm/s²",
                            "type": "float",
                            "default_value": 3000,
                            "value": "raft_acceleration",
                            "minimum_value": "0.1",
                            "minimum_value_warning": "100",
                            "maximum_value_warning": "10000",
                            "enabled": "resolveOrValue('adhesion_type') == 'raft' and resolveOrValue('acceleration_enabled')",
                            "settable_per_mesh": false,
                            "limit_to_extruder": "adhesion_extruder_nr"
                        },
                        "raft_interface_acceleration":
                        {
                            "label": "Raft Middle Print Acceleration",
                            "description": "The acceleration with which the middle raft layer is printed.",
                            "unit": "mm/s²",
                            "type": "float",
                            "default_value": 3000,
                            "value": "raft_acceleration",
                            "minimum_value": "0.1",
                            "minimum_value_warning": "100",
                            "maximum_value_warning": "10000",
                            "enabled": "resolveOrValue('adhesion_type') == 'raft' and resolveOrValue('acceleration_enabled')",
                            "settable_per_mesh": false,
                            "limit_to_extruder": "adhesion_extruder_nr"
                        },
                        "raft_base_acceleration":
                        {
                            "label": "Raft Base Print Acceleration",
                            "description": "The acceleration with which the base raft layer is printed.",
                            "unit": "mm/s²",
                            "type": "float",
                            "default_value": 3000,
                            "value": "raft_acceleration",
                            "minimum_value": "0.1",
                            "minimum_value_warning": "100",
                            "maximum_value_warning": "10000",
                            "enabled": "resolveOrValue('adhesion_type') == 'raft' and resolveOrValue('acceleration_enabled')",
                            "settable_per_mesh": false,
                            "limit_to_extruder": "adhesion_extruder_nr"
                        }
                    }
                },
                "raft_jerk":
                {
                    "label": "Raft Print Jerk",
                    "description": "The jerk with which the raft is printed.",
                    "unit": "mm/s",
                    "type": "float",
                    "default_value": 20,
                    "minimum_value": "0.1",
                    "minimum_value_warning": "5",
                    "maximum_value_warning": "50",
                    "value": "jerk_print",
                    "enabled": "resolveOrValue('adhesion_type') == 'raft' and resolveOrValue('jerk_enabled')",
                    "settable_per_mesh": false,
                    "limit_to_extruder": "adhesion_extruder_nr",
                    "children":
                    {
                        "raft_surface_jerk":
                        {
                            "label": "Raft Top Print Jerk",
                            "description": "The jerk with which the top raft layers are printed.",
                            "unit": "mm/s",
                            "type": "float",
                            "default_value": 20,
                            "value": "raft_jerk",
                            "minimum_value": "0.1",
                            "minimum_value_warning": "5",
                            "maximum_value_warning": "100",
                            "enabled": "resolveOrValue('adhesion_type') == 'raft' and resolveOrValue('jerk_enabled')",
                            "settable_per_mesh": false,
                            "limit_to_extruder": "adhesion_extruder_nr"
                        },
                        "raft_interface_jerk":
                        {
                            "label": "Raft Middle Print Jerk",
                            "description": "The jerk with which the middle raft layer is printed.",
                            "unit": "mm/s",
                            "type": "float",
                            "default_value": 20,
                            "value": "raft_jerk",
                            "minimum_value": "0.1",
                            "minimum_value_warning": "5",
                            "maximum_value_warning": "50",
                            "enabled": "resolveOrValue('adhesion_type') == 'raft' and resolveOrValue('jerk_enabled')",
                            "settable_per_mesh": false,
                            "limit_to_extruder": "adhesion_extruder_nr"
                        },
                        "raft_base_jerk":
                        {
                            "label": "Raft Base Print Jerk",
                            "description": "The jerk with which the base raft layer is printed.",
                            "unit": "mm/s",
                            "type": "float",
                            "default_value": 20,
                            "value": "raft_jerk",
                            "minimum_value": "0.1",
                            "minimum_value_warning": "5",
                            "maximum_value_warning": "50",
                            "enabled": "resolveOrValue('adhesion_type') == 'raft' and resolveOrValue('jerk_enabled')",
                            "settable_per_mesh": false,
                            "limit_to_extruder": "adhesion_extruder_nr"
                        }
                    }
                },
                "raft_fan_speed":
                {
                    "label": "Raft Fan Speed",
                    "description": "The fan speed for the raft.",
                    "unit": "%",
                    "type": "float",
                    "minimum_value": "0",
                    "maximum_value": "100",
                    "default_value": 0,
                    "settable_per_mesh": false,
                    "settable_per_extruder": true,
                    "enabled": "resolveOrValue('adhesion_type') == 'raft'",
                    "limit_to_extruder": "adhesion_extruder_nr",
                    "children":
                    {
                        "raft_surface_fan_speed":
                        {
                            "label": "Raft Top Fan Speed",
                            "description": "The fan speed for the top raft layers.",
                            "unit": "%",
                            "type": "float",
                            "minimum_value": "0",
                            "maximum_value": "100",
                            "default_value": 0,
                            "value": "raft_fan_speed",
                            "enabled": "resolveOrValue('adhesion_type') == 'raft'",
                            "settable_per_mesh": false,
                            "settable_per_extruder": true,
                            "limit_to_extruder": "adhesion_extruder_nr"
                        },
                        "raft_interface_fan_speed":
                        {
                            "label": "Raft Middle Fan Speed",
                            "description": "The fan speed for the middle raft layer.",
                            "unit": "%",
                            "type": "float",
                            "minimum_value": "0",
                            "maximum_value": "100",
                            "default_value": 0,
                            "value": "raft_fan_speed",
                            "enabled": "resolveOrValue('adhesion_type') == 'raft'",
                            "settable_per_mesh": false,
                            "settable_per_extruder": true,
                            "limit_to_extruder": "adhesion_extruder_nr"
                        },
                        "raft_base_fan_speed":
                        {
                            "label": "Raft Base Fan Speed",
                            "description": "The fan speed for the base raft layer.",
                            "unit": "%",
                            "type": "float",
                            "minimum_value": "0",
                            "maximum_value": "100",
                            "default_value": 0,
                            "value": "raft_fan_speed",
                            "enabled": "resolveOrValue('adhesion_type') == 'raft'",
                            "settable_per_mesh": false,
                            "settable_per_extruder": true,
                            "limit_to_extruder": "adhesion_extruder_nr"
                        }
                    }
                }
            }
        },
        "dual":
        {
            "label": "Dual Extrusion",
            "type": "category",
            "icon": "category_dual",
            "description": "Settings used for printing with multiple extruders.",
            "children":
            {
                "prime_tower_enable":
                {
                    "label": "Enable Prime Tower",
                    "description": "Print a tower next to the print which serves to prime the material after each nozzle switch.",
                    "type": "bool",
                    "enabled": "machine_extruder_count > 1",
                    "default_value": false,
                    "resolve": "any(extruderValues('prime_tower_enable'))",
                    "settable_per_mesh": false,
                    "settable_per_extruder": false
                },
                "prime_tower_size":
                {
                    "label": "Prime Tower Size",
                    "description": "The width of the prime tower.",
                    "type": "float",
                    "unit": "mm",
                    "enabled": "resolveOrValue('prime_tower_enable')",
                    "default_value": 15,
                    "resolve": "max(extruderValues('prime_tower_size'))",
                    "minimum_value": "0",
                    "maximum_value": "min(0.5 * machine_width, 0.5 * machine_depth)",
                    "minimum_value_warning": "max(extruderValues('prime_tower_line_width')) * 2",
                    "maximum_value_warning": "20",
                    "settable_per_mesh": false,
                    "settable_per_extruder": false
                },
                "prime_tower_min_volume":
                {
                    "label": "Prime Tower Minimum Volume",
                    "description": "The minimum volume for each layer of the prime tower in order to purge enough material.",
                    "unit": "mm³",
                    "type": "float",
                    "default_value": 10,
                    "minimum_value": "0",
                    "maximum_value_warning": "resolveOrValue('prime_tower_size') ** 2 * resolveOrValue('layer_height')",
                    "enabled": "resolveOrValue('prime_tower_enable')",
                    "settable_per_mesh": false,
                    "settable_per_extruder": true,
                    "children":
                    {
                        "prime_tower_wall_thickness":
                        {
                            "label": "Prime Tower Thickness",
                            "description": "The thickness of the hollow prime tower. A thickness larger than half the Prime Tower Minimum Volume will result in a dense prime tower.",
                            "unit": "mm",
                            "type": "float",
                            "default_value": 2,
                            "value": "max(2 * min(extruderValues('prime_tower_line_width')), 0.5 * (resolveOrValue('prime_tower_size') - math.sqrt(max(0, resolveOrValue('prime_tower_size') ** 2 - max(extruderValues('prime_tower_min_volume')) / resolveOrValue('layer_height')))))",
                            "resolve": "max(extruderValues('prime_tower_wall_thickness'))",
                            "minimum_value": "0.001",
                            "minimum_value_warning": "2 * min(extruderValues('prime_tower_line_width'))",
                            "maximum_value_warning": "resolveOrValue('prime_tower_size') / 2",
                            "enabled": "resolveOrValue('prime_tower_enable')",
                            "settable_per_mesh": false,
                            "settable_per_extruder": false
                        }
                    }
                },
                "prime_tower_position_x":
                {
                    "label": "Prime Tower X Position",
                    "description": "The x coordinate of the position of the prime tower.",
                    "type": "float",
                    "unit": "mm",
                    "enabled": "resolveOrValue('prime_tower_enable')",
                    "default_value": 200,
                    "minimum_value_warning": "-1000",
                    "maximum_value_warning": "1000",
                    "maximum_value": "machine_width / 2 if machine_center_is_zero else machine_width",
                    "minimum_value": "resolveOrValue('prime_tower_size') - machine_width / 2 if machine_center_is_zero else resolveOrValue('prime_tower_size')",
                    "settable_per_mesh": false,
                    "settable_per_extruder": false
                },
                "prime_tower_position_y":
                {
                    "label": "Prime Tower Y Position",
                    "description": "The y coordinate of the position of the prime tower.",
                    "type": "float",
                    "unit": "mm",
                    "enabled": "resolveOrValue('prime_tower_enable')",
                    "default_value": 200,
                    "minimum_value_warning": "-1000",
                    "maximum_value_warning": "1000",
                    "maximum_value": "machine_depth / 2 - resolveOrValue('prime_tower_size') if machine_center_is_zero else machine_depth - resolveOrValue('prime_tower_size')",
                    "minimum_value": "machine_depth / -2 if machine_center_is_zero else 0",
                    "settable_per_mesh": false,
                    "settable_per_extruder": false
                },
                "prime_tower_flow":
                {
                    "label": "Prime Tower Flow",
                    "description": "Flow compensation: the amount of material extruded is multiplied by this value.",
                    "type": "float",
                    "unit": "%",
                    "enabled": "resolveOrValue('prime_tower_enable')",
                    "default_value": 100,
                    "value": "material_flow",
                    "minimum_value": "0.0001",
                    "minimum_value_warning": "50",
                    "maximum_value_warning": "150",
                    "settable_per_mesh": false,
                    "settable_per_extruder": true
                },
                "prime_tower_wipe_enabled":
                {
                    "label": "Wipe Inactive Nozzle on Prime Tower",
                    "description": "After printing the prime tower with one nozzle, wipe the oozed material from the other nozzle off on the prime tower.",
                    "type": "bool",
                    "enabled": "resolveOrValue('prime_tower_enable')",
                    "default_value": true,
                    "settable_per_mesh": false,
                    "settable_per_extruder": true
                },
                "dual_pre_wipe":
                {
                    "label": "Wipe Nozzle After Switch",
                    "description": "After switching extruder, wipe the oozed material off of the nozzle on the first thing printed. This performs a safe slow wipe move at a place where the oozed material causes least harm to the surface quality of your print.",
                    "type": "bool",
                    "enabled": "resolveOrValue('prime_tower_enable')",
                    "default_value": true,
                    "settable_per_mesh": false,
                    "settable_per_extruder": true
                },
                "ooze_shield_enabled":
                {
                    "label": "Enable Ooze Shield",
                    "description": "Enable exterior ooze shield. This will create a shell around the model which is likely to wipe a second nozzle if it's at the same height as the first nozzle.",
                    "type": "bool",
                    "resolve": "any(extruderValues('ooze_shield_enabled'))",
                    "enabled": "machine_extruder_count > 1",
                    "default_value": false,
                    "settable_per_mesh": false,
                    "settable_per_extruder": false
                },
                "ooze_shield_angle":
                {
                    "label": "Ooze Shield Angle",
                    "description": "The maximum angle a part in the ooze shield will have. With 0 degrees being vertical, and 90 degrees being horizontal. A smaller angle leads to less failed ooze shields, but more material.",
                    "type": "float",
                    "unit": "°",
                    "enabled": "resolveOrValue('ooze_shield_enabled')",
                    "default_value": 60,
                    "resolve": "min(extruderValues('ooze_shield_angle'))",
                    "minimum_value": "0",
                    "maximum_value": "90",
                    "settable_per_mesh": false,
                    "settable_per_extruder": false
                },
                "ooze_shield_dist":
                {
                    "label": "Ooze Shield Distance",
                    "description": "Distance of the ooze shield from the print, in the X/Y directions.",
                    "type": "float",
                    "unit": "mm",
                    "enabled": "resolveOrValue('ooze_shield_enabled')",
                    "default_value": 2,
                    "resolve": "max(extruderValues('ooze_shield_dist'))",
                    "minimum_value": "0",
                    "maximum_value_warning": "20",
                    "settable_per_mesh": false,
                    "settable_per_extruder": false
                }
            }
        },
        "meshfix":
        {
            "label": "Mesh Fixes",
            "type": "category",
            "icon": "category_fixes",
            "description": "category_fixes",
            "children":
            {
                "meshfix_union_all":
                {
                    "label": "Union Overlapping Volumes",
                    "description": "Ignore the internal geometry arising from overlapping volumes within a mesh and print the volumes as one. This may cause unintended internal cavities to disappear.",
                    "type": "bool",
                    "default_value": true,
                    "settable_per_mesh": true
                },
                "meshfix_union_all_remove_holes":
                {
                    "label": "Remove All Holes",
                    "description": "Remove the holes in each layer and keep only the outside shape. This will ignore any invisible internal geometry. However, it also ignores layer holes which can be viewed from above or below.",
                    "type": "bool",
                    "default_value": false,
                    "settable_per_mesh": true
                },
                "meshfix_extensive_stitching":
                {
                    "label": "Extensive Stitching",
                    "description": "Extensive stitching tries to stitch up open holes in the mesh by closing the hole with touching polygons. This option can introduce a lot of processing time.",
                    "type": "bool",
                    "default_value": false,
                    "settable_per_mesh": true
                },
                "meshfix_keep_open_polygons":
                {
                    "label": "Keep Disconnected Faces",
                    "description": "Normally Cura tries to stitch up small holes in the mesh and remove parts of a layer with big holes. Enabling this option keeps those parts which cannot be stitched. This option should be used as a last resort option when everything else fails to produce proper GCode.",
                    "type": "bool",
                    "default_value": false,
                    "settable_per_mesh": true
                },
                "multiple_mesh_overlap":
                {
                    "label": "Merged Meshes Overlap",
                    "description": "Make meshes which are touching each other overlap a bit. This makes them bond together better.",
                    "type": "float",
                    "unit": "mm",
                    "default_value": 0.15,
                    "minimum_value": "0",
                    "maximum_value_warning": "1.0",
                    "settable_per_mesh": true
                },
                "carve_multiple_volumes":
                {
                    "label": "Remove Mesh Intersection",
                    "description": "Remove areas where multiple meshes are overlapping with each other. This may be used if merged dual material objects overlap with each other.",
                    "type": "bool",
                    "default_value": true,
                    "value": "machine_extruder_count > 1",
                    "settable_per_mesh": false,
                    "settable_per_extruder": false,
                    "settable_per_meshgroup": true
                },
                "alternate_carve_order":
                {
                    "label": "Alternate Mesh Removal",
                    "description": "Switch to which mesh intersecting volumes will belong with every layer, so that the overlapping meshes become interwoven. Turning this setting off will cause one of the meshes to obtain all of the volume in the overlap, while it is removed from the other meshes.",
                    "type": "bool",
                    "default_value": true,
                    "enabled": "carve_multiple_volumes",
                    "settable_per_mesh": false,
                    "settable_per_extruder": false,
                    "settable_per_meshgroup": true
                }
            }
        },
        "blackmagic":
        {
            "label": "Special Modes",
            "type": "category",
            "icon": "category_blackmagic",
            "description": "category_blackmagic",
            "children":
            {
                "print_sequence":
                {
                    "label": "Print Sequence",
                    "description": "Whether to print all models one layer at a time or to wait for one model to finish, before moving on to the next. One at a time mode is only possible if all models are separated in such a way that the whole print head can move in between and all models are lower than the distance between the nozzle and the X/Y axes.",
                    "type": "enum",
                    "options":
                    {
                        "all_at_once": "All at Once",
                        "one_at_a_time": "One at a Time"
                    },
                    "default_value": "all_at_once",
                    "enabled": "machine_extruder_count == 1",
                    "settable_per_mesh": false,
                    "settable_per_extruder": false,
                    "settable_per_meshgroup": false
                },
                "infill_mesh":
                {
                    "label": "Infill Mesh",
                    "description": "Use this mesh to modify the infill of other meshes with which it overlaps. Replaces infill regions of other meshes with regions for this mesh. It's suggested to only print one Wall and no Top/Bottom Skin for this mesh.",
                    "type": "bool",
                    "default_value": false,
                    "settable_per_mesh": true,
                    "settable_per_extruder": false,
                    "settable_per_meshgroup": false,
                    "settable_globally": false
                },
                "infill_mesh_order":
                {
                    "label": "Infill Mesh Order",
                    "description": "Determines which infill mesh is inside the infill of another infill mesh. An infill mesh with a higher order will modify the infill of infill meshes with lower order and normal meshes.",
                    "default_value": 0,
                    "value": "1 if infill_mesh else 0",
                    "minimum_value_warning": "1",
                    "maximum_value_warning": "50",
                    "type": "int",
                    "settable_per_mesh": true,
                    "settable_per_extruder": false,
                    "settable_per_meshgroup": false,
                    "settable_globally": false
                },
                "support_mesh":
                {
                    "label": "Support Mesh",
                    "description": "Use this mesh to specify support areas. This can be used to generate support structure.",
                    "type": "bool",
                    "default_value": false,
                    "settable_per_mesh": true,
                    "settable_per_extruder": false,
                    "settable_per_meshgroup": false,
                    "settable_globally": false
                },
                "anti_overhang_mesh":
                {
                    "label": "Anti Overhang Mesh",
                    "description": "Use this mesh to specify where no part of the model should be detected as overhang. This can be used to remove unwanted support structure.",
                    "type": "bool",
                    "default_value": false,
                    "settable_per_mesh": true,
                    "settable_per_extruder": false,
                    "settable_per_meshgroup": false,
                    "settable_globally": false
                },
                "magic_mesh_surface_mode":
                {
                    "label": "Surface Mode",
                    "description": "Treat the model as a surface only, a volume, or volumes with loose surfaces. The normal print mode only prints enclosed volumes. \"Surface\" prints a single wall tracing the mesh surface with no infill and no top/bottom skin. \"Both\" prints enclosed volumes like normal and any remaining polygons as surfaces.",
                    "type": "enum",
                    "options":
                    {
                        "normal": "Normal",
                        "surface": "Surface",
                        "both": "Both"
                    },
                    "default_value": "normal",
                    "settable_per_mesh": true
                },
                "magic_spiralize":
                {
                    "label": "Spiralize Outer Contour",
                    "description": "Spiralize smooths out the Z move of the outer edge. This will create a steady Z increase over the whole print. This feature turns a solid model into a single walled print with a solid bottom. This feature used to be called Joris in older versions.",
                    "type": "bool",
                    "default_value": false,
                    "settable_per_mesh": true
                }
            }
        },
        "experimental":
        {
            "label": "Experimental",
            "type": "category",
            "icon": "category_experimental",
            "description": "experimental!",
            "children":
            {
                "draft_shield_enabled":
                {
                    "label": "Enable Draft Shield",
                    "description": "This will create a wall around the model, which traps (hot) air and shields against exterior airflow. Especially useful for materials which warp easily.",
                    "type": "bool",
                    "default_value": false,
                    "settable_per_mesh": false,
                    "settable_per_extruder": false
                },
                "draft_shield_dist":
                {
                    "label": "Draft Shield X/Y Distance",
                    "description": "Distance of the draft shield from the print, in the X/Y directions.",
                    "unit": "mm",
                    "type": "float",
                    "minimum_value": "0",
                    "maximum_value_warning": "10",
                    "default_value": 10,
                    "resolve": "max(extruderValues('draft_shield_dist'))",
                    "enabled": "draft_shield_enabled",
                    "settable_per_mesh": false,
                    "settable_per_extruder": false
                },
                "draft_shield_height_limitation":
                {
                    "label": "Draft Shield Limitation",
                    "description": "Set the height of the draft shield. Choose to print the draft shield at the full height of the model or at a limited height.",
                    "type": "enum",
                    "options":
                    {
                        "full": "Full",
                        "limited": "Limited"
                    },
                    "default_value": "full",
                    "resolve": "'full' if 'full' in extruderValues('draft_shield_height_limitation') else 'limited'",
                    "enabled": "draft_shield_enabled",
                    "settable_per_mesh": false,
                    "settable_per_extruder": false
                },
                "draft_shield_height":
                {
                    "label": "Draft Shield Height",
                    "description": "Height limitation of the draft shield. Above this height no draft shield will be printed.",
                    "unit": "mm",
                    "type": "float",
                    "minimum_value": "0",
                    "maximum_value_warning": "9999",
                    "default_value": 10,
                    "value": "10",
                    "enabled": "draft_shield_enabled and draft_shield_height_limitation == 'limited'",
                    "settable_per_mesh": false,
                    "settable_per_extruder": false
                },
                "conical_overhang_enabled":
                {
                    "label": "Make Overhang Printable",
                    "description": "Change the geometry of the printed model such that minimal support is required. Steep overhangs will become shallow overhangs. Overhanging areas will drop down to become more vertical.",
                    "type": "bool",
                    "default_value": false
                },
                "conical_overhang_angle":
                {
                    "label": "Maximum Model Angle",
                    "description": "The maximum angle of overhangs after the they have been made printable. At a value of 0° all overhangs are replaced by a piece of model connected to the build plate, 90° will not change the model in any way.",
                    "unit": "°",
                    "type": "float",
                    "minimum_value": "-89",
                    "minimum_value_warning": "0",
                    "maximum_value": "89",
                    "default_value": 50,
                    "enabled": "conical_overhang_enabled"
                },
                "coasting_enable":
                {
                    "label": "Enable Coasting",
                    "description": "Coasting replaces the last part of an extrusion path with a travel path. The oozed material is used to print the last piece of the extrusion path in order to reduce stringing.",
                    "type": "bool",
                    "default_value": false,
                    "settable_per_mesh": false,
                    "settable_per_extruder": true
                },
                "coasting_volume":
                {
                    "label": "Coasting Volume",
                    "description": "The volume otherwise oozed. This value should generally be close to the nozzle diameter cubed.",
                    "unit": "mm³",
                    "type": "float",
                    "default_value": 0.064,
                    "minimum_value": "0",
                    "maximum_value_warning": "machine_nozzle_size * 5",
                    "enabled": "coasting_enable",
                    "settable_per_mesh": false,
                    "settable_per_extruder": true
                },
                "coasting_min_volume":
                {
                    "label": "Minimum Volume Before Coasting",
                    "description": "The smallest volume an extrusion path should have before allowing coasting. For smaller extrusion paths, less pressure has been built up in the bowden tube and so the coasted volume is scaled linearly. This value should always be larger than the Coasting Volume.",
                    "unit": "mm³",
                    "type": "float",
                    "default_value": 0.8,
                    "minimum_value": "0",
                    "maximum_value_warning": "10.0",
                    "enabled": "coasting_enable",
                    "settable_per_mesh": false,
                    "settable_per_extruder": true
                },
                "coasting_speed":
                {
                    "label": "Coasting Speed",
                    "description": "The speed by which to move during coasting, relative to the speed of the extrusion path. A value slightly under 100% is advised, since during the coasting move the pressure in the bowden tube drops.",
                    "unit": "%",
                    "type": "float",
                    "default_value": 90,
                    "minimum_value": "0.0001",
                    "maximum_value_warning": "100",
                    "enabled": "coasting_enable",
                    "settable_per_mesh": false,
                    "settable_per_extruder": true
                },
                "skin_outline_count":
                {
                    "label": "Extra Skin Wall Count",
                    "description": "Replaces the outermost part of the top/bottom pattern with a number of concentric lines. Using one or two lines improves roofs that start on infill material.",
                    "default_value": 0,
                    "minimum_value": "0",
                    "maximum_value_warning": "10",
                    "type": "int",
                    "settable_per_mesh": true
                },
                "skin_alternate_rotation":
                {
                    "label": "Alternate Skin Rotation",
                    "description": "Alternate the direction in which the top/bottom layers are printed. Normally they are printed diagonally only. This setting adds the X-only and Y-only directions.",
                    "type": "bool",
                    "default_value": false,
                    "enabled": "top_bottom_pattern != 'concentric'",
                    "settable_per_mesh": true
                },
                "support_conical_enabled":
                {
                    "label": "Enable Conical Support",
                    "description": "Experimental feature: Make support areas smaller at the bottom than at the overhang.",
                    "type": "bool",
                    "default_value": false,
                    "enabled": "support_enable",
                    "limit_to_extruder": "support_infill_extruder_nr",
                    "settable_per_mesh": true
                },
                "support_conical_angle":
                {
                    "label": "Conical Support Angle",
                    "description": "The angle of the tilt of conical support. With 0 degrees being vertical, and 90 degrees being horizontal. Smaller angles cause the support to be more sturdy, but consist of more material. Negative angles cause the base of the support to be wider than the top.",
                    "unit": "°",
                    "type": "float",
                    "minimum_value": "-90",
                    "minimum_value_warning": "-45",
                    "maximum_value_warning": "45",
                    "maximum_value": "90",
                    "default_value": 30,
                    "enabled": "support_conical_enabled and support_enable",
                    "limit_to_extruder": "support_infill_extruder_nr",
                    "settable_per_mesh": true
                },
                "support_conical_min_width":
                {
                    "label": "Conical Support Minimum Width",
                    "description": "Minimum width to which the base of the conical support area is reduced. Small widths can lead to unstable support structures.",
                    "unit": "mm",
                    "default_value": 5.0,
                    "minimum_value": "0",
                    "minimum_value_warning": "machine_nozzle_size * 3",
                    "maximum_value_warning": "100.0",
                    "type": "float",
                    "enabled": "support_conical_enabled and support_enable",
                    "limit_to_extruder": "support_infill_extruder_nr",
                    "settable_per_mesh": true
                },
                "infill_hollow":
                {
                    "label": "Hollow Out Objects",
                    "description": "Remove all infill and make the inside of the object eligible for support.",
                    "type": "bool",
                    "default_value": false,
                    "settable_per_mesh": true
                },
                "magic_fuzzy_skin_enabled":
                {
                    "label": "Fuzzy Skin",
                    "description": "Randomly jitter while printing the outer wall, so that the surface has a rough and fuzzy look.",
                    "type": "bool",
                    "default_value": false,
                    "settable_per_mesh": true
                },
                "magic_fuzzy_skin_thickness":
                {
                    "label": "Fuzzy Skin Thickness",
                    "description": "The width within which to jitter. It's advised to keep this below the outer wall width, since the inner walls are unaltered.",
                    "type": "float",
                    "unit": "mm",
                    "default_value": 0.3,
                    "minimum_value": "0.001",
                    "maximum_value_warning": "wall_line_width_0",
                    "enabled": "magic_fuzzy_skin_enabled",
                    "settable_per_mesh": true
                },
                "magic_fuzzy_skin_point_density":
                {
                    "label": "Fuzzy Skin Density",
                    "description": "The average density of points introduced on each polygon in a layer. Note that the original points of the polygon are discarded, so a low density results in a reduction of the resolution.",
                    "type": "float",
                    "unit": "1/mm",
                    "default_value": 1.25,
                    "minimum_value": "0.008",
                    "minimum_value_warning": "0.1",
                    "maximum_value_warning": "10",
                    "maximum_value": "2 / magic_fuzzy_skin_thickness",
                    "enabled": "magic_fuzzy_skin_enabled",
                    "settable_per_mesh": true,
                    "children":
                    {
                        "magic_fuzzy_skin_point_dist":
                        {
                            "label": "Fuzzy Skin Point Distance",
                            "description": "The average distance between the random points introduced on each line segment. Note that the original points of the polygon are discarded, so a high smoothness results in a reduction of the resolution. This value must be higher than half the Fuzzy Skin Thickness.",
                            "type": "float",
                            "unit": "mm",
                            "default_value": 0.8,
                            "minimum_value": "magic_fuzzy_skin_thickness / 2",
                            "minimum_value_warning": "0.1",
                            "maximum_value_warning": "10",
                            "value": "10000 if magic_fuzzy_skin_point_density == 0 else 1 / magic_fuzzy_skin_point_density",
                            "enabled": "magic_fuzzy_skin_enabled",
                            "settable_per_mesh": true
                        }
                    }
                },
                "wireframe_enabled":
                {
                    "label": "Wire Printing",
                    "description": "Print only the outside surface with a sparse webbed structure, printing 'in thin air'. This is realized by horizontally printing the contours of the model at given Z intervals which are connected via upward and diagonally downward lines.",
                    "type": "bool",
                    "default_value": false,
                    "settable_per_mesh": false,
                    "settable_per_extruder": false,
                    "settable_per_meshgroup": false
                },
                "wireframe_height":
                {
                    "label": "WP Connection Height",
                    "description": "The height of the upward and diagonally downward lines between two horizontal parts. This determines the overall density of the net structure. Only applies to Wire Printing.",
                    "type": "float",
                    "unit": "mm",
                    "default_value": 3,
                    "value": "machine_nozzle_head_distance",
                    "minimum_value": "0.0001",
                    "maximum_value_warning": "20",
                    "enabled": "wireframe_enabled",
                    "settable_per_mesh": false,
                    "settable_per_extruder": false,
                    "settable_per_meshgroup": false
                },
                "wireframe_roof_inset":
                {
                    "label": "WP Roof Inset Distance",
                    "description": "The distance covered when making a connection from a roof outline inward. Only applies to Wire Printing.",
                    "type": "float",
                    "unit": "mm",
                    "default_value": 3,
                    "minimum_value": "0",
                    "minimum_value_warning": "machine_nozzle_size",
                    "maximum_value_warning": "20",
                    "enabled": "wireframe_enabled",
                    "value": "wireframe_height",
                    "settable_per_mesh": false,
                    "settable_per_extruder": false,
                    "settable_per_meshgroup": false
                },
                "wireframe_printspeed":
                {
                    "label": "WP Speed",
                    "description": "Speed at which the nozzle moves when extruding material. Only applies to Wire Printing.",
                    "unit": "mm/s",
                    "type": "float",
                    "default_value": 5,
                    "minimum_value": "0.1",
                    "maximum_value": "math.sqrt(machine_max_feedrate_x ** 2 + machine_max_feedrate_y ** 2 + max(max_feedrate_z_override, machine_max_feedrate_z) ** 2)",
                    "maximum_value_warning": "50",
                    "enabled": "wireframe_enabled",
                    "settable_per_mesh": false,
                    "settable_per_extruder": false,
                    "settable_per_meshgroup": false,
                    "children":
                    {
                        "wireframe_printspeed_bottom":
                        {
                            "label": "WP Bottom Printing Speed",
                            "description": "Speed of printing the first layer, which is the only layer touching the build platform. Only applies to Wire Printing.",
                            "unit": "mm/s",
                            "type": "float",
                            "default_value": 5,
                            "minimum_value": "0.1",
                            "maximum_value": "math.sqrt(machine_max_feedrate_x ** 2 + machine_max_feedrate_y ** 2)",
                            "maximum_value_warning": "50",
                            "enabled": "wireframe_enabled",
                            "value": "wireframe_printspeed",
                            "settable_per_mesh": false,
                            "settable_per_extruder": false,
                            "settable_per_meshgroup": false
                        },
                        "wireframe_printspeed_up":
                        {
                            "label": "WP Upward Printing Speed",
                            "description": "Speed of printing a line upward 'in thin air'. Only applies to Wire Printing.",
                            "unit": "mm/s",
                            "type": "float",
                            "default_value": 5,
                            "minimum_value": "0.1",
                            "maximum_value": "math.sqrt(machine_max_feedrate_x ** 2 + machine_max_feedrate_y ** 2 + max(max_feedrate_z_override, machine_max_feedrate_z) ** 2)",
                            "maximum_value_warning": "50",
                            "enabled": "wireframe_enabled",
                            "value": "wireframe_printspeed",
                            "settable_per_mesh": false,
                            "settable_per_extruder": false,
                            "settable_per_meshgroup": false
                        },
                        "wireframe_printspeed_down":
                        {
                            "label": "WP Downward Printing Speed",
                            "description": "Speed of printing a line diagonally downward. Only applies to Wire Printing.",
                            "unit": "mm/s",
                            "type": "float",
                            "default_value": 5,
                            "minimum_value": "0.1",
                            "maximum_value": "math.sqrt(machine_max_feedrate_x ** 2 + machine_max_feedrate_y ** 2 + max(max_feedrate_z_override, machine_max_feedrate_z) ** 2)",
                            "maximum_value_warning": "50",
                            "enabled": "wireframe_enabled",
                            "value": "wireframe_printspeed",
                            "settable_per_mesh": false,
                            "settable_per_extruder": false,
                            "settable_per_meshgroup": false
                        },
                        "wireframe_printspeed_flat":
                        {
                            "label": "WP Horizontal Printing Speed",
                            "description": "Speed of printing the horizontal contours of the model. Only applies to Wire Printing.",
                            "unit": "mm/s",
                            "type": "float",
                            "default_value": 5,
                            "minimum_value": "0.1",
                            "maximum_value": "math.sqrt(machine_max_feedrate_x ** 2 + machine_max_feedrate_y ** 2)",
                            "maximum_value_warning": "100",
                            "value": "wireframe_printspeed",
                            "enabled": "wireframe_enabled",
                            "settable_per_mesh": false,
                            "settable_per_extruder": false,
                            "settable_per_meshgroup": false
                        }
                    }
                },
                "wireframe_flow":
                {
                    "label": "WP Flow",
                    "description": "Flow compensation: the amount of material extruded is multiplied by this value. Only applies to Wire Printing.",
                    "unit": "%",
                    "default_value": 100,
                    "minimum_value": "0",
                    "maximum_value_warning": "100",
                    "type": "float",
                    "enabled": "wireframe_enabled",
                    "settable_per_mesh": false,
                    "settable_per_extruder": false,
                    "settable_per_meshgroup": false,
                    "children":
                    {
                        "wireframe_flow_connection":
                        {
                            "label": "WP Connection Flow",
                            "description": "Flow compensation when going up or down. Only applies to Wire Printing.",
                            "unit": "%",
                            "default_value": 100,
                            "minimum_value": "0",
                            "maximum_value_warning": "100",
                            "type": "float",
                            "enabled": "wireframe_enabled",
                            "value": "wireframe_flow",
                            "settable_per_mesh": false,
                            "settable_per_extruder": false,
                            "settable_per_meshgroup": false
                        },
                        "wireframe_flow_flat":
                        {
                            "label": "WP Flat Flow",
                            "description": "Flow compensation when printing flat lines. Only applies to Wire Printing.",
                            "unit": "%",
                            "default_value": 100,
                            "minimum_value": "0",
                            "maximum_value_warning": "100",
                            "type": "float",
                            "enabled": "wireframe_enabled",
                            "value": "wireframe_flow",
                            "settable_per_mesh": false,
                            "settable_per_extruder": false,
                            "settable_per_meshgroup": false
                        }
                    }
                },
                "wireframe_top_delay":
                {
                    "label": "WP Top Delay",
                    "description": "Delay time after an upward move, so that the upward line can harden. Only applies to Wire Printing.",
                    "unit": "s",
                    "type": "float",
                    "default_value": 0,
                    "minimum_value": "0",
                    "maximum_value_warning": "1",
                    "enabled": "wireframe_enabled",
                    "settable_per_mesh": false,
                    "settable_per_extruder": false,
                    "settable_per_meshgroup": false
                },
                "wireframe_bottom_delay":
                {
                    "label": "WP Bottom Delay",
                    "description": "Delay time after a downward move. Only applies to Wire Printing.",
                    "unit": "s",
                    "type": "float",
                    "default_value": 0,
                    "minimum_value": "0",
                    "maximum_value_warning": "1",
                    "enabled": "wireframe_enabled",
                    "settable_per_mesh": false,
                    "settable_per_extruder": false,
                    "settable_per_meshgroup": false
                },
                "wireframe_flat_delay":
                {
                    "label": "WP Flat Delay",
                    "description": "Delay time between two horizontal segments. Introducing such a delay can cause better adhesion to previous layers at the connection points, while too long delays cause sagging. Only applies to Wire Printing.",
                    "unit": "s",
                    "type": "float",
                    "default_value": 0.1,
                    "minimum_value": "0",
                    "maximum_value_warning": "0.5",
                    "enabled": "wireframe_enabled",
                    "settable_per_mesh": false,
                    "settable_per_extruder": false,
                    "settable_per_meshgroup": false
                },
                "wireframe_up_half_speed":
                {
                    "label": "WP Ease Upward",
                    "description": "Distance of an upward move which is extruded with half speed.\nThis can cause better adhesion to previous layers, while not heating the material in those layers too much. Only applies to Wire Printing.",
                    "type": "float",
                    "unit": "mm",
                    "default_value": 0.3,
                    "minimum_value": "0",
                    "maximum_value_warning": "5.0",
                    "enabled": "wireframe_enabled",
                    "settable_per_mesh": false,
                    "settable_per_extruder": false,
                    "settable_per_meshgroup": false
                },
                "wireframe_top_jump":
                {
                    "label": "WP Knot Size",
                    "description": "Creates a small knot at the top of an upward line, so that the consecutive horizontal layer has a better chance to connect to it. Only applies to Wire Printing.",
                    "type": "float",
                    "unit": "mm",
                    "default_value": 0.6,
                    "minimum_value": "0",
                    "maximum_value_warning": "2.0",
                    "enabled": "wireframe_enabled",
                    "settable_per_mesh": false,
                    "settable_per_extruder": false,
                    "settable_per_meshgroup": false
                },
                "wireframe_fall_down":
                {
                    "label": "WP Fall Down",
                    "description": "Distance with which the material falls down after an upward extrusion. This distance is compensated for. Only applies to Wire Printing.",
                    "type": "float",
                    "unit": "mm",
                    "default_value": 0.5,
                    "minimum_value": "0",
                    "maximum_value_warning": "wireframe_height",
                    "enabled": "wireframe_enabled",
                    "settable_per_mesh": false,
                    "settable_per_extruder": false,
                    "settable_per_meshgroup": false
                },
                "wireframe_drag_along":
                {
                    "label": "WP Drag Along",
                    "description": "Distance with which the material of an upward extrusion is dragged along with the diagonally downward extrusion. This distance is compensated for. Only applies to Wire Printing.",
                    "type": "float",
                    "unit": "mm",
                    "default_value": 0.6,
                    "minimum_value": "0",
                    "maximum_value_warning": "wireframe_height",
                    "enabled": "wireframe_enabled",
                    "settable_per_mesh": false,
                    "settable_per_extruder": false,
                    "settable_per_meshgroup": false
                },
                "wireframe_strategy":
                {
                    "label": "WP Strategy",
                    "description": "Strategy for making sure two consecutive layers connect at each connection point. Retraction lets the upward lines harden in the right position, but may cause filament grinding. A knot can be made at the end of an upward line to heighten the chance of connecting to it and to let the line cool; however, it may require slow printing speeds. Another strategy is to compensate for the sagging of the top of an upward line; however, the lines won't always fall down as predicted.",
                    "type": "enum",
                    "options":
                    {
                        "compensate": "Compensate",
                        "knot": "Knot",
                        "retract": "Retract"
                    },
                    "default_value": "compensate",
                    "enabled": "wireframe_enabled",
                    "settable_per_mesh": false,
                    "settable_per_extruder": false,
                    "settable_per_meshgroup": false
                },
                "wireframe_straight_before_down":
                {
                    "label": "WP Straighten Downward Lines",
                    "description": "Percentage of a diagonally downward line which is covered by a horizontal line piece. This can prevent sagging of the top most point of upward lines. Only applies to Wire Printing.",
                    "type": "float",
                    "unit": "%",
                    "default_value": 20,
                    "minimum_value": "0",
                    "maximum_value": "100",
                    "enabled": "wireframe_enabled",
                    "settable_per_mesh": false,
                    "settable_per_extruder": false,
                    "settable_per_meshgroup": false
                },
                "wireframe_roof_fall_down":
                {
                    "label": "WP Roof Fall Down",
                    "description": "The distance which horizontal roof lines printed 'in thin air' fall down when being printed. This distance is compensated for. Only applies to Wire Printing.",
                    "type": "float",
                    "unit": "mm",
                    "default_value": 2,
                    "minimum_value_warning": "0",
                    "maximum_value_warning": "wireframe_roof_inset",
                    "enabled": "wireframe_enabled",
                    "settable_per_mesh": false,
                    "settable_per_extruder": false,
                    "settable_per_meshgroup": false
                },
                "wireframe_roof_drag_along":
                {
                    "label": "WP Roof Drag Along",
                    "description": "The distance of the end piece of an inward line which gets dragged along when going back to the outer outline of the roof. This distance is compensated for. Only applies to Wire Printing.",
                    "type": "float",
                    "unit": "mm",
                    "default_value": 0.8,
                    "minimum_value": "0",
                    "maximum_value_warning": "10",
                    "enabled": "wireframe_enabled",
                    "settable_per_mesh": false,
                    "settable_per_extruder": false,
                    "settable_per_meshgroup": false
                },
                "wireframe_roof_outer_delay":
                {
                    "label": "WP Roof Outer Delay",
                    "description": "Time spent at the outer perimeters of hole which is to become a roof. Longer times can ensure a better connection. Only applies to Wire Printing.",
                    "type": "float",
                    "unit": "s",
                    "default_value": 0.2,
                    "minimum_value": "0",
                    "maximum_value_warning": "2.0",
                    "enabled": "wireframe_enabled",
                    "settable_per_mesh": false,
                    "settable_per_extruder": false,
                    "settable_per_meshgroup": false
                },
                "wireframe_nozzle_clearance":
                {
                    "label": "WP Nozzle Clearance",
                    "description": "Distance between the nozzle and horizontally downward lines. Larger clearance results in diagonally downward lines with a less steep angle, which in turn results in less upward connections with the next layer. Only applies to Wire Printing.",
                    "type": "float",
                    "unit": "mm",
                    "default_value": 1,
                    "minimum_value_warning": "0",
                    "maximum_value_warning": "10.0",
                    "enabled": "wireframe_enabled",
                    "settable_per_mesh": false,
                    "settable_per_extruder": false,
                    "settable_per_meshgroup": false
                }
            }
        },
        "command_line_settings": {
            "label": "Command Line Settings",
            "description": "Settings which are only used if CuraEngine isn't called from the Cura frontend.",
            "type": "category",
            "enabled": false,
            "children": {
                "center_object": {
                    "description": "Whether to center the object on the middle of the build platform (0,0), instead of using the coordinate system in which the object was saved.",
                    "type": "bool",
                    "label": "Center object",
                    "default_value": false,
                    "enabled": false
                },
                "mesh_position_x": {
                    "description": "Offset applied to the object in the x direction.",
                    "type": "float",
                    "label": "Mesh position x",
                    "default_value": 0,
                    "enabled": false
                },
                "mesh_position_y": {
                    "description": "Offset applied to the object in the y direction.",
                    "type": "float",
                    "label": "Mesh position y",
                    "default_value": 0,
                    "enabled": false
                },
                "mesh_position_z": {
                    "description": "Offset applied to the object in the z direction. With this you can perform what was used to be called 'Object Sink'.",
                    "type": "float",
                    "label": "Mesh position z",
                    "default_value": 0,
                    "enabled": false
                },
                "mesh_rotation_matrix": {
                    "label": "Mesh Rotation Matrix",
                    "description": "Transformation matrix to be applied to the model when loading it from file.",
                    "type": "str",
                    "default_value": "[[1,0,0], [0,1,0], [0,0,1]]",
                    "enabled": false
                }
            }
        }
    }
}<|MERGE_RESOLUTION|>--- conflicted
+++ resolved
@@ -1373,13 +1373,9 @@
                     "unit": "°C",
                     "type": "float",
                     "default_value": 210,
-<<<<<<< HEAD
                     "minimum_value_warning": "0",
                     "maximum_value_warning": "285",
-                    "enabled": false,
-=======
                     "enabled": "machine_nozzle_temp_enabled",
->>>>>>> 58e15848
                     "settable_per_extruder": true,
                     "minimum_value": "-273.15"
                 },
@@ -1393,13 +1389,8 @@
                     "value": "default_material_print_temperature",
                     "minimum_value": "-273.15",
                     "minimum_value_warning": "0",
-<<<<<<< HEAD
                     "maximum_value_warning": "285",
-                    "enabled": "not (material_flow_dependent_temperature) and machine_gcode_flavor != \"UltiGCode\"",
-=======
-                    "maximum_value_warning": "260",
                     "enabled": "machine_nozzle_temp_enabled and not (material_flow_dependent_temperature)",
->>>>>>> 58e15848
                     "settable_per_mesh": false,
                     "settable_per_extruder": true
                 },
@@ -1413,13 +1404,8 @@
                     "value": "material_print_temperature",
                     "minimum_value": "-273.15",
                     "minimum_value_warning": "0",
-<<<<<<< HEAD
                     "maximum_value_warning": "285",
-                    "enabled": "machine_gcode_flavor != \"UltiGCode\"",
-=======
-                    "maximum_value_warning": "260",
                     "enabled": "machine_nozzle_temp_enabled",
->>>>>>> 58e15848
                     "settable_per_mesh": false,
                     "settable_per_extruder": true
                 },

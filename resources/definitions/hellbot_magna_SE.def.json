--- conflicted
+++ resolved
@@ -1,4 +1,3 @@
-<<<<<<< HEAD
 {
     "version": 2,
     "name": "Hellbot Magna SE",
@@ -9,10 +8,11 @@
         "author": "Hellbot Development Team",
         "manufacturer": "Hellbot",
         "file_formats": "text/x-gcode",
-        "platform": "hellbot_magna_SE.obj",
+        "platform": "Hellbot_Magna_SE.obj",
         "has_materials": true,
+        "has_textured_buildplate": true,
         "machine_extruder_trains": { "0": "hellbot_magna_SE_extruder" },
-        "platform_texture": "hellbot_magna_SE.png"
+        "platform_texture": "Hellbot_Magna_SE.png"
     },
     "overrides":
     {
@@ -24,33 +24,4 @@
         "machine_name": { "default_value": "Hellbot Magna SE" },
         "machine_width": { "default_value": 230 }
     }
-}
-=======
-{
-    "version": 2,
-    "name": "Hellbot Magna SE",
-    "inherits": "fdmprinter",
-    "metadata":
-    {
-        "visible": true,
-        "author": "Hellbot Development Team",
-        "manufacturer": "Hellbot",
-        "file_formats": "text/x-gcode",
-        "platform": "hellbot_magna_SE.obj",
-        "has_materials": true,
-        "has_textured_buildplate": true,
-        "machine_extruder_trains": { "0": "hellbot_magna_SE_extruder" },
-        "platform_texture": "hellbot_magna_SE.png"
-    },
-    "overrides":
-    {
-        "machine_center_is_zero": { "default_value": false },
-        "machine_depth": { "default_value": 230 },
-        "machine_extruder_count": { "default_value": 1 },
-        "machine_heated_bed": { "default_value": true },
-        "machine_height": { "default_value": 250 },
-        "machine_name": { "default_value": "Hellbot Magna SE" },
-        "machine_width": { "default_value": 230 }
-    }
-}
->>>>>>> f81e5325
+}
--- conflicted
+++ resolved
@@ -38,11 +38,11 @@
             0
         ],
         "platform_texture": "Ultimaker2backplate.png",
-<<<<<<< HEAD
+        "platform_offset": [9, 0, 0],
+        "has_materials": false,
+        "has_machine_quality": true,
+        "preferred_variant_name": "0.4 mm",
         "preferred_quality_type": "fast",
-=======
->>>>>>> b77f4647
-        "preferred_variant_name": "0.4 mm",
         "weight": 3
     },
     "overrides":

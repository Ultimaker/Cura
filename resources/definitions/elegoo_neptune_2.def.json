--- conflicted
+++ resolved
@@ -1,35 +1,4 @@
 {
-<<<<<<< HEAD
-    "name":      "ELEGOO NEPTUNE 2",
-    "version":   2,
-    "inherits":  "elegoo_base",
-    "metadata":  {
-                  "author": "Toylerrr & NARUTO",
-                  "visible": true,
-                  "quality_definition": "elegoo_base",
-                  "platform": "elegoo_neptune_2.stl",
-                  "platform_offset": [0,-0.5,0],
-                  "machine_extruder_trains":{"0": "elegoo_neptune2_extruder_0"}
-                  },
-    "overrides": {
-                  "machine_name":   {"default_value": "ELEGOO NEPTUNE 2"},
-                  "machine_width":  {"default_value": 235},
-                  "machine_depth":  {"default_value": 235},
-                  "machine_height": {"default_value": 260},
-                  "machine_head_with_fans_polygon": { "value":  [ [-55, 20], [55, 20], [55, -25], [-55, -25] ] },
-
-                  "machine_start_gcode" : {
-                    "default_value": ";ELEGOO NEPTUNE 2\nG90\nG28 ;home\nG1 Z0.6 F3000 ;Move Z Axis up\nG92 E0 ;Reset Extruder\nG1 X1.5 Y20 F5000.0 ;Move to start position\nG1 Y120.0 F600.0 E20 ;Draw the first line\nG1 X0.5 F1000.0 ;Move to side a little\nG1 Y20 F600.0 E40 ;Draw the second line\nG92 E0 ;Reset Extruder"
-                    },
-                  "machine_end_gcode" : {
-                    "default_value": "G91 ;Relative positionning\nG1 E-2 F2700 ;Retract a bit\nG1 E-10 X5 Y5 Z3 F3000 ;Retract\nG90 ;Absolute positionning\nG1 X0 Y{machine_depth} ;Present print\nM106 S0 ;Turn-off fan\nM104 S0 ;Turn-off hotend\nM140 S0 ;Turn-off bed\nM84 X Y E ;Disable all steppers but Z"
-                    },
-                  
-                  "material_bed_temperature":{"value": "default_material_bed_temperature + 5"}
-                  
-                 }
-}
-=======
     "version": 2,
     "name": "Neptune 2",
     "inherits": "fdmprinter",
@@ -90,5 +59,4 @@
         "z_seam_corner": { "default_value": "z_seam_corner_weighted" },
         "z_seam_type": { "default_value": "back" }
     }
-}
->>>>>>> 38b4d8f2
+}
{
<<<<<<< HEAD
    "name":      "ELEGOO NEPTUNE 2D",
    "version":   2,
    "inherits":  "elegoo_base",
    "metadata":  {
                  "author": "Toylerrr & NARUTO",
                  "visible": true,
                  "quality_definition": "elegoo_base",
                  "machine_extruder_trains":
                   {
                    "0": "elegoo_neptune2D_extruder_0",
                    "1": "elegoo_neptune2D_extruder_1"
                   }
                 },
    "overrides": {
                  "machine_name":   {"default_value": "ELEGOO NEPTUNE 2D"},
                  "machine_width":  {"default_value": 235},
                  "machine_depth":  {"default_value": 235},
                  "machine_height": {"default_value": 260},
                  "machine_head_with_fans_polygon": { "value":  [ [-55, 20], [55, 20], [55, -25], [-55, -25] ] },
                   "machine_extruder_count": { "default_value": 2 },
                   "layer_start_x":{"value": "machine_width"},
                   "layer_start_y":{"value": "machine_depth"},
                   
                  "machine_use_extruder_offset_to_offset_coords":{"default_value": false},
                  "machine_min_cool_heat_time_window":{"value": 0.0},

                  "machine_start_gcode" : 
                  {"default_value": ";ELEGOO NEPTUNE 2D\n;Fool-proof Gcode\nG90\nG28\nG90\nT1\nG92 E0\nG1 X1.5 Y20 Z1.0 E-10 F6000\nT0\nG92 E0\nG1 E-100 F1600\nT1\nG92 E0\nG1 Y200 E130 F250\nG91\nG1 E-{retraction_amount} F1600\nG1 E-101 F1600\nG90\nT0\nG92 E0\nG1 X0.5 E100 F3000\nG1 Y20 E230 F250\nG91\nG1 E-{retraction_amount} F1600\nG1 E-101 F1600\nG4 P5000\nG90\nT{extruder_nr}\nG92 E0\nG1 E{retraction_amount} F1600\nG92 E0"   
                    },
                  "machine_end_gcode" : 
                  {"default_value": "G91\nG1 E-100 X5 Y5 Z3 F2400\nG90\nG1 X0 Y{machine_depth} ;\nM106 S0 ;Turn-off fan\nM104 S0 ;Turn-off hotend\nM140 S0 ;Turn-off bed\nM84 X Y E ;Disable all steppers but Z" 
                  },

                  "material_bed_temperature":{"value": "default_material_bed_temperature + 5"},
                  "initial_layer_line_width_factor":{"settable_per_extruder": false },
                  "material_print_temperature":{"resolve": "max(extruderValues('default_material_print_temperature'))","settable_per_extruder": false}
                 }
=======
    "version": 2,
    "name": "Neptune 2D",
    "inherits": "fdmprinter",
    "metadata":
    {
        "visible": true,
        "author": "Toylerrr",
        "manufacturer": "Elegoo",
        "file_formats": "text/x-gcode",
        "platform": "elegoo_neptune_2.stl",
        "has_machine_quality": true,
        "machine_extruder_trains":
        {
            "0": "elegoo_neptune2D_extruder_0",
            "1": "elegoo_neptune2D_extruder_1"
        },
        "platform_offset": [
            0,
            0,
            0
        ],
        "preferred_quality_type": "normal"
    },
    "overrides":
    {
        "adhesion_type": { "default_value": "skirt" },
        "brim_width": { "default_value": 5 },
        "gantry_height": { "value": 30 },
        "machine_always_write_active_tool": { "default_value": true },
        "machine_depth": { "default_value": 235 },
        "machine_end_gcode": { "default_value": "G91 ;Relative positionning\nG1 E-2 F2700 ;Retract a bit\nG1 E-80 Z0.2 F1600 ;Retract and raise Z\nG1 X5 Y5 F3000 ;Wipe out\nG1 Z10 ;Raise Z more\nG90 ;Absolute positionning\nG1 X0 Y{machine_depth} ;Present print\nM106 S0 ;Turn-off fan\nM104 S0 ;Turn-off hotend\nM140 S0 ;Turn-off bed\nM84 X Y E ;Disable all steppers but Z" },
        "machine_extruder_count": { "default_value": 2 },
        "machine_extruders_share_heater": { "default_value": true },
        "machine_extruders_share_nozzle": { "default_value": true },
        "machine_gcode_flavor": { "default_value": "RepRap (Marlin/Sprinter)" },
        "machine_head_with_fans_polygon":
        {
            "value": [
                [-30, 35],
                [-30, -10],
                [25, 35],
                [25, -10]
            ]
        },
        "machine_heated_bed": { "default_value": true },
        "machine_height": { "default_value": 260 },
        "machine_name": { "default_value": "ELEGOO Neptune 2D" },
        "machine_start_gcode": { "default_value": ";simage\n;gimage\nG28 ;home\n;G29 ;Run ABL\n;M420 S1 ;Enable ABL mesh\nG92 E0 ;Reset Extruder\nG1 Z4.0 F3000 ;Move Z Axis up\nG92 E0 ;Reset Extruder\nG1 X2.0 Y20 Z0.28 F5000.0 ;Move to start position\nG1 E90 F1200 ;Load filament\nG92 E0 ;Reset Extruder\nG1 X2.0 Y200.0 Z0.28 F1500.0 E15 ;Draw the first line\nG1 X2.3 Y200.0 Z0.28 F5000.0 ;Move to side a little\nG1 X2.3 Y20 Z0.28 F1500.0 E30 ;Draw the second line\nG92 E0 ;Reset Extruder\nG1 Z2.0 F3000 ;Move Z Axis up" },
        "machine_width": { "default_value": 235 },
        "material_diameter": { "default_value": 1.75 },
        "material_standby_temperature":
        {
            "default_value": 200,
            "settable_per_extruder": false
        },
        "prime_blob_enable": { "default_value": false },
        "prime_tower_enable": { "default_value": true },
        "prime_tower_min_volume": { "default_value": 90 },
        "prime_tower_size": { "default_value": 30 },
        "raft_airgap": { "default_value": 0.25 },
        "raft_margin": { "default_value": 5 },
        "retraction_amount": { "default_value": 5 },
        "retraction_enable": { "default_value": true },
        "retraction_speed": { "default_value": 70 },
        "skin_angles":
        {
            "default_value": [45, 135]
        },
        "speed_print": { "value": 60.0 },
        "z_seam_corner": { "default_value": "z_seam_corner_weighted" },
        "z_seam_type": { "default_value": "back" }
    }
>>>>>>> 38b4d8f2
}<|MERGE_RESOLUTION|>--- conflicted
+++ resolved
@@ -1,43 +1,4 @@
 {
-<<<<<<< HEAD
-    "name":      "ELEGOO NEPTUNE 2D",
-    "version":   2,
-    "inherits":  "elegoo_base",
-    "metadata":  {
-                  "author": "Toylerrr & NARUTO",
-                  "visible": true,
-                  "quality_definition": "elegoo_base",
-                  "machine_extruder_trains":
-                   {
-                    "0": "elegoo_neptune2D_extruder_0",
-                    "1": "elegoo_neptune2D_extruder_1"
-                   }
-                 },
-    "overrides": {
-                  "machine_name":   {"default_value": "ELEGOO NEPTUNE 2D"},
-                  "machine_width":  {"default_value": 235},
-                  "machine_depth":  {"default_value": 235},
-                  "machine_height": {"default_value": 260},
-                  "machine_head_with_fans_polygon": { "value":  [ [-55, 20], [55, 20], [55, -25], [-55, -25] ] },
-                   "machine_extruder_count": { "default_value": 2 },
-                   "layer_start_x":{"value": "machine_width"},
-                   "layer_start_y":{"value": "machine_depth"},
-                   
-                  "machine_use_extruder_offset_to_offset_coords":{"default_value": false},
-                  "machine_min_cool_heat_time_window":{"value": 0.0},
-
-                  "machine_start_gcode" : 
-                  {"default_value": ";ELEGOO NEPTUNE 2D\n;Fool-proof Gcode\nG90\nG28\nG90\nT1\nG92 E0\nG1 X1.5 Y20 Z1.0 E-10 F6000\nT0\nG92 E0\nG1 E-100 F1600\nT1\nG92 E0\nG1 Y200 E130 F250\nG91\nG1 E-{retraction_amount} F1600\nG1 E-101 F1600\nG90\nT0\nG92 E0\nG1 X0.5 E100 F3000\nG1 Y20 E230 F250\nG91\nG1 E-{retraction_amount} F1600\nG1 E-101 F1600\nG4 P5000\nG90\nT{extruder_nr}\nG92 E0\nG1 E{retraction_amount} F1600\nG92 E0"   
-                    },
-                  "machine_end_gcode" : 
-                  {"default_value": "G91\nG1 E-100 X5 Y5 Z3 F2400\nG90\nG1 X0 Y{machine_depth} ;\nM106 S0 ;Turn-off fan\nM104 S0 ;Turn-off hotend\nM140 S0 ;Turn-off bed\nM84 X Y E ;Disable all steppers but Z" 
-                  },
-
-                  "material_bed_temperature":{"value": "default_material_bed_temperature + 5"},
-                  "initial_layer_line_width_factor":{"settable_per_extruder": false },
-                  "material_print_temperature":{"resolve": "max(extruderValues('default_material_print_temperature'))","settable_per_extruder": false}
-                 }
-=======
     "version": 2,
     "name": "Neptune 2D",
     "inherits": "fdmprinter",
@@ -110,5 +71,4 @@
         "z_seam_corner": { "default_value": "z_seam_corner_weighted" },
         "z_seam_type": { "default_value": "back" }
     }
->>>>>>> 38b4d8f2
 }
--- conflicted
+++ resolved
@@ -1,416 +1,26 @@
 {
+    "version": 2,
+    "name": "Anycubic i3 Mega S/Pro",
     "inherits": "fdmprinter",
     "metadata":
     {
+        "visible": true,
         "author": "Nils Hendrik Rottgardt",
+        "manufacturer": "Anycubic",
         "file_formats": "text/x-gcode",
-        "has_machine_quality": true,
+        "platform": "anycubic_i3_mega_s_platform.3mf",
         "has_materials": true,
         "has_variants": false,
+        "has_machine_quality": true,
+        "preferred_quality_type": "normal",
         "machine_extruder_trains":
         {
             "0": "anycubic_i3_mega_s_extruder_0"
-        },
-        "manufacturer": "Anycubic",
-        "platform": "anycubic_i3_mega_s_platform.3mf",
-        "preferred_quality_type": "normal",
-        "visible": true
+        }
     },
-    "name": "Anycubic i3 Mega S/Pro",
+
     "overrides":
     {
-<<<<<<< HEAD
-        "acceleration_enabled":
-        {
-            "value": false
-        },
-        "acceleration_print":
-        {
-            "value": 1500
-        },
-        "acceleration_roofing":
-        {
-            "enabled": "acceleration_enabled and roofing_layer_count > 0 and top_layers > 0"
-        },
-        "acceleration_travel":
-        {
-            "value": 3000
-        },
-        "acceleration_travel_layer_0":
-        {
-            "value": "acceleration_travel"
-        },
-        "adhesion_type":
-        {
-            "value": "'none' if support_enable else 'skirt'"
-        },
-        "brim_replaces_support":
-        {
-            "value": false
-        },
-        "cool_fan_full_at_height":
-        {
-            "value": "layer_height_0 + 2 * layer_height"
-        },
-        "cool_fan_speed":
-        {
-            "value": 100
-        },
-        "cool_fan_speed_0":
-        {
-            "value": 30
-        },
-        "cool_min_layer_time":
-        {
-            "value": 10
-        },
-        "gantry_height":
-        {
-            "value": "0"
-        },
-        "infill_before_walls":
-        {
-            "value": false
-        },
-        "infill_overlap":
-        {
-            "value": 15.0
-        },
-        "infill_sparse_density":
-        {
-            "value": 25
-        },
-        "jerk_enabled":
-        {
-            "value": true
-        },
-        "jerk_print":
-        {
-            "value": 8
-        },
-        "jerk_travel":
-        {
-            "value": 10
-        },
-        "jerk_travel_layer_0":
-        {
-            "value": "jerk_travel"
-        },
-        "machine_acceleration":
-        {
-            "value": 3000
-        },
-        "machine_center_is_zero":
-        {
-            "default_value": false
-        },
-        "machine_depth":
-        {
-            "default_value": 210
-        },
-        "machine_end_gcode":
-        {
-            "default_value": "M104 S0                                    ; Extruder off \nM140 S0                                    ; Heatbed off \nM107                                       ; Fan off \nG91                                        ; relative positioning \nG1 E-5 F300                                ; retract a little \nG1 Z+10 E-5 ; X-20 Y-20 F{travel_xy_speed} ; lift print head \nG28 X0 Y0                                  ; homing \nG1 Y180 F2000                              ; reset feedrate \nM84                                        ; disable stepper motors \nG90                                        ; absolute positioning \nM300 S440 P200                             ; Make Print Completed Tones \nM300 S660 P250                             ; beep \nM300 S880 P300                             ; beep"
-        },
-        "machine_gcode_flavor":
-        {
-            "default_value": "RepRap (Marlin/Sprinter)"
-        },
-        "machine_heated_bed":
-        {
-            "default_value": true
-        },
-        "machine_height":
-        {
-            "default_value": 205
-        },
-        "machine_max_acceleration_e":
-        {
-            "value": 10000
-        },
-        "machine_max_acceleration_x":
-        {
-            "value": 3000
-        },
-        "machine_max_acceleration_y":
-        {
-            "value": 2000
-        },
-        "machine_max_acceleration_z":
-        {
-            "value": 60
-        },
-        "machine_max_feedrate_x":
-        {
-            "default_value": 500
-        },
-        "machine_max_feedrate_y":
-        {
-            "default_value": 500
-        },
-        "machine_max_feedrate_z":
-        {
-            "default_value": 8
-        },
-        "machine_max_jerk_e":
-        {
-            "value": 5
-        },
-        "machine_max_jerk_xy":
-        {
-            "value": 10
-        },
-        "machine_max_jerk_z":
-        {
-            "value": 0.4
-        },
-        "machine_name":
-        {
-            "default_value": "Anycubic i3 Mega S/Pro"
-        },
-        "machine_start_gcode":
-        {
-            "default_value": ";Profil Homepage: https://github.com/NilsRo/Cura_Anycubic_MegaS_Profile\n\n;Slicer Information - (Support for OctoPrint Slicer Estimator)\n;Slicer info:material_guid;{material_guid}\n;Slicer info:material_id;{material_id}\n;Slicer info:material_brand;{material_brand}\n;Slicer info:material_name;{material_name}\n;Slicer info:filament_cost;{filament_cost}\n;Slicer info:material_bed_temperature;{material_bed_temperature}\n;Slicer info:material_bed_temperature_layer_0;{material_bed_temperature_layer_0}\n;Slicer info:material_print_temperature;{material_print_temperature}\n;Slicer info:material_print_temperature_layer_0;{material_print_temperature_layer_0}\n;Slicer info:material_flow;{material_flow}\n;Slicer info:layer_height;{layer_height}\n;Slicer info:machine_nozzle_size;{machine_nozzle_size}\n;Slicer info:wall_thickness;{wall_thickness}\n;Slicer info:speed_print;{speed_print}\n;Slicer info:speed_topbottom;{speed_topbottom}\n;Slicer info:travel_speed;{travel_speed}\n;Slicer info:support;{support}\n;Slicer info:retraction_speed;{retraction_speed}\n;Slicer info:retraction_amount;{retraction_amount}\n;Slicer info:layer_height;{layer_height}\n;Slicer info:infill_pattern;{infill_pattern}\n;Slicer info:infill_sparse_density;{infill_sparse_density}\n;Slicer info:cool_fan_enabled;{cool_fan_enabled}\n;Slicer info:cool_fan_speed;{cool_fan_speed}\n;Slicer info:sliced_at;{day} {date} {time}\nG21                                        ; metric values \nG90                                        ; absolute positioning \nM82                                        ; set extruder to absolute mode \nM107                                       ; start with the fan off \nM140 S{material_bed_temperature_layer_0}   ; Start heating the bed \nG4 S60                                     ; wait 1 minute \nM104 S{material_print_temperature_layer_0} ; start heating the hot end \nM190 S{material_bed_temperature_layer_0}   ; wait for bed \nM109 S{material_print_temperature_layer_0} ; wait for hotend \nM300 S1000 P500                            ; BEEP heating done \nG28 X0 Y10 Z0                              ; move X/Y to min endstops \nM420 S1                                    ; Enable leveling \nM420 Z2.0                                  ; Set leveling fading height to 2 mm \nG0 Z0.15                                   ; lift nozzle a bit \nG92 E0                                     ; zero the extruded length \nG1 X50 E20 F500                            ; Extrude 20mm of filament in a 5cm line. \nG92 E0                                     ; zero the extruded length again \nG1 E-2 F500                                ; Retract a little \nG1 X50 F500                                ; wipe away from the filament line\nG1 X100 F9000                              ; Quickly wipe away from the filament line"
-        },
-        "machine_width":
-        {
-            "default_value": 210
-        },
-        "material_bed_temperature":
-        {
-            "maximum_value_warning": 110
-        },
-        "material_bed_temperature_layer_0":
-        {
-            "maximum_value_warning": 110
-        },
-        "material_diameter":
-        {
-            "default_value": 1.75
-        },
-        "material_final_print_temperature":
-        {
-            "value": "material_print_temperature"
-        },
-        "material_print_temperature":
-        {
-            "maximum_value_warning": 260
-        },
-        "material_print_temperature_layer_0":
-        {
-            "maximum_value_warning": 260,
-            "value": "material_print_temperature + 5"
-        },
-        "meshfix_maximum_deviation":
-        {
-            "value": 0.05
-        },
-        "minimum_interface_area":
-        {
-            "value": 10
-        },
-        "minimum_support_area":
-        {
-            "value": 2
-        },
-        "optimize_wall_printing_order":
-        {
-            "value": "True"
-        },
-        "retraction_amount":
-        {
-            "value": 6
-        },
-        "retraction_combing":
-        {
-            "value": "'off'"
-        },
-        "retraction_combing_max_distance":
-        {
-            "value": 30
-        },
-        "retraction_hop":
-        {
-            "value": 0.075
-        },
-        "retraction_hop_enabled":
-        {
-            "value": true
-        },
-        "retraction_hop_only_when_collides":
-        {
-            "value": true
-        },
-        "retraction_min_travel":
-        {
-            "value": 1.5
-        },
-        "retraction_prime_speed":
-        {
-            "maximum_value_warning": 60
-        },
-        "retraction_retract_speed":
-        {
-            "maximum_value_warning": 60
-        },
-        "retraction_speed":
-        {
-            "maximum_value_warning": 60,
-            "value": 30
-        },
-        "skirt_brim_speed":
-        {
-            "value": "speed_layer_0"
-        },
-        "skirt_gap":
-        {
-            "value": 5.0
-        },
-        "skirt_line_count":
-        {
-            "value": 2
-        },
-        "speed_layer_0":
-        {
-            "value": "speed_topbottom if speed_topbottom < 20 else 20"
-        },
-        "speed_prime_tower":
-        {
-            "value": "speed_topbottom"
-        },
-        "speed_print":
-        {
-            "value": 50.0
-        },
-        "speed_roofing":
-        {
-            "value": "speed_topbottom"
-        },
-        "speed_support":
-        {
-            "value": "speed_wall_0"
-        },
-        "speed_support_interface":
-        {
-            "value": "speed_topbottom"
-        },
-        "speed_travel":
-        {
-            "maximum_value": 200.0,
-            "maximum_value_warning": 150.0,
-            "value": 100.0
-        },
-        "speed_travel_layer_0":
-        {
-            "value": "speed_travel"
-        },
-        "speed_wall_x":
-        {
-            "value": "speed_wall"
-        },
-        "speed_z_hop":
-        {
-            "value": 8
-        },
-        "support_angle":
-        {
-            "value": "math.floor(math.degrees(math.atan(line_width / 2.0 / layer_height)))"
-        },
-        "support_brim_enable":
-        {
-            "value": true
-        },
-        "support_brim_width":
-        {
-            "value": 4
-        },
-        "support_infill_rate":
-        {
-            "value": "0 if support_enable and support_structure == 'tree' else 20"
-        },
-        "support_interface_density":
-        {
-            "value": 33.333
-        },
-        "support_interface_enable":
-        {
-            "value": true
-        },
-        "support_interface_height":
-        {
-            "value": "layer_height * 4"
-        },
-        "support_interface_pattern":
-        {
-            "value": "'grid'"
-        },
-        "support_interface_skip_height":
-        {
-            "value": 0.2
-        },
-        "support_pattern":
-        {
-            "value": "'zigzag'"
-        },
-        "support_structure":
-        {
-            "value": "'tree'"
-        },
-        "support_top_distance":
-        {
-            "value": "extruderValue(support_roof_extruder_nr if support_roof_enable else support_infill_extruder_nr, 'support_z_distance') + (layer_height if support_structure == 'tree' else 0)"
-        },
-        "support_type":
-        {
-            "value": "'buildplate' if support_structure == 'tree' else 'everywhere'"
-        },
-        "support_use_towers":
-        {
-            "value": false
-        },
-        "support_wall_count":
-        {
-            "value": 1
-        },
-        "support_xy_distance":
-        {
-            "value": "wall_line_width_0 * 2"
-        },
-        "support_xy_distance_overhang":
-        {
-            "value": "wall_line_width_0"
-        },
-        "support_xy_overrides_z":
-        {
-            "value": "'xy_overrides_z'"
-        },
-        "support_z_distance":
-        {
-            "value": "layer_height if layer_height >= 0.16 else layer_height * 2"
-        },
-        "top_bottom_thickness":
-        {
-            "value": "layer_height_0 + layer_height * math.floor(1.2 / layer_height)"
-        },
-        "travel_avoid_other_parts":
-        {
-            "value": true
-        },
-        "travel_avoid_supports":
-        {
-            "value": true
-        },
-        "travel_retract_before_outer_wall":
-        {
-            "value": true
-        },
-        "wall_thickness":
-        {
-            "value": "line_width * 3 if line_width < 0.6 else line_width * 2"
-        }
-    },
-    "version": 2
-=======
         "machine_name": { "default_value": "Anycubic i3 Mega S/Pro" },
         "machine_heated_bed": { "default_value": true },
         "machine_width": { "default_value": 210 },
@@ -529,5 +139,4 @@
         "minimum_support_area": { "value": 2 },
         "minimum_interface_area": { "value": 10 }
     }
->>>>>>> ae6fdfa3
 }
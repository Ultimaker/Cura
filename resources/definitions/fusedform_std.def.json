--- conflicted
+++ resolved
@@ -12,17 +12,8 @@
         "acceleration_travel": { "value": 1200 },
         "machine_acceleration": { "default_value": 900 },
         "machine_depth": { "default_value": 200 },
-<<<<<<< HEAD
+
         "machine_height": { "default_value": 300 },
-	"machine_extruder_count":  { "value": 1 },
-=======
-        "machine_extruder_count": { "value": 1 },
-        "machine_height": { "default_value": 320 },
-        "machine_max_acceleration_x": { "value": 1200 },
-        "machine_max_acceleration_y": { "value": 1200 },
-        "machine_max_acceleration_z": { "default_value": 100 },
-        "machine_max_feedrate_e": { "default_value": 100 },
->>>>>>> 6ce83b3b
         "machine_max_feedrate_x": { "default_value": 100 },
         "machine_max_feedrate_y": { "default_value": 100 },
         "machine_max_feedrate_z": { "default_value": 3 },

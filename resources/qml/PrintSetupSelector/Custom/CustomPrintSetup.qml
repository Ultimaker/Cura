// Copyright (c) 2018 Ultimaker B.V.
// Cura is released under the terms of the LGPLv3 or higher.

import QtQuick 2.10
import QtQuick.Controls 2.3
<<<<<<< HEAD
=======
import QtQuick.Controls 1.4 as OldControls
import QtQuick.Layouts 1.3
>>>>>>> 2058cf86

import UM 1.3 as UM
import Cura 1.6 as Cura
import ".."

Item
{
    id: customPrintSetup

    property real padding: UM.Theme.getSize("default_margin").width
    property bool multipleExtruders: extrudersModel.count > 1

    property var extrudersModel: CuraApplication.getExtrudersModel()

    Item
    {
        id: intent
        height: childrenRect.height

        anchors
        {
            top: parent.top
            topMargin: UM.Theme.getSize("default_margin").height
            left: parent.left
            leftMargin: parent.padding
            right: parent.right
            rightMargin: parent.padding
        }

        Label
        {
            id: profileLabel
            anchors
            {
                top: parent.top
                bottom: parent.bottom
                left: parent.left
                right: intentSelection.left
            }
            text: catalog.i18nc("@label", "Profile")
            font: UM.Theme.getFont("medium")
            renderType: Text.NativeRendering
            color: UM.Theme.getColor("text")
            verticalAlignment: Text.AlignVCenter
        }

        NoIntentIcon
        {
            affected_extruders: Cura.MachineManager.extruderPositionsWithNonActiveIntent
            intent_type: Cura.MachineManager.activeIntentCategory
            anchors.right: intentSelection.left
            anchors.rightMargin: UM.Theme.getSize("narrow_margin").width
            width: Math.round(profileLabel.height * 0.5)
            anchors.verticalCenter: parent.verticalCenter
            height: width
            visible: affected_extruders.length
        }

        Button
        {
            id: intentSelection
            onClicked: menu.opened ? menu.close() : menu.open()

            anchors.right: parent.right
            width: UM.Theme.getSize("print_setup_big_item").width
            height: textLabel.contentHeight + 2 * UM.Theme.getSize("narrow_margin").height
            hoverEnabled: true

            baselineOffset: null // If we don't do this, there is a binding loop. WHich is a bit weird, since we override the contentItem anyway...

            contentItem: RowLayout
            {
                spacing: 0
                anchors.left: parent.left
                anchors.right: customisedSettings.left
                anchors.leftMargin: UM.Theme.getSize("default_margin").width

                Label
                {
                    id: textLabel
                    text: Cura.MachineManager.activeQualityDisplayNameMap["main"]
                    font: UM.Theme.getFont("default")
                    color: UM.Theme.getColor("text")
                    Layout.margins: 0
                    Layout.maximumWidth: Math.floor(parent.width * 0.7)  // Always leave >= 30% for the rest of the row.
                    height: contentHeight
                    verticalAlignment: Text.AlignVCenter
                    renderType: Text.NativeRendering
                    elide: Text.ElideRight
                }

                Label
                {
                    text: activeQualityDetailText()
                    font: UM.Theme.getFont("default")
                    color: UM.Theme.getColor("text_detail")
                    Layout.margins: 0
                    Layout.fillWidth: true

                    height: contentHeight
                    verticalAlignment: Text.AlignVCenter
                    renderType: Text.NativeRendering
                    elide: Text.ElideRight

                    function activeQualityDetailText()
                    {
                        var resultMap = Cura.MachineManager.activeQualityDisplayNameMap
                        var resultSuffix = resultMap["suffix"]
                        var result = ""

                        if (Cura.MachineManager.isActiveQualityExperimental)
                        {
                            resultSuffix += " (Experimental)"
                        }

                        if (Cura.MachineManager.isActiveQualitySupported)
                        {
                            if (Cura.MachineManager.activeQualityLayerHeight > 0)
                            {
                                if (resultSuffix)
                                {
                                    result += " - " + resultSuffix
                                }
                                result += " - "
                                result += Cura.MachineManager.activeQualityLayerHeight + "mm"
                            }
                        }

                        return result
                    }
                }
            }

            background: Rectangle
            {
                id: backgroundItem
                border.color: intentSelection.hovered ? UM.Theme.getColor("setting_control_border_highlight") : UM.Theme.getColor("setting_control_border")
                border.width: UM.Theme.getSize("default_lining").width
                radius: UM.Theme.getSize("default_radius").width
                color: UM.Theme.getColor("main_background")
            }

            UM.SimpleButton
            {
                id: customisedSettings

                visible: Cura.MachineManager.hasUserSettings
                width: UM.Theme.getSize("print_setup_icon").width
                height: UM.Theme.getSize("print_setup_icon").height

                anchors.verticalCenter: parent.verticalCenter
                anchors.right: downArrow.left
                anchors.rightMargin: UM.Theme.getSize("default_margin").width

                color: hovered ? UM.Theme.getColor("setting_control_button_hover") : UM.Theme.getColor("setting_control_button");
                iconSource: UM.Theme.getIcon("star")

                onClicked:
                {
                    forceActiveFocus();
                    Cura.Actions.manageProfiles.trigger()
                }
                onEntered:
                {
                    var content = catalog.i18nc("@tooltip", "Some setting/override values are different from the values stored in the profile.\n\nClick to open the profile manager.")
                    base.showTooltip(intent, Qt.point(-UM.Theme.getSize("default_margin").width, 0), content)
                }
                onExited: base.hideTooltip()
            }
            UM.RecolorImage
            {
                id: downArrow

                source: UM.Theme.getIcon("arrow_bottom")
                width: UM.Theme.getSize("standard_arrow").width
                height: UM.Theme.getSize("standard_arrow").height

                anchors
                {
                    right: parent.right
                    verticalCenter: parent.verticalCenter
                    rightMargin: UM.Theme.getSize("default_margin").width
                }

                color: UM.Theme.getColor("setting_control_button")
            }
        }

        QualitiesWithIntentMenu
        {
            id: menu
            y: intentSelection.y + intentSelection.height
            x: intentSelection.x
            width: intentSelection.width
        }
    }

    UM.TabRow
    {
        id: tabBar

        visible: multipleExtruders  // The tab row is only visible when there are more than 1 extruder

        anchors
        {
            top: intent.bottom
            topMargin: UM.Theme.getSize("default_margin").height
            left: parent.left
            leftMargin: parent.padding
            right: parent.right
            rightMargin: parent.padding
        }

        Repeater
        {
            id: repeater
            model: extrudersModel
            delegate: UM.TabRowButton
            {
                contentItem: Item
                {
                    Cura.ExtruderIcon
                    {
                        anchors.horizontalCenter: parent.horizontalCenter
                        materialColor: model.color
                        extruderEnabled: model.enabled
                    }
                }
                onClicked:
                {
                    Cura.ExtruderManager.setActiveExtruderIndex(tabBar.currentIndex)
                }
            }
        }

        //When active extruder changes for some other reason, switch tabs.
        //Don't directly link currentIndex to Cura.ExtruderManager.activeExtruderIndex!
        //This causes a segfault in Qt 5.11. Something with VisualItemModel removing index -1. We have to use setCurrentIndex instead.
        Connections
        {
            target: Cura.ExtruderManager
            onActiveExtruderChanged:
            {
                tabBar.setCurrentIndex(Cura.ExtruderManager.activeExtruderIndex);
            }
        }

        //When the model of the extruders is rebuilt, the list of extruders is briefly emptied and rebuilt.
        //This causes the currentIndex of the tab to be in an invalid position which resets it to 0.
        //Therefore we need to change it back to what it was: The active extruder index.
        Connections
        {
            target: repeater.model
            onModelChanged:
            {
                tabBar.setCurrentIndex(Cura.ExtruderManager.activeExtruderIndex)
            }
        }
    }

    Rectangle
    {
        anchors
        {
            top: tabBar.visible ? tabBar.bottom : intent.bottom
            topMargin: -UM.Theme.getSize("default_lining").width
            left: parent.left
            leftMargin: parent.padding
            right: parent.right
            rightMargin: parent.padding
            bottom: parent.bottom
        }
        z: tabBar.z - 1
        // Don't show the border when only one extruder

        border.color: tabBar.visible ? UM.Theme.getColor("lining") : "transparent"
        border.width: UM.Theme.getSize("default_lining").width

        color: UM.Theme.getColor("main_background")
        Cura.SettingView
        {
            anchors
            {
                fill: parent
                topMargin: UM.Theme.getSize("default_margin").height
                leftMargin: UM.Theme.getSize("default_margin").width
                // Small space for the scrollbar
                rightMargin: UM.Theme.getSize("narrow_margin").width
                // Compensate for the negative margin in the parent
                bottomMargin: UM.Theme.getSize("default_lining").width
            }
        }
    }
}<|MERGE_RESOLUTION|>--- conflicted
+++ resolved
@@ -3,11 +3,8 @@
 
 import QtQuick 2.10
 import QtQuick.Controls 2.3
-<<<<<<< HEAD
-=======
 import QtQuick.Controls 1.4 as OldControls
 import QtQuick.Layouts 1.3
->>>>>>> 2058cf86
 
 import UM 1.3 as UM
 import Cura 1.6 as Cura

// Copyright (c) 2018 Ultimaker B.V.
// Cura is released under the terms of the LGPLv3 or higher.

import QtQuick 2.7
import QtQuick.Controls 2.3

import UM 1.2 as UM
import Cura 1.0 as Cura

Cura.ExpandablePopup
{
    id: viewSelector

    contentPadding: UM.Theme.getSize("default_lining").width
    contentAlignment: Cura.ExpandablePopup.ContentAlignment.AlignLeft

    property var viewModel: UM.ViewModel { }

    property var activeView:
    {
        for (var i = 0; i < viewModel.count; i++)
        {
            if (viewModel.items[i].active)
            {
                return viewModel.items[i]
            }
        }
        return null
    }

    Component.onCompleted:
    {
        // Nothing was active, so just return the first one (the list is sorted by priority, so the most
        // important one should be returned)
        if (activeView == null)
        {
            UM.Controller.setActiveView(viewModel.getItem(0).id)
        }
    }

    headerItem: Item
    {
        Label
        {
            id: title
            text: catalog.i18nc("@button", "View types")
            verticalAlignment: Text.AlignVCenter
            height: parent.height
            elide: Text.ElideRight
            font: UM.Theme.getFont("default")
            color: UM.Theme.getColor("text_medium")
            renderType: Text.NativeRendering
        }

        Label
        {
            text: viewSelector.activeView ? viewSelector.activeView.name : ""
            verticalAlignment: Text.AlignVCenter
            anchors
            {
                left: title.right
                leftMargin: UM.Theme.getSize("default_margin").width
            }
            height: parent.height
            elide: Text.ElideRight
            font: UM.Theme.getFont("default")
            color: UM.Theme.getColor("text")
            renderType: Text.NativeRendering
        }
    }

    contentItem: Column
    {
        id: viewSelectorPopup
<<<<<<< HEAD
        width: viewSelector.width - 2 * viewSelector.contentPadding
=======
        width: viewSelector.width - 2 * viewSelector.popupPadding
        leftPadding: UM.Theme.getSize("default_lining").width
        rightPadding: UM.Theme.getSize("default_lining").width
>>>>>>> 9bce3735

        // For some reason the height/width of the column gets set to 0 if this is not set...
        Component.onCompleted:
        {
            height = implicitHeight
            width = viewSelector.width - 2 * viewSelector.contentPadding
        }

        Repeater
        {
            id: viewsList
            model: viewSelector.viewModel

            delegate: Button
            {
                id: viewsSelectorButton
                text: model.name
                width: parent.width - viewSelectorPopup.leftPadding - viewSelectorPopup.rightPadding
                height: UM.Theme.getSize("action_button").height
                leftPadding: UM.Theme.getSize("default_margin").width
                rightPadding: UM.Theme.getSize("default_margin").width
                checkable: true
                checked: viewSelector.activeView != null ? viewSelector.activeView.id == id : false

                contentItem: Label
                {
                    id: buttonText
                    text: viewsSelectorButton.text
                    color: UM.Theme.getColor("text")
                    font: UM.Theme.getFont("action_button")
                    renderType: Text.NativeRendering
                    verticalAlignment: Text.AlignVCenter
                    elide: Text.ElideRight
                }

                background: Rectangle
                {
                    id: backgroundRect
                    color: viewsSelectorButton.hovered ? UM.Theme.getColor("action_button_hovered") : "transparent"
                    radius: UM.Theme.getSize("action_button_radius").width
                    border.width: UM.Theme.getSize("default_lining").width
                    border.color: viewsSelectorButton.checked ? UM.Theme.getColor("primary") : "transparent"
                }

                onClicked:
                {
                    toggleContent()
                    UM.Controller.setActiveView(id)
                }
            }
        }
    }
}<|MERGE_RESOLUTION|>--- conflicted
+++ resolved
@@ -72,13 +72,9 @@
     contentItem: Column
     {
         id: viewSelectorPopup
-<<<<<<< HEAD
         width: viewSelector.width - 2 * viewSelector.contentPadding
-=======
-        width: viewSelector.width - 2 * viewSelector.popupPadding
         leftPadding: UM.Theme.getSize("default_lining").width
         rightPadding: UM.Theme.getSize("default_lining").width
->>>>>>> 9bce3735
 
         // For some reason the height/width of the column gets set to 0 if this is not set...
         Component.onCompleted:

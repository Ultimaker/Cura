--- conflicted
+++ resolved
@@ -16,15 +16,11 @@
     property bool activity: CuraApplication.platformActivity
     property string fileBaseName: PrintInformation.baseName
 
-<<<<<<< HEAD
-    UM.I18nCatalog { id: catalog; name:"cura"}
-=======
     UM.I18nCatalog
     {
         id: catalog
         name: "cura"
     }
->>>>>>> 9dc8450d
 
     width: childrenRect.width
     height: childrenRect.height
@@ -65,24 +61,12 @@
                 {
                     UM.RecolorImage
                     {
-<<<<<<< HEAD
-                        UM.RecolorImage
-                        {
-                            width: UM.Theme.getSize("save_button_specs_icons").width;
-                            height: UM.Theme.getSize("save_button_specs_icons").height;
-                            sourceSize.width: width;
-                            sourceSize.height: width;
-                            color: control.hovered ? UM.Theme.getColor("text_scene_hover") : UM.Theme.getColor("text_scene");
-                            source: UM.Theme.getIcon("pencil");
-                        }
-=======
                         width: UM.Theme.getSize("save_button_specs_icons").width
                         height: UM.Theme.getSize("save_button_specs_icons").height
                         sourceSize.width: width
                         sourceSize.height: width
                         color: control.hovered ? UM.Theme.getColor("text_scene_hover") : UM.Theme.getColor("text_scene")
                         source: UM.Theme.getIcon("pencil")
->>>>>>> 9dc8450d
                     }
                 }
             }

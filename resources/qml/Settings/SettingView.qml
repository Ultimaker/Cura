// Copyright (c) 2017 Ultimaker B.V.
// Uranium is released under the terms of the LGPLv3 or higher.

import QtQuick 2.7
import QtQuick.Controls 1.1
import QtQuick.Controls.Styles 1.1
import QtQuick.Layouts 1.2

import UM 1.2 as UM
import Cura 1.0 as Cura

import "../Menus"

Item
{
    id: settingsView

    property QtObject settingVisibilityPresetsModel: CuraApplication.getSettingVisibilityPresetsModel()
    property Action configureSettings
    property bool findingSettings
<<<<<<< HEAD
    signal showTooltip(Item item, point location, string text)
    signal hideTooltip()

    Item
    {
        id: globalProfileRow
        height: UM.Theme.getSize("sidebar_setup").height
        visible: !sidebar.hideSettings

        anchors
        {
            top: parent.top
            left: parent.left
            leftMargin: Math.round(UM.Theme.getSize("sidebar_margin").width)
            right: parent.right
            rightMargin: Math.round(UM.Theme.getSize("sidebar_margin").width)
        }

        Label
        {
            id: globalProfileLabel
            text: catalog.i18nc("@label","Profile:")
            textFormat: Text.PlainText
            width: Math.round(parent.width * 0.45 - UM.Theme.getSize("sidebar_margin").width - 2)
            font: UM.Theme.getFont("default")
            color: UM.Theme.getColor("text")
            verticalAlignment: Text.AlignVCenter
            anchors.top: parent.top
            anchors.bottom: parent.bottom
        }

        ToolButton
        {
            id: globalProfileSelection

            text: generateActiveQualityText()
            enabled: !header.currentExtruderVisible || header.currentExtruderIndex > -1
            width: Math.round(parent.width * 0.55)
            height: UM.Theme.getSize("setting_control").height
            anchors.left: globalProfileLabel.right
            anchors.right: parent.right
            tooltip: Cura.MachineManager.activeQualityOrQualityChangesName
            style: UM.Theme.styles.sidebar_header_button
            activeFocusOnPress: true
            menu: ProfileMenu { }

            function generateActiveQualityText ()
            {
                var result = Cura.MachineManager.activeQualityOrQualityChangesName
                if (Cura.MachineManager.isActiveQualityExperimental)
                {
                    result += " (Experimental)"
                }

                if (Cura.MachineManager.isActiveQualitySupported)
                {
                    if (Cura.MachineManager.activeQualityLayerHeight > 0)
                    {
                        result += " <font color=\"" + UM.Theme.getColor("text_detail") + "\">"
                        result += " - "
                        result += Cura.MachineManager.activeQualityLayerHeight + "mm"
                        result += "</font>"
                    }
                }

                return result
            }

            UM.SimpleButton
            {
                id: customisedSettings

                visible: Cura.MachineManager.hasUserSettings
                height: Math.round(parent.height * 0.6)
                width: Math.round(parent.height * 0.6)

                anchors.verticalCenter: parent.verticalCenter
                anchors.right: parent.right
                anchors.rightMargin: Math.round(UM.Theme.getSize("setting_preferences_button_margin").width - UM.Theme.getSize("sidebar_margin").width)

                color: hovered ? UM.Theme.getColor("setting_control_button_hover") : UM.Theme.getColor("setting_control_button");
                iconSource: UM.Theme.getIcon("star");

                onClicked:
                {
                    forceActiveFocus();
                    Cura.Actions.manageProfiles.trigger()
                }
                onEntered:
                {
                    var content = catalog.i18nc("@tooltip","Some setting/override values are different from the values stored in the profile.\n\nClick to open the profile manager.")
                    base.showTooltip(globalProfileRow, Qt.point(-UM.Theme.getSize("sidebar_margin").width, 0),  content)
                }
                onExited: base.hideTooltip()
            }
        }
    }

    ToolButton
    {
        id: settingVisibilityMenu

        width: height
        height: UM.Theme.getSize("setting_control").height
        anchors
        {
            top: globalProfileRow.bottom
            topMargin: UM.Theme.getSize("sidebar_margin").height
            right: parent.right
            rightMargin: UM.Theme.getSize("sidebar_margin").width
        }
        style: ButtonStyle
        {
            background: Item {
                UM.RecolorImage {
                    anchors.verticalCenter: parent.verticalCenter
                    anchors.horizontalCenter: parent.horizontalCenter
                    width: UM.Theme.getSize("standard_arrow").width
                    height: UM.Theme.getSize("standard_arrow").height
                    sourceSize.width: width
                    sourceSize.height: width
                    color: control.enabled ? UM.Theme.getColor("setting_category_text") : UM.Theme.getColor("setting_category_disabled_text")
                    source: UM.Theme.getIcon("menu")
                }
            }
            label: Label{}
        }
        menu: SettingVisibilityPresetsMenu
        {
            onShowAllSettings:
            {
                definitionsModel.setAllVisible(true);
                filter.updateDefinitionModel();
            }
        }
    }
=======
>>>>>>> 9dc8450d

    Rectangle
    {
        id: filterContainer
        visible: true

        radius: UM.Theme.getSize("setting_control_radius").width
        border.width: Math.round(UM.Theme.getSize("default_lining").width)
        border.color:
        {
            if (hoverMouseArea.containsMouse || clearFilterButton.containsMouse)
            {
                return UM.Theme.getColor("setting_control_border_highlight")
            }
            else
            {
                return UM.Theme.getColor("setting_control_border")
            }
        }

        color: UM.Theme.getColor("setting_control")

        anchors
        {
<<<<<<< HEAD
            top: globalProfileRow.bottom
            topMargin: UM.Theme.getSize("sidebar_margin").height
            left: parent.left
            leftMargin: UM.Theme.getSize("sidebar_margin").width
=======
            top: parent.top
            left: parent.left
>>>>>>> 9dc8450d
            right: settingVisibilityMenu.left
            rightMargin: UM.Theme.getSize("default_margin").width
        }
<<<<<<< HEAD
        height: visible ? UM.Theme.getSize("setting_control").height : 0
        Behavior on height { NumberAnimation { duration: 100 } }

=======
        height: UM.Theme.getSize("print_setup_big_item").height
>>>>>>> 9dc8450d
        Timer
        {
            id: settingsSearchTimer
            onTriggered: filter.editingFinished()
            interval: 500
            running: false
            repeat: false
        }

        TextField
        {
            id: filter
            height: parent.height
            anchors.left: parent.left
            anchors.right: clearFilterButton.left
            anchors.rightMargin: Math.round(UM.Theme.getSize("sidebar_margin").width)

            placeholderText: "<img align='middle'  src='"+ UM.Theme.getIcon("search") +"'>" +  "<div vertical-align=bottom>" + catalog.i18nc("@label:textbox", "search settings")

            style: TextFieldStyle
            {
                textColor: UM.Theme.getColor("setting_control_text")
                placeholderTextColor: UM.Theme.getColor("setting_filter_field")
                font: UM.Theme.getFont("default_italic")
                background: Item {}
            }

            property var expandedCategories
            property bool lastFindingSettings: false

            onTextChanged:
            {
                settingsSearchTimer.restart()
            }

            onEditingFinished:
            {
                definitionsModel.filter = {"i18n_label": "*" + text}
                findingSettings = (text.length > 0)
                if (findingSettings != lastFindingSettings)
                {
                    updateDefinitionModel()
                    lastFindingSettings = findingSettings
                }
            }

            Keys.onEscapePressed:
            {
                filter.text = ""
            }

            function updateDefinitionModel()
            {
                if (findingSettings)
                {
                    expandedCategories = definitionsModel.expanded.slice()
                    definitionsModel.expanded = [""]  // keep categories closed while to prevent render while making settings visible one by one
                    definitionsModel.showAncestors = true
                    definitionsModel.showAll = true
                    definitionsModel.expanded = ["*"]
                }
                else
                {
                    if (expandedCategories)
                    {
                        definitionsModel.expanded = expandedCategories
                    }
                    definitionsModel.showAncestors = false
                    definitionsModel.showAll = false
                }
            }
        }

        MouseArea
        {
            id: hoverMouseArea
            anchors.fill: parent
            hoverEnabled: true
            acceptedButtons: Qt.NoButton
            cursorShape: Qt.IBeamCursor
        }

        UM.SimpleButton
        {
            id: clearFilterButton
            iconSource: UM.Theme.getIcon("cross1")
            visible: findingSettings

            height: Math.round(parent.height * 0.4)
            width: visible ? height : 0

            anchors.verticalCenter: parent.verticalCenter
            anchors.right: parent.right
            anchors.rightMargin: UM.Theme.getSize("default_margin").width

            color: UM.Theme.getColor("setting_control_button")
            hoverColor: UM.Theme.getColor("setting_control_button_hover")

            onClicked:
            {
                filter.text = ""
                filter.forceActiveFocus()
            }
        }
    }

    ToolButton
    {
        id: settingVisibilityMenu

        anchors
        {
            top: filterContainer.top
            bottom: filterContainer.bottom
            right: parent.right
            rightMargin: UM.Theme.getSize("wide_margin").width
        }

        style: ButtonStyle
        {
            background: Item {
                UM.RecolorImage {
                    anchors.verticalCenter: parent.verticalCenter
                    anchors.horizontalCenter: parent.horizontalCenter
                    width: UM.Theme.getSize("standard_arrow").width
                    height: UM.Theme.getSize("standard_arrow").height
                    sourceSize.width: width
                    sourceSize.height: height
                    color: control.enabled ? UM.Theme.getColor("setting_category_text") : UM.Theme.getColor("setting_category_disabled_text")
                    source: UM.Theme.getIcon("menu")
                }
            }
            label: Label{}
        }
        menu: SettingVisibilityPresetsMenu
        {
            onShowAllSettings:
            {
                definitionsModel.setAllVisible(true)
                filter.updateDefinitionModel()
            }
        }
    }

    ScrollView
    {
<<<<<<< HEAD
        anchors.top: filterContainer.bottom;
        anchors.bottom: parent.bottom;
        anchors.right: parent.right;
        anchors.left: parent.left;
        anchors.topMargin: filterContainer.visible ? UM.Theme.getSize("sidebar_margin").height : 0
        Behavior on anchors.topMargin { NumberAnimation { duration: 100 } }
=======
        id: scrollView
        anchors
        {
            top: filterContainer.bottom
            topMargin: UM.Theme.getSize("default_margin").height
            bottom: parent.bottom
            right: parent.right
            left: parent.left
        }
>>>>>>> 9dc8450d

        style: UM.Theme.styles.scrollview
        flickableItem.flickableDirection: Flickable.VerticalFlick
        __wheelAreaScrollSpeed: 75  // Scroll three lines in one scroll event

        ListView
        {
            id: contents
            spacing: UM.Theme.getSize("default_lining").height
            cacheBuffer: 1000000   // Set a large cache to effectively just cache every list item.

            model: UM.SettingDefinitionsModel
            {
                id: definitionsModel
                containerId: Cura.MachineManager.activeDefinitionId
                visibilityHandler: UM.SettingPreferenceVisibilityHandler { }
                exclude: ["machine_settings", "command_line_settings", "infill_mesh", "infill_mesh_order", "cutting_mesh", "support_mesh", "anti_overhang_mesh"] // TODO: infill_mesh settigns are excluded hardcoded, but should be based on the fact that settable_globally, settable_per_meshgroup and settable_per_extruder are false.
                expanded: CuraApplication.expandedCategories
                onExpandedChanged:
                {
                    if (!findingSettings)
                    {
                        // Do not change expandedCategories preference while filtering settings
                        // because all categories are expanded while filtering
                        CuraApplication.setExpandedCategories(expanded)
                    }
                }
                onVisibilityChanged: Cura.SettingInheritanceManager.forceUpdate()
            }

            property var indexWithFocus: -1

            delegate: Loader
            {
                id: delegate

<<<<<<< HEAD
                width: Math.round(UM.Theme.getSize("sidebar").width);
=======
                width: scrollView.width
>>>>>>> 9dc8450d
                height: provider.properties.enabled == "True" ? UM.Theme.getSize("section").height : - contents.spacing
                Behavior on height { NumberAnimation { duration: 100 } }
                opacity: provider.properties.enabled == "True" ? 1 : 0
                Behavior on opacity { NumberAnimation { duration: 100 } }
                enabled:
                {
                    if (!Cura.ExtruderManager.activeExtruderStackId && machineExtruderCount.properties.value > 1)
                    {
                        // disable all controls on the global tab, except categories
                        return model.type == "category"
                    }
                    return provider.properties.enabled == "True"
                }

                property var definition: model
                property var settingDefinitionsModel: definitionsModel
                property var propertyProvider: provider
                property var globalPropertyProvider: inheritStackProvider
                property var externalResetHandler: false

                //Qt5.4.2 and earlier has a bug where this causes a crash: https://bugreports.qt.io/browse/QTBUG-35989
                //In addition, while it works for 5.5 and higher, the ordering of the actual combo box drop down changes,
                //causing nasty issues when selecting different options. So disable asynchronous loading of enum type completely.
                asynchronous: model.type != "enum" && model.type != "extruder" && model.type != "optional_extruder"
                active: model.type != undefined

                source:
                {
                    switch(model.type)
                    {
                        case "int":
                            return "SettingTextField.qml"
                        case "[int]":
                            return "SettingTextField.qml"
                        case "float":
                            return "SettingTextField.qml"
                        case "enum":
                            return "SettingComboBox.qml"
                        case "extruder":
                            return "SettingExtruder.qml"
                        case "bool":
                            return "SettingCheckBox.qml"
                        case "str":
                            return "SettingTextField.qml"
                        case "category":
                            return "SettingCategory.qml"
                        case "optional_extruder":
                            return "SettingOptionalExtruder.qml"
                        default:
                            return "SettingUnknown.qml"
                    }
                }

                // Binding to ensure that the right containerstack ID is set for the provider.
                // This ensures that if a setting has a limit_to_extruder id (for instance; Support speed points to the
                // extruder that actually prints the support, as that is the setting we need to use to calculate the value)
                Binding
                {
                    target: provider
                    property: "containerStackId"
                    when: model.settable_per_extruder || (inheritStackProvider.properties.limit_to_extruder != null && inheritStackProvider.properties.limit_to_extruder >= 0);
                    value:
                    {
                        // associate this binding with Cura.MachineManager.activeMachineId in the beginning so this
                        // binding will be triggered when activeMachineId is changed too.
                        // Otherwise, if this value only depends on the extruderIds, it won't get updated when the
                        // machine gets changed.
                        var activeMachineId = Cura.MachineManager.activeMachineId;

                        if (!model.settable_per_extruder)
                        {
                            //Not settable per extruder or there only is global, so we must pick global.
                            return activeMachineId;
                        }
                        if (inheritStackProvider.properties.limit_to_extruder != null && inheritStackProvider.properties.limit_to_extruder >= 0)
                        {
                            //We have limit_to_extruder, so pick that stack.
                            return Cura.ExtruderManager.extruderIds[String(inheritStackProvider.properties.limit_to_extruder)];
                        }
                        if (Cura.ExtruderManager.activeExtruderStackId)
                        {
                            //We're on an extruder tab. Pick the current extruder.
                            return Cura.ExtruderManager.activeExtruderStackId;
                        }
                        //No extruder tab is selected. Pick the global stack. Shouldn't happen any more since we removed the global tab.
                        return activeMachineId;
                    }
                }

                // Specialty provider that only watches global_inherits (we cant filter on what property changed we get events
                // so we bypass that to make a dedicated provider).
                UM.SettingPropertyProvider
                {
                    id: inheritStackProvider
                    containerStackId: Cura.MachineManager.activeMachineId
                    key: model.key
                    watchedProperties: [ "limit_to_extruder" ]
                }

                UM.SettingPropertyProvider
                {
                    id: provider

                    containerStackId: Cura.MachineManager.activeMachineId
                    key: model.key ? model.key : ""
                    watchedProperties: [ "value", "enabled", "state", "validationState", "settable_per_extruder", "resolve" ]
                    storeIndex: 0
                    removeUnusedValue: model.resolve == undefined
                }

                Connections
                {
                    target: item
                    onContextMenuRequested:
                    {
                        contextMenu.key = model.key;
                        contextMenu.settingVisible = model.visible;
                        contextMenu.provider = provider
                        contextMenu.popup();
                    }
                    onShowTooltip: base.showTooltip(delegate, Qt.point(- settingsView.x - UM.Theme.getSize("default_margin").width, 0), text)
                    onHideTooltip: base.hideTooltip()
                    onShowAllHiddenInheritedSettings:
                    {
                        var children_with_override = Cura.SettingInheritanceManager.getChildrenKeysWithOverride(category_id)
                        for(var i = 0; i < children_with_override.length; i++)
                        {
                            definitionsModel.setVisible(children_with_override[i], true)
                        }
                        Cura.SettingInheritanceManager.manualRemoveOverride(category_id)
                    }
                    onFocusReceived:
                    {
                        contents.indexWithFocus = index;
                        animateContentY.from = contents.contentY;
                        contents.positionViewAtIndex(index, ListView.Contain);
                        animateContentY.to = contents.contentY;
                        animateContentY.running = true;
                    }
                    onSetActiveFocusToNextSetting:
                    {
                        if (forward == undefined || forward)
                        {
                            contents.currentIndex = contents.indexWithFocus + 1;
                            while(contents.currentItem && contents.currentItem.height <= 0)
                            {
                                contents.currentIndex++;
                            }
                            if (contents.currentItem)
                            {
                                contents.currentItem.item.focusItem.forceActiveFocus();
                            }
                        }
                        else
                        {
                            contents.currentIndex = contents.indexWithFocus - 1;
                            while(contents.currentItem && contents.currentItem.height <= 0)
                            {
                                contents.currentIndex--;
                            }
                            if (contents.currentItem)
                            {
                                contents.currentItem.item.focusItem.forceActiveFocus();
                            }
                        }
                    }
                }
            }

            UM.I18nCatalog { id: catalog; name: "cura"; }

            NumberAnimation {
                id: animateContentY
                target: contents
                property: "contentY"
                duration: 50
            }

            add: Transition {
                SequentialAnimation {
                    NumberAnimation { properties: "height"; from: 0; duration: 100 }
                    NumberAnimation { properties: "opacity"; from: 0; duration: 100 }
                }
            }
            remove: Transition {
                SequentialAnimation {
                    NumberAnimation { properties: "opacity"; to: 0; duration: 100 }
                    NumberAnimation { properties: "height"; to: 0; duration: 100 }
                }
            }
            addDisplaced: Transition {
                NumberAnimation { properties: "x,y"; duration: 100 }
            }
            removeDisplaced: Transition {
                SequentialAnimation {
                    PauseAnimation { duration: 100; }
                    NumberAnimation { properties: "x,y"; duration: 100 }
                }
            }

            Menu
            {
                id: contextMenu

                property string key
                property var provider
                property bool settingVisible

                MenuItem
                {
                    //: Settings context menu action
                    text: catalog.i18nc("@action:menu", "Copy value to all extruders")
                    visible: machineExtruderCount.properties.value > 1
                    enabled: contextMenu.provider != undefined && contextMenu.provider.properties.settable_per_extruder != "False"
                    onTriggered: Cura.MachineManager.copyValueToExtruders(contextMenu.key)
                }

                MenuItem
                {
                    //: Settings context menu action
                    text: catalog.i18nc("@action:menu", "Copy all changed values to all extruders")
                    visible: machineExtruderCount.properties.value > 1
                    enabled: contextMenu.provider != undefined
                    onTriggered: Cura.MachineManager.copyAllValuesToExtruders()
                }

                MenuSeparator
                {
                    visible: machineExtruderCount.properties.value > 1
                }

                Instantiator
                {
                    id: customMenuItems
                    model: Cura.SidebarCustomMenuItemsModel { }
                    MenuItem
                    {
                        text: model.name
                        iconName: model.icon_name
                        onTriggered:
                        {
                            customMenuItems.model.callMenuItemMethod(name, model.actions, {"key": contextMenu.key})
                        }
                    }
                   onObjectAdded: contextMenu.insertItem(index, object)
                   onObjectRemoved: contextMenu.removeItem(object)
                }

                MenuSeparator
                {
                    visible: customMenuItems.count > 0
                }

                MenuItem
                {
                    //: Settings context menu action
                    visible: !findingSettings
                    text: catalog.i18nc("@action:menu", "Hide this setting");
                    onTriggered:
                    {
                        definitionsModel.hide(contextMenu.key);
                        // visible settings have changed, so we're no longer showing a preset
                        if (settingVisibilityPresetsModel.activePreset != "")
                        {
                            settingVisibilityPresetsModel.setActivePreset("custom");
                        }
                    }
                }
                MenuItem
                {
                    //: Settings context menu action
                    text:
                    {
                        if (contextMenu.settingVisible)
                        {
                            return catalog.i18nc("@action:menu", "Don't show this setting");
                        }
                        else
                        {
                            return catalog.i18nc("@action:menu", "Keep this setting visible");
                        }
                    }
                    visible: findingSettings
                    onTriggered:
                    {
                        if (contextMenu.settingVisible)
                        {
                            definitionsModel.hide(contextMenu.key);
                        }
                        else
                        {
                            definitionsModel.show(contextMenu.key);
                        }
                        // visible settings have changed, so we're no longer showing a preset
                        if (settingVisibilityPresetsModel.activePreset != "")
                        {
                            settingVisibilityPresetsModel.setActivePreset("custom");
                        }
                    }
                }
                MenuItem
                {
                    //: Settings context menu action
                    text: catalog.i18nc("@action:menu", "Configure setting visibility...");

                    onTriggered: Cura.Actions.configureSettingVisibility.trigger(contextMenu);
                }
                MenuSeparator {}
                MenuItem
                {
                    text: catalog.i18nc("@action:inmenu", "Collapse All")
                    onTriggered: definitionsModel.collapseAll()
                }
                MenuItem
                {
                    text: catalog.i18nc("@action:inmenu", "Expand All")
                    onTriggered: definitionsModel.expandRecursive()
                }
            }

            UM.SettingPropertyProvider
            {
                id: machineExtruderCount

                containerStackId: Cura.MachineManager.activeMachineId
                key: "machine_extruder_count"
                watchedProperties: [ "value" ]
                storeIndex: 0
            }
        }
    }
}<|MERGE_RESOLUTION|>--- conflicted
+++ resolved
@@ -18,145 +18,6 @@
     property QtObject settingVisibilityPresetsModel: CuraApplication.getSettingVisibilityPresetsModel()
     property Action configureSettings
     property bool findingSettings
-<<<<<<< HEAD
-    signal showTooltip(Item item, point location, string text)
-    signal hideTooltip()
-
-    Item
-    {
-        id: globalProfileRow
-        height: UM.Theme.getSize("sidebar_setup").height
-        visible: !sidebar.hideSettings
-
-        anchors
-        {
-            top: parent.top
-            left: parent.left
-            leftMargin: Math.round(UM.Theme.getSize("sidebar_margin").width)
-            right: parent.right
-            rightMargin: Math.round(UM.Theme.getSize("sidebar_margin").width)
-        }
-
-        Label
-        {
-            id: globalProfileLabel
-            text: catalog.i18nc("@label","Profile:")
-            textFormat: Text.PlainText
-            width: Math.round(parent.width * 0.45 - UM.Theme.getSize("sidebar_margin").width - 2)
-            font: UM.Theme.getFont("default")
-            color: UM.Theme.getColor("text")
-            verticalAlignment: Text.AlignVCenter
-            anchors.top: parent.top
-            anchors.bottom: parent.bottom
-        }
-
-        ToolButton
-        {
-            id: globalProfileSelection
-
-            text: generateActiveQualityText()
-            enabled: !header.currentExtruderVisible || header.currentExtruderIndex > -1
-            width: Math.round(parent.width * 0.55)
-            height: UM.Theme.getSize("setting_control").height
-            anchors.left: globalProfileLabel.right
-            anchors.right: parent.right
-            tooltip: Cura.MachineManager.activeQualityOrQualityChangesName
-            style: UM.Theme.styles.sidebar_header_button
-            activeFocusOnPress: true
-            menu: ProfileMenu { }
-
-            function generateActiveQualityText ()
-            {
-                var result = Cura.MachineManager.activeQualityOrQualityChangesName
-                if (Cura.MachineManager.isActiveQualityExperimental)
-                {
-                    result += " (Experimental)"
-                }
-
-                if (Cura.MachineManager.isActiveQualitySupported)
-                {
-                    if (Cura.MachineManager.activeQualityLayerHeight > 0)
-                    {
-                        result += " <font color=\"" + UM.Theme.getColor("text_detail") + "\">"
-                        result += " - "
-                        result += Cura.MachineManager.activeQualityLayerHeight + "mm"
-                        result += "</font>"
-                    }
-                }
-
-                return result
-            }
-
-            UM.SimpleButton
-            {
-                id: customisedSettings
-
-                visible: Cura.MachineManager.hasUserSettings
-                height: Math.round(parent.height * 0.6)
-                width: Math.round(parent.height * 0.6)
-
-                anchors.verticalCenter: parent.verticalCenter
-                anchors.right: parent.right
-                anchors.rightMargin: Math.round(UM.Theme.getSize("setting_preferences_button_margin").width - UM.Theme.getSize("sidebar_margin").width)
-
-                color: hovered ? UM.Theme.getColor("setting_control_button_hover") : UM.Theme.getColor("setting_control_button");
-                iconSource: UM.Theme.getIcon("star");
-
-                onClicked:
-                {
-                    forceActiveFocus();
-                    Cura.Actions.manageProfiles.trigger()
-                }
-                onEntered:
-                {
-                    var content = catalog.i18nc("@tooltip","Some setting/override values are different from the values stored in the profile.\n\nClick to open the profile manager.")
-                    base.showTooltip(globalProfileRow, Qt.point(-UM.Theme.getSize("sidebar_margin").width, 0),  content)
-                }
-                onExited: base.hideTooltip()
-            }
-        }
-    }
-
-    ToolButton
-    {
-        id: settingVisibilityMenu
-
-        width: height
-        height: UM.Theme.getSize("setting_control").height
-        anchors
-        {
-            top: globalProfileRow.bottom
-            topMargin: UM.Theme.getSize("sidebar_margin").height
-            right: parent.right
-            rightMargin: UM.Theme.getSize("sidebar_margin").width
-        }
-        style: ButtonStyle
-        {
-            background: Item {
-                UM.RecolorImage {
-                    anchors.verticalCenter: parent.verticalCenter
-                    anchors.horizontalCenter: parent.horizontalCenter
-                    width: UM.Theme.getSize("standard_arrow").width
-                    height: UM.Theme.getSize("standard_arrow").height
-                    sourceSize.width: width
-                    sourceSize.height: width
-                    color: control.enabled ? UM.Theme.getColor("setting_category_text") : UM.Theme.getColor("setting_category_disabled_text")
-                    source: UM.Theme.getIcon("menu")
-                }
-            }
-            label: Label{}
-        }
-        menu: SettingVisibilityPresetsMenu
-        {
-            onShowAllSettings:
-            {
-                definitionsModel.setAllVisible(true);
-                filter.updateDefinitionModel();
-            }
-        }
-    }
-=======
->>>>>>> 9dc8450d
 
     Rectangle
     {
@@ -181,25 +42,12 @@
 
         anchors
         {
-<<<<<<< HEAD
-            top: globalProfileRow.bottom
-            topMargin: UM.Theme.getSize("sidebar_margin").height
-            left: parent.left
-            leftMargin: UM.Theme.getSize("sidebar_margin").width
-=======
             top: parent.top
             left: parent.left
->>>>>>> 9dc8450d
             right: settingVisibilityMenu.left
             rightMargin: UM.Theme.getSize("default_margin").width
         }
-<<<<<<< HEAD
-        height: visible ? UM.Theme.getSize("setting_control").height : 0
-        Behavior on height { NumberAnimation { duration: 100 } }
-
-=======
         height: UM.Theme.getSize("print_setup_big_item").height
->>>>>>> 9dc8450d
         Timer
         {
             id: settingsSearchTimer
@@ -346,14 +194,6 @@
 
     ScrollView
     {
-<<<<<<< HEAD
-        anchors.top: filterContainer.bottom;
-        anchors.bottom: parent.bottom;
-        anchors.right: parent.right;
-        anchors.left: parent.left;
-        anchors.topMargin: filterContainer.visible ? UM.Theme.getSize("sidebar_margin").height : 0
-        Behavior on anchors.topMargin { NumberAnimation { duration: 100 } }
-=======
         id: scrollView
         anchors
         {
@@ -363,7 +203,6 @@
             right: parent.right
             left: parent.left
         }
->>>>>>> 9dc8450d
 
         style: UM.Theme.styles.scrollview
         flickableItem.flickableDirection: Flickable.VerticalFlick
@@ -400,11 +239,7 @@
             {
                 id: delegate
 
-<<<<<<< HEAD
-                width: Math.round(UM.Theme.getSize("sidebar").width);
-=======
                 width: scrollView.width
->>>>>>> 9dc8450d
                 height: provider.properties.enabled == "True" ? UM.Theme.getSize("section").height : - contents.spacing
                 Behavior on height { NumberAnimation { duration: 100 } }
                 opacity: provider.properties.enabled == "True" ? 1 : 0

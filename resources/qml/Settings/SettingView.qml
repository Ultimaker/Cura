--- conflicted
+++ resolved
@@ -30,15 +30,9 @@
         {
             top: parent.top
             left: parent.left
-<<<<<<< HEAD
-            leftMargin: Math.floor(UM.Theme.getSize("sidebar_margin").width)
-            right: parent.right
-            rightMargin: Math.floor(UM.Theme.getSize("sidebar_margin").width)
-=======
             leftMargin: Math.round(UM.Theme.getSize("sidebar_margin").width)
             right: parent.right
             rightMargin: Math.round(UM.Theme.getSize("sidebar_margin").width)
->>>>>>> 582f6ff2
         }
 
         Label
@@ -93,11 +87,7 @@
 
                 anchors.verticalCenter: parent.verticalCenter
                 anchors.right: parent.right
-<<<<<<< HEAD
-                anchors.rightMargin: Math.floor(UM.Theme.getSize("setting_preferences_button_margin").width - UM.Theme.getSize("sidebar_margin").width)
-=======
                 anchors.rightMargin: Math.round(UM.Theme.getSize("setting_preferences_button_margin").width - UM.Theme.getSize("sidebar_margin").width)
->>>>>>> 582f6ff2
 
                 color: hovered ? UM.Theme.getColor("setting_control_button_hover") : UM.Theme.getColor("setting_control_button");
                 iconSource: UM.Theme.getIcon("star");
@@ -122,11 +112,7 @@
         id: filterContainer
         visible: true
 
-<<<<<<< HEAD
-        border.width: Math.floor(UM.Theme.getSize("default_lining").width)
-=======
         border.width: Math.round(UM.Theme.getSize("default_lining").width)
->>>>>>> 582f6ff2
         border.color:
         {
             if(hoverMouseArea.containsMouse || clearFilterButton.containsMouse)
@@ -146,15 +132,9 @@
             top: globalProfileRow.bottom
             topMargin: UM.Theme.getSize("sidebar_margin").height
             left: parent.left
-<<<<<<< HEAD
-            leftMargin: Math.floor(UM.Theme.getSize("sidebar_margin").width)
-            right: parent.right
-            rightMargin: Math.floor(UM.Theme.getSize("sidebar_margin").width)
-=======
             leftMargin: Math.round(UM.Theme.getSize("sidebar_margin").width)
             right: parent.right
             rightMargin: Math.round(UM.Theme.getSize("sidebar_margin").width)
->>>>>>> 582f6ff2
         }
         height: visible ? UM.Theme.getSize("setting_control").height : 0
         Behavior on height { NumberAnimation { duration: 100 } }
@@ -165,11 +145,7 @@
 
             anchors.left: parent.left
             anchors.right: clearFilterButton.left
-<<<<<<< HEAD
-            anchors.rightMargin: Math.floor(UM.Theme.getSize("sidebar_margin").width)
-=======
             anchors.rightMargin: Math.round(UM.Theme.getSize("sidebar_margin").width)
->>>>>>> 582f6ff2
 
             placeholderText: catalog.i18nc("@label:textbox", "Search...")
 
@@ -233,11 +209,7 @@
 
             anchors.verticalCenter: parent.verticalCenter
             anchors.right: parent.right
-<<<<<<< HEAD
-            anchors.rightMargin: Math.floor(UM.Theme.getSize("sidebar_margin").width)
-=======
             anchors.rightMargin: Math.round(UM.Theme.getSize("sidebar_margin").width)
->>>>>>> 582f6ff2
 
             color: UM.Theme.getColor("setting_control_button")
             hoverColor: UM.Theme.getColor("setting_control_button_hover")
@@ -266,11 +238,7 @@
         ListView
         {
             id: contents
-<<<<<<< HEAD
-            spacing: Math.floor(UM.Theme.getSize("default_lining").height);
-=======
             spacing: Math.round(UM.Theme.getSize("default_lining").height);
->>>>>>> 582f6ff2
             cacheBuffer: 1000000;   // Set a large cache to effectively just cache every list item.
 
             model: UM.SettingDefinitionsModel
@@ -298,11 +266,7 @@
             {
                 id: delegate
 
-<<<<<<< HEAD
-                width: Math.floor(UM.Theme.getSize("sidebar").width);
-=======
                 width: Math.round(UM.Theme.getSize("sidebar").width);
->>>>>>> 582f6ff2
                 height: provider.properties.enabled == "True" ? UM.Theme.getSize("section").height : - contents.spacing
                 Behavior on height { NumberAnimation { duration: 100 } }
                 opacity: provider.properties.enabled == "True" ? 1 : 0

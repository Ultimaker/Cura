--- conflicted
+++ resolved
@@ -172,11 +172,7 @@
                         anchors.horizontalCenter: communityColumn.horizontalCenter
                         fillMode: Image.PreserveAspectFit
                         width: UM.Theme.getSize("welcome_wizard_cloud_content_image").width
-<<<<<<< HEAD
-                        source: UM.Theme.getIcon("Group")
-=======
                         source: UM.Theme.getIcon("People", "high")
->>>>>>> 7eeae4db
                         sourceSize.width: width
                         sourceSize.height: height
                     }

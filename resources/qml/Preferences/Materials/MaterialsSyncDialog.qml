--- conflicted
+++ resolved
@@ -541,13 +541,6 @@
 
                 Item
                 {
-<<<<<<< HEAD
-                    source: UM.Theme.getImage("3d_printer_faded")
-                    sourceSize.width: width
-                    fillMode: Image.PreserveAspectFit
-                    Layout.alignment: Qt.AlignmentFlag.AlignHCenter
-                    Layout.preferredWidth: parent.width / 3
-=======
                     Layout.fillWidth: true
                     Layout.fillHeight: true
 
@@ -558,7 +551,6 @@
                         sourceSize.width: width
                         fillMode: Image.PreserveAspectFit
                     }
->>>>>>> 0dda2709
                 }
 
                 UM.Label

--- conflicted
+++ resolved
@@ -54,10 +54,6 @@
     ScrollView
     {
         id: container
-<<<<<<< HEAD
-        width: parent.width - parent.padding
-        height: Math.min(configurationList.contentHeight, 350 * screenScaleFactor)
-=======
         width: parent.width
         readonly property int maximumHeight: 350 * screenScaleFactor
         height: Math.round(Math.min(configurationList.height, maximumHeight))
@@ -77,7 +73,6 @@
             radius: width / 2
             color: UM.Theme.getColor(parent.pressed ? "scrollbar_handle_down" : parent.hovered ? "scrollbar_handle_hover" : "scrollbar_handle")
         }
->>>>>>> 9dc8450d
 
         style: UM.Theme.styles.scrollview
         __wheelAreaScrollSpeed: 75 // Scroll three lines in one scroll event
@@ -92,9 +87,6 @@
 
             section.property: "modelData.printerType"
             section.criteria: ViewSection.FullString
-<<<<<<< HEAD
-            section.delegate: sectionHeading
-=======
             section.delegate: Item
             {
                 height: printerTypeLabel.height + UM.Theme.getSize("default_margin").height * 2 //Causes a default margin above the label and a default margin below the label.
@@ -105,7 +97,6 @@
                     anchors.verticalCenter: parent.verticalCenter //One default margin above and one below.
                 }
             }
->>>>>>> 9dc8450d
 
             model: (outputDevice != null) ? outputDevice.uniqueConfigurations : []
             delegate: ConfigurationItem

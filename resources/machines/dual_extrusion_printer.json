{
    "version": 1,
    "id": "dual_extrusion",
    "name": "Dual Extrusion Base File",
    "file_formats": "text/x-gcode;application/x-stl-ascii;application/x-stl-binary;application/x-wavefront-obj;application/x3g",
    "inherits": "fdmprinter.json",

    "visible": false,

    
    "machine_extruder_trains": {
        "0": {
            "extruder_nr": { "default": 0 },
            "machine_nozzle_offset_x": { "default": 0.0 },
            "machine_nozzle_offset_y": { "default": 0.0 }
        },
        "1": {
            "extruder_nr": { "default": 1 }
        }
    },
    
    "machine_settings": {
        "machine_use_extruder_offset_to_offset_coords": { "default": false },

        "machine_nozzle_offset_x": { "default": 0, "SEE_machine_extruder_trains": true },
        "machine_nozzle_offset_y": { "default": 0, "SEE_machine_extruder_trains": true  },
        "machine_extruder_start_code": { "default": "", "SEE_machine_extruder_trains": true  },
        "machine_extruder_start_pos_abs": { "default": false, "SEE_machine_extruder_trains": true   },
        "machine_extruder_start_pos_x": { "default": 0, "SEE_machine_extruder_trains": true   },
        "machine_extruder_start_pos_y": { "default": 0, "SEE_machine_extruder_trains": true   },
        "machine_extruder_end_pos_abs": { "default": false, "SEE_machine_extruder_trains": true   },
        "machine_extruder_end_pos_x": { "default": 0, "SEE_machine_extruder_trains": true   },
        "machine_extruder_end_pos_y": { "default": 0, "SEE_machine_extruder_trains": true   },
        "machine_extruder_end_code": { "default": "", "SEE_machine_extruder_trains": true  }
    },
    "overrides": {
        "speed_print": {
            "children": {
                "speed_prime_tower": {
                    "label": "Prime Tower Speed",
                    "description": "The speed at which the prime tower is printed. Printing the prime tower slower can make it more stable when the adhesion between the different filaments is suboptimal.",
                    "unit": "mm/s",
                    "type": "float",
                    "min_value": "0.1",
                    "max_value_warning": "150",
                    "default": 60,
                    "visible": false,
                    "enabled": "prime_tower_enable",
                    "global_only": true
                }
            }
        },
        "line_width": {
            "children": {
                "prime_tower_line_width": {
                    "label": "Prime Tower Line Width",
                    "description": "Width of a single prime tower line.",
                    "unit": "mm",
                    "min_value": "0.0001",
                    "min_value_warning": "0.2",
                    "max_value_warning": "5",
                    "default": 0.4,
                    "type": "float",
                    "visible": false,
                    "enabled": "prime_tower_enable",
                    "global_only": true
                }
            }
        }
    },
    "categories": {
        "dual": {
            "label": "Dual Extrusion",
            "visible": true,
            "icon": "category_dual",
            "settings": {
                "extruder_nr": {
                    "label": "Extruder",
                    "description": "The extruder train used for printing. This is used in multi-extrusion.",
                    "type": "int",
                    "default": 0,
                    "min_value": "0",
                    "max_value": "16",
                    "always_visible": true,

                    "children": {
                        "adhesion_extruder_nr": {
                            "label": "Platform Adhesion Extruder",
                            "description": "The extruder train to use for printing the skirt/brim/raft. This is used in multi-extrusion.",
                            "type": "int",
                            "default": 0,
                            "min_value": "0",
                            "max_value": "16",
                            "global_only": true
                        },
                        "support_extruder_nr": {
                            "label": "Support Extruder",
                            "description": "The extruder train to use for printing the support. This is used in multi-extrusion.",
                            "type": "int",
                            "default": 0,
                            "min_value": "0",
<<<<<<< HEAD
                            "max_value": "16",
                            "children": {
                                "support_infill_extruder_nr": {
                                    "label": "Support Infill Extruder",
                                    "description": "The extruder train to use for printing the infill of the support. This is used in multi-extrusion.",
                                    "type": "int",
                                    "default": 0,
                                    "min_value": "0",
                                    "max_value": "16"
                                },
                                "support_extruder_nr_layer_0": {
                                    "label": "First Layer Support Extruder",
                                    "description": "The extruder train to use for printing the first layer of support infill. This is used in multi-extrusion.",
                                    "type": "int",
                                    "default": 0,
                                    "min_value": "0",
                                    "max_value": "16"
                                },
                                "support_roof_extruder_nr": {
                                    "label": "Support Roof Extruder",
                                    "description": "The extruder train to use for printing the roof of the support. This is used in multi-extrusion.",
                                    "type": "int",
                                    "default": 0,
                                    "min_value": "0",
                                    "max_value": "16",
                                    "enabled": "support_roof_enable"
                                }
                            }
=======
                            "max_value": "16",
                            "global_only": true
                        },
                        "support_extruder_nr_layer_0": {
                            "label": "First Layer Support Extruder",
                            "description": "The extruder train to use for printing the first layer of support. This is used in multi-extrusion.",
                            "type": "int",
                            "default": 0,
                            "min_value": "0",
                            "max_value": "16",
                            "inherit_function": "support_extruder_nr",
                            "global_only": true
                        },
                        "support_roof_extruder_nr": {
                            "label": "Support Roof Extruder",
                            "description": "The extruder train to use for printing the roof of the support. This is used in multi-extrusion.",
                            "type": "int",
                            "default": 0,
                            "min_value": "0",
                            "max_value": "16",
                            "inherit_function": "support_extruder_nr",
                            "enabled": "support_roof_enable",
                            "global_only": true
>>>>>>> 317706bb
                        }
                    }
                },
                "prime_tower_enable": {
                    "label": "Enable Prime Tower",
                    "description": "Print a tower next to the print which serves to prime the material after each nozzle switch.",
                    "type": "boolean",
                    "visible": true,
                    "default": false,
                    "global_only": true
                },
                "prime_tower_size": {
                    "label": "Prime Tower Size",
                    "description": "The width of the prime tower.",
                    "visible": false,
                    "type": "float",
                    "unit": "mm",
                    "default": 15,
                    "min_value": "0",
                    "max_value_warning": "20",
                    "inherit_function": "15 if prime_tower_enable else 0",
                    "enabled": "prime_tower_enable",
                    "global_only": true
                },
                "prime_tower_position_x": {
                    "label": "Prime Tower X Position",
                    "description": "The x position of the prime tower.",
                    "visible": false,
                    "type": "float",
                    "unit": "mm",
                    "default": 200,
                    "min_value_warning": "-1000",
                    "max_value_warning": "1000",
                    "enabled": "prime_tower_enable",
                    "global_only": true
                },
                "prime_tower_position_y": {
                    "label": "Prime Tower Y Position",
                    "description": "The y position of the prime tower.",
                    "visible": false,
                    "type": "float",
                    "unit": "mm",
                    "default": 200,
                    "min_value_warning": "-1000",
                    "max_value_warning": "1000",
                    "enabled": "prime_tower_enable",
                    "global_only": true
                },
                "prime_tower_flow": {
                    "label": "Prime Tower Flow",
                    "description": "Flow compensation: the amount of material extruded is multiplied by this value.",
                    "visible": false,
                    "unit": "%",
                    "default": 100,
                    "type": "float",
                    "min_value": "5",
                    "min_value_warning": "50",
                    "max_value_warning": "150",
                    "enabled": "prime_tower_enable",
                    "global_only": true
                },
                "prime_tower_wipe_enabled": {
                    "label": "Wipe Nozzle on Prime tower",
                    "description": "After printing the prime tower with the one nozzle, wipe the oozed material from the other nozzle off on the prime tower.",
                    "type": "boolean",
                    "default": false,
                    "enabled": "prime_tower_enable",
                    "global_only": true
                },
                "multiple_mesh_overlap": {
                    "label": "Dual Extrusion Overlap",
                    "description": "Make the objects printed with different extruder trains overlap a bit. This makes the different materials bond together better.",
                    "visible": false,
                    "type": "float",
                    "unit": "mm",
                    "default": 0.15,
                    "min_value": "0",
                    "max_value_warning": "1.0"
                },
                "ooze_shield_enabled": {
                    "label": "Enable Ooze Shield",
                    "description": "Enable exterior ooze shield. This will create a shell around the object which is likely to wipe a second nozzle if it's at the same height as the first nozzle.",
                    "type": "boolean",
                    "default": false,
                    "global_only": true
                },
                "ooze_shield_angle": {
                    "label": "Ooze Shield Angle",
                    "description": "The maximum angle a part in the ooze shield will have. With 0 degrees being vertical, and 90 degrees being horizontal. A smaller angle leads to less failed ooze shields, but more material.",
                    "unit": "°",
                    "type": "float",
                    "min_value": "0",
                    "max_value": "90",
                    "default": 60,
                    "visible": false,
                    "enabled": "ooze_shield_enabled",
                    "global_only": true
                },
                "ooze_shield_dist": {
                    "label": "Ooze Shields Distance",
                    "description": "Distance of the ooze shield from the print, in the X/Y directions.",
                    "unit": "mm",
                    "type": "float",
                    "min_value": "0",
                    "max_value_warning": "30",
                    "default": 2,
                    "visible": false,
                    "enabled": "ooze_shield_enabled",
                    "global_only": true
                }
            }
        },
        "material": {
            "settings": {                
                "material_standby_temperature": {
                    "label": "Standby Temperature",
                    "description": "The temperature of the nozzle when another nozzle is currently used for printing.",
                    "unit": "°C",
                    "type": "float",
                    "default": 150,
                    "min_value": "0",
                    "max_value_warning": "260",
                    "global_only": "True",
                    "visible": false
                },
                "switch_extruder_retraction_amount": {
                    "label": "Nozzle Switch Retraction Distance",
                    "description": "The amount of retraction: Set at 0 for no retraction at all. This should generally be the same as the length of the heat zone.",
                    "unit": "mm",
                    "type": "float",
                    "default": 16,
                    "min_value_warning": "0",
                    "max_value_warning": "100",
                    "visible": false,
                    "inherit_function": "machine_heat_zone_length",
                    "enabled": "retraction_enable",
                    "global_only": true
                },
                "switch_extruder_retraction_speeds": {
                    "label": "Nozzle Switch Retraction Speed",
                    "description": "The speed at which the filament is retracted. A higher retraction speed works better, but a very high retraction speed can lead to filament grinding.",
                    "unit": "mm/s",
                    "type": "float",
                    "default": 20,
                    "min_value": "0.1",
                    "max_value_warning": "300",
                    "visible": false,
                    "inherit": false,
                    "enabled": "retraction_enable",
                    "global_only": true,
                    "children": {
                        "switch_extruder_retraction_speed": {
                            "label": "Nozzle Switch Retract Speed",
                            "description": "The speed at which the filament is retracted during a nozzle switch retract. ",
                            "unit": "mm/s",
                            "type": "float",
                            "default": 20,
                            "min_value": "0.1",
                            "max_value_warning": "300",
                            "visible": false,
                            "enabled": "retraction_enable",
                            "global_only": true
                        },
                        "switch_extruder_prime_speed": {
                            "label": "Nozzle Switch Prime Speed",
                            "description": "The speed at which the filament is pushed back after a nozzle switch retraction.",
                            "unit": "mm/s",
                            "type": "float",
                            "default": 20,
                            "min_value": "0.1",
                            "max_value_warning": "300",
                            "visible": false,
                            "enabled": "retraction_enable",
                            "global_only": true
                        }
                    }
                }
            }
        }
    }
}<|MERGE_RESOLUTION|>--- conflicted
+++ resolved
@@ -99,8 +99,8 @@
                             "type": "int",
                             "default": 0,
                             "min_value": "0",
-<<<<<<< HEAD
                             "max_value": "16",
+                            "global_only": true,
                             "children": {
                                 "support_infill_extruder_nr": {
                                     "label": "Support Infill Extruder",
@@ -108,7 +108,8 @@
                                     "type": "int",
                                     "default": 0,
                                     "min_value": "0",
-                                    "max_value": "16"
+                                    "max_value": "16",
+				    "global_only": true
                                 },
                                 "support_extruder_nr_layer_0": {
                                     "label": "First Layer Support Extruder",
@@ -116,7 +117,8 @@
                                     "type": "int",
                                     "default": 0,
                                     "min_value": "0",
-                                    "max_value": "16"
+                                    "max_value": "16",
+				    "global_only": true
                                 },
                                 "support_roof_extruder_nr": {
                                     "label": "Support Roof Extruder",
@@ -126,33 +128,9 @@
                                     "min_value": "0",
                                     "max_value": "16",
                                     "enabled": "support_roof_enable"
+				    "global_only": true
                                 }
                             }
-=======
-                            "max_value": "16",
-                            "global_only": true
-                        },
-                        "support_extruder_nr_layer_0": {
-                            "label": "First Layer Support Extruder",
-                            "description": "The extruder train to use for printing the first layer of support. This is used in multi-extrusion.",
-                            "type": "int",
-                            "default": 0,
-                            "min_value": "0",
-                            "max_value": "16",
-                            "inherit_function": "support_extruder_nr",
-                            "global_only": true
-                        },
-                        "support_roof_extruder_nr": {
-                            "label": "Support Roof Extruder",
-                            "description": "The extruder train to use for printing the roof of the support. This is used in multi-extrusion.",
-                            "type": "int",
-                            "default": 0,
-                            "min_value": "0",
-                            "max_value": "16",
-                            "inherit_function": "support_extruder_nr",
-                            "enabled": "support_roof_enable",
-                            "global_only": true
->>>>>>> 317706bb
                         }
                     }
                 },
@@ -220,7 +198,7 @@
                     "type": "boolean",
                     "default": false,
                     "enabled": "prime_tower_enable",
-                    "global_only": true
+	   	    "global_only": true
                 },
                 "multiple_mesh_overlap": {
                     "label": "Dual Extrusion Overlap",
@@ -230,7 +208,8 @@
                     "unit": "mm",
                     "default": 0.15,
                     "min_value": "0",
-                    "max_value_warning": "1.0"
+                    "max_value_warning": "1.0",
+		    "global_only": true
                 },
                 "ooze_shield_enabled": {
                     "label": "Enable Ooze Shield",

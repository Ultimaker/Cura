--- conflicted
+++ resolved
@@ -332,11 +332,7 @@
         "size": "default"
     },
     "group": {
-<<<<<<< HEAD
-        "new_icon": "Group",
-=======
         "new_icon": "People",
->>>>>>> 7eeae4db
         "size": "default"
     },
     "link": {

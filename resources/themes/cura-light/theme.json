--- conflicted
+++ resolved
@@ -78,8 +78,6 @@
         "primary_text": [255, 255, 255, 255],
         "border": [127, 127, 127, 255],
         "secondary": [245, 245, 245, 255],
-<<<<<<< HEAD
-=======
         "secondary_shadow": [216, 216, 216, 255],
 
         "primary_button": [38, 113, 231, 255],
@@ -108,20 +106,13 @@
         "machine_selector_hover": [68, 72, 75, 255],
         "machine_selector_text_active": [255, 255, 255, 255],
         "machine_selector_printer_icon": [8, 7, 63, 255],
->>>>>>> 9dc8450d
 
         "topbar_background_color": [255, 255, 255, 0],
         "topbar_background_color_monitoring": [255, 255, 255, 255],
 
-<<<<<<< HEAD
-        "topbar_button_text_active": [0, 0, 0, 255],
-        "topbar_button_text_inactive": [128, 128, 128, 255],
-        "topbar_button_text_hovered": [0, 0, 0, 255],
-=======
         "toolbar_background": [255, 255, 255, 255],
 
         "printer_type_label_background": [228, 228, 242, 255],
->>>>>>> 9dc8450d
 
         "text": [0, 0, 0, 255],
         "text_detail": [174, 174, 174, 128],
@@ -136,18 +127,6 @@
         "text_scene_hover": [123, 123, 113, 255],
 
         "error": [255, 140, 0, 255],
-<<<<<<< HEAD
-        "sidebar_header_bar": [31, 36, 39, 255],
-        "sidebar_header_active": [68, 72, 75, 255],
-        "sidebar_header_hover": [68, 72, 75, 255],
-        "sidebar_header_highlight": [68, 192, 255, 255],
-        "sidebar_header_highlight_hover": [68, 192, 255, 255],
-        "sidebar_header_text_inactive": [255, 255, 255, 255],
-        "sidebar_header_text_active": [255, 255, 255, 255],
-        "sidebar_header_text_hover": [255, 255, 255, 255],
-        "sidebar_lining": [245, 245, 245, 255],
-        "sidebar_lining_thin": [127, 127, 127, 255],
-=======
         "warning": [245, 166, 35, 255],
         "disabled": [229, 229, 229, 255],
 
@@ -155,7 +134,6 @@
         "toolbar_button_hover": [232, 242, 252, 255],
         "toolbar_button_active": [232, 242, 252, 255],
         "toolbar_button_active_hover": [232, 242, 252, 255],
->>>>>>> 9dc8450d
 
         "button": [31, 36, 39, 255],
         "button_hover": [68, 72, 75, 255],
@@ -165,23 +143,12 @@
         "button_text_hover": [255, 255, 255, 255],
         "button_text_active": [255, 255, 255, 255],
         "button_text_active_hover": [255, 255, 255, 255],
-<<<<<<< HEAD
-        "button_disabled": [31, 36, 39, 255],
-        "button_disabled_text": [255, 255, 255, 101],
-
-        "small_button": [31, 36, 39, 0],
-        "small_button_hover": [68, 72, 75, 255],
-        "small_button_active": [68, 72, 75, 255],
-        "small_button_active_hover": [68, 72, 75, 255],
-        "small_button_text": [31, 36, 39, 197],
-=======
 
         "small_button": [0, 0, 0, 0],
         "small_button_hover": [102, 102, 102, 255],
         "small_button_active": [10, 8, 80, 255],
         "small_button_active_hover": [10, 8, 80, 255],
         "small_button_text": [102, 102, 102, 255],
->>>>>>> 9dc8450d
         "small_button_text_hover": [255, 255, 255, 255],
         "small_button_text_active": [255, 255, 255, 255],
         "small_button_text_active_hover": [255, 255, 255, 255],
@@ -240,19 +207,11 @@
         "setting_control": [255, 255, 255, 255],
         "setting_control_selected": [31, 36, 39, 255],
         "setting_control_highlight": [255, 255, 255, 255],
-<<<<<<< HEAD
-        "setting_control_border": [127, 127, 127, 255],
-        "setting_control_border_highlight": [12, 169, 227, 255],
-        "setting_control_text": [27, 27, 27, 255],
-        "setting_control_depth_line": [127, 127, 127, 255],
-        "setting_control_button": [127, 127, 127, 255],
-=======
         "setting_control_border": [199, 199, 199, 255],
         "setting_control_border_highlight": [50, 130, 255, 255],
         "setting_control_text": [35, 35, 35, 255],
         "setting_control_depth_line": [199, 199, 199, 255],
         "setting_control_button": [199, 199, 199, 255],
->>>>>>> 9dc8450d
         "setting_control_button_hover": [70, 84, 113, 255],
         "setting_control_disabled": [245, 245, 245, 255],
         "setting_control_disabled_text": [127, 127, 127, 255],
@@ -268,24 +227,12 @@
         "material_compatibility_warning": [0, 0, 0, 255],
 
         "progressbar_background": [245, 245, 245, 255],
-<<<<<<< HEAD
-        "progressbar_control": [31, 36, 39, 255],
-
-        "slider_groove": [245, 245, 245, 255],
-        "slider_groove_border": [127, 127, 127, 255],
-        "slider_groove_fill": [127, 127, 127, 255],
-        "slider_handle": [0, 0, 0, 255],
-        "slider_handle_hover": [77, 182, 226, 255],
-        "slider_handle_active": [68, 192, 255, 255],
-        "slider_handle_border": [39, 44, 48, 255],
-=======
         "progressbar_control": [50, 130, 255, 255],
 
         "slider_groove": [223, 223, 223, 255],
         "slider_groove_fill": [8, 7, 63, 255],
         "slider_handle": [8, 7, 63, 255],
         "slider_handle_active": [50, 130, 255, 255],
->>>>>>> 9dc8450d
         "slider_text_background": [255, 255, 255, 255],
 
         "quality_slider_unavailable": [179, 179, 179, 255],
@@ -296,18 +243,11 @@
 
         "checkbox": [255, 255, 255, 255],
         "checkbox_hover": [255, 255, 255, 255],
-<<<<<<< HEAD
-        "checkbox_border": [64, 69, 72, 255],
-        "checkbox_border_hover": [12, 169, 227, 255],
-        "checkbox_mark": [119, 122, 124, 255],
-        "checkbox_text": [27, 27, 27, 255],
-=======
         "checkbox_border": [199, 199, 199, 255],
         "checkbox_border_hover": [50, 130, 255, 255],
         "checkbox_mark": [50, 130, 255, 255],
         "checkbox_disabled": [223, 223, 223, 255],
         "checkbox_text": [35, 35, 35, 255],
->>>>>>> 9dc8450d
 
         "mode_switch": [255, 255, 255, 255],
         "mode_switch_hover": [255, 255, 255, 255],
@@ -431,8 +371,6 @@
     "sizes": {
         "window_minimum_size": [70, 50],
 
-<<<<<<< HEAD
-=======
         "stage_menu": [0.0, 4.0],
 
         "account_button": [12, 3],
@@ -465,7 +403,6 @@
 
         "wide_lining": [0.5, 0.5],
         "thick_lining": [0.2, 0.2],
->>>>>>> 9dc8450d
         "default_lining": [0.08, 0.08],
         "default_arrow": [0.8, 0.8],
         "logo": [7.6, 1.6],
@@ -508,12 +445,7 @@
         "setting_text_maxwidth": [40.0, 0.0],
 
         "standard_list_lineheight": [1.5, 1.5],
-<<<<<<< HEAD
-        "standard_list_input": [20.0, 25.0],
-        "standard_arrow": [0.8, 0.8],
-=======
         "standard_arrow": [1.0, 1.0],
->>>>>>> 9dc8450d
 
         "button": [4, 4],
         "button_icon": [2.5, 2.5],

--- conflicted
+++ resolved
@@ -6,27 +6,7 @@
 material = PLA
 
 [settings]
-<<<<<<< HEAD
-retraction_combing = All
-top_thickness = 1.2
-speed_layer_0 = 20
-speed_print = 25
-speed_wall_0 = 25
-raft_interface_line_spacing = 3.0
-shell_thickness = 1.59
-infill_overlap = 0.0795
-retraction_hop = 0.0
-material_bed_temperature = 70
-skin_no_small_gaps_heuristic = False
-retraction_speed = 40.0
-raft_surface_line_width = 0.4
-raft_base_line_width = 1.0
-raft_margin = 5.0
-adhesion_type = brim
-skirt_minimal_length = 150.0
-=======
 machine_nozzle_size = 0.53
->>>>>>> 317706bb
 layer_height = 0.15
 layer_height_0 = 0.4
 shell_thickness = 1.59

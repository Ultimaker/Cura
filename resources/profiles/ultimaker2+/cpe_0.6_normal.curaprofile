--- conflicted
+++ resolved
@@ -11,15 +11,8 @@
 top_bottom_thickness = 1.2
 layer_height_0 = 0.39
 speed_wall_x = 30
-<<<<<<< HEAD
-infill_overlap = 0.0901
-infill_before_walls = False
-raft_surface_line_width = 0.4
-skirt_minimal_length = 150.0
-=======
 wall_thickness = 1.59
 speed_infill = 40
->>>>>>> 317706bb
 speed_topbottom = 20
 cool_min_layer_time = 3
 speed_print = 20

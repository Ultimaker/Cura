[general]
version = 4
name = Sprint
definition = ultimaker_s3

[metadata]
setting_version = 20
type = quality
quality_type = superdraft
weight = -4
material = generic_cpe
variant = AA 0.8

[values]
brim_width = 15

material_print_temperature = =default_material_print_temperature + 20
material_standby_temperature = 100
prime_tower_enable = True
retraction_combing_max_distance = 50
speed_print = 45
speed_topbottom = =math.ceil(speed_print * 30 / 45)
<<<<<<< HEAD
speed_wall = =math.ceil(speed_print * 40 / 45)
speed_wall_0 = =math.ceil(speed_wall * 30 / 40)
=======
speed_wall = =math.ceil(speed_print * 33 / 45)
speed_wall_0 = =math.ceil(speed_wall * 30 / 40)
speed_infill = =math.ceil(speed_print * 33 / 45)
jerk_travel = 50
>>>>>>> 706c3270
<|MERGE_RESOLUTION|>--- conflicted
+++ resolved
@@ -20,12 +20,7 @@
 retraction_combing_max_distance = 50
 speed_print = 45
 speed_topbottom = =math.ceil(speed_print * 30 / 45)
-<<<<<<< HEAD
-speed_wall = =math.ceil(speed_print * 40 / 45)
-speed_wall_0 = =math.ceil(speed_wall * 30 / 40)
-=======
 speed_wall = =math.ceil(speed_print * 33 / 45)
 speed_wall_0 = =math.ceil(speed_wall * 30 / 40)
-speed_infill = =math.ceil(speed_print * 33 / 45)
-jerk_travel = 50
->>>>>>> 706c3270
+
+speed_infill = =math.ceil(speed_print * 33 / 45)
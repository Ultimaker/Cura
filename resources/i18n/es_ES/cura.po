--- conflicted
+++ resolved
@@ -6932,17 +6932,10 @@
 #~ msgid "Ultimaker Network Connection"
 #~ msgstr "Conexión en red de Ultimaker"
 
-<<<<<<< HEAD
 #~ msgctxt "name"
 #~ msgid "Ultimaker machine actions"
 #~ msgstr "Acciones de la máquina Ultimaker"
-=======
-#: /XmlMaterialProfile/plugin.json
-msgctxt "description"
-msgid "Provides capabilities to read and write XML-based material profiles."
-msgstr "Permite leer y escribir perfiles de material basados en XML."
 
 msgctxt "@description"
 msgid "Please sign in to get verified plugins and materials for Ultimaker Cura Enterprise"
-msgstr "Inicie sesión para obtener complementos y materiales verificados para Ultimaker Cura Enterprise"
->>>>>>> d0c0b058
+msgstr "Inicie sesión para obtener complementos y materiales verificados para Ultimaker Cura Enterprise"
--- conflicted
+++ resolved
@@ -7,11 +7,7 @@
 "Project-Id-Version: Cura 5.0\n"
 "Report-Msgid-Bugs-To: plugins@ultimaker.com\n"
 "POT-Creation-Date: 2022-09-27 14:50+0000\n"
-<<<<<<< HEAD
 "PO-Revision-Date: 2022-10-10 07:50+0200\n"
-=======
-"PO-Revision-Date: 2022-07-04 03:38+0200\n"
->>>>>>> 722e659e
 "Last-Translator: Cláudio Sampaio <patola@gmail.com>\n"
 "Language-Team: Cláudio Sampaio <patola@gmail.com>\n"
 "Language: pt_BR\n"
@@ -1062,11 +1058,7 @@
 #: /fdmprinter.def.json
 msgctxt "inset_direction description"
 msgid "Determines the order in which walls are printed. Printing outer walls earlier helps with dimensional accuracy, as faults from inner walls cannot propagate to the outside. However printing them later allows them to stack better when overhangs are printed. When there is an uneven amount of total innner walls, the 'center last line' is always printed last."
-<<<<<<< HEAD
 msgstr "Determina a ordem na qual paredes são impressas. Imprimir as paredes externas primeiro ajuda na acuracidade dimensional, visto que falhas das paredes internas não poderão propagar externamente. No entanto, imprimi-las no final ajuda a haver melhor empilhamento quando seções pendentes são impressas. Quando há uma quantidade ímpar de paredes internas totais, a 'última linha central' é sempre impressa por último."
-=======
-msgstr ""
->>>>>>> 722e659e
 
 #: /fdmprinter.def.json
 msgctxt "inset_direction option inside_out"
@@ -1116,11 +1108,7 @@
 #: /fdmprinter.def.json
 msgctxt "min_odd_wall_line_width description"
 msgid "The minimum line width for middle line gap filler polyline walls. This setting determines at which model thickness we switch from printing two wall lines, to printing two outer walls and a single central wall in the middle. A higher Minimum Odd Wall Line Width leads to a higher maximum even wall line width. The maximum odd wall line width is calculated as 2 * Minimum Even Wall Line Width."
-<<<<<<< HEAD
 msgstr "A mínima largura de extrusão para paredes multifiletes de preenchimento de vão de filete central. Este ajuste determina em que espessura de modelo nós alternamos de imprimir dois filetes de parede para imprimir duas paredes externas e uma parede central no meio. Uma Largura de Extrusão de Parede Ímpar Mínima mais alta leva a uma largura máxima de extrusão de parede par mais alta. A largura máxima de extrusão de parede ímpar é calculada como 2 * Largura Mínima de Extrusão de Parede Par."
-=======
-msgstr ""
->>>>>>> 722e659e
 
 #: /fdmprinter.def.json
 msgctxt "fill_outline_gaps label"
@@ -2619,56 +2607,32 @@
 #: /fdmprinter.def.json
 msgctxt "wall_x_material_flow_layer_0 label"
 msgid "Initial Layer Inner Wall Flow"
-<<<<<<< HEAD
 msgstr "Fluxo de Parede Interna da Camada Inicial"
-=======
-msgstr ""
->>>>>>> 722e659e
 
 #: /fdmprinter.def.json
 msgctxt "wall_x_material_flow_layer_0 description"
 msgid "Flow compensation on wall lines for all wall lines except the outermost one, but only for the first layer"
-<<<<<<< HEAD
 msgstr "Compensação de fluxo nos filetes de parede para todos os filetes exceto o mais externo, mas só para a primeira camada"
-=======
-msgstr ""
->>>>>>> 722e659e
 
 #: /fdmprinter.def.json
 msgctxt "wall_0_material_flow_layer_0 label"
 msgid "Initial Layer Outer Wall Flow"
-<<<<<<< HEAD
 msgstr "Fluxo de Parede Externa da Camada Inicial"
-=======
-msgstr ""
->>>>>>> 722e659e
 
 #: /fdmprinter.def.json
 msgctxt "wall_0_material_flow_layer_0 description"
 msgid "Flow compensation on the outermost wall line of the first layer."
-<<<<<<< HEAD
 msgstr "Compensação de fluxo no filete de parede mais externo da primeira camada."
-=======
-msgstr ""
->>>>>>> 722e659e
 
 #: /fdmprinter.def.json
 msgctxt "skin_material_flow_layer_0 label"
 msgid "Initial Layer Bottom Flow"
-<<<<<<< HEAD
 msgstr "Fluxo da Base da Camada Inicial"
-=======
-msgstr ""
->>>>>>> 722e659e
 
 #: /fdmprinter.def.json
 msgctxt "skin_material_flow_layer_0 description"
 msgid "Flow compensation on bottom lines of the first layer"
-<<<<<<< HEAD
 msgstr "Compensação de fluxo nos filetes da base da primeira camada"
-=======
-msgstr ""
->>>>>>> 722e659e
 
 #: /fdmprinter.def.json
 msgctxt "material_standby_temperature label"
@@ -3828,20 +3792,12 @@
 #: /fdmprinter.def.json
 msgctxt "support_tree_max_diameter label"
 msgid "Tree Support Trunk Diameter"
-<<<<<<< HEAD
 msgstr "Diâmetro de Tronco do Suporte em Árvore"
-=======
-msgstr ""
->>>>>>> 722e659e
 
 #: /fdmprinter.def.json
 msgctxt "support_tree_max_diameter description"
 msgid "The diameter of the widest branches of tree support. A thicker trunk is more sturdy; a thinner trunk takes up less space on the build plate."
-<<<<<<< HEAD
 msgstr "O diâmetro dos galhos mais espessos do suporte em árvore. Um tronco mais espesso é mais robusto; um tronco mais fino ocupa menos espaço na plataforma de impressão."
-=======
-msgstr ""
->>>>>>> 722e659e
 
 #: /fdmprinter.def.json
 msgctxt "support_tree_branch_diameter_angle label"
@@ -6099,7 +6055,7 @@
 #: /fdmprinter.def.json
 msgctxt "wireframe_fall_down description"
 msgid "Distance with which the material falls down after an upward extrusion. This distance is compensated for. Only applies to Wire Printing."
-msgstr "Distância na qual o material desaba após uma extrusão ascendente. Esta distância é compensada. Somente se aplica à Impressão em Arame."
+msgstr "Distância na qual o material desaba após uma extrusão ascendente. Esta distância é compensada. Somente se aplica à Impressão em Arame."
 
 #: /fdmprinter.def.json
 msgctxt "wireframe_drag_along label"

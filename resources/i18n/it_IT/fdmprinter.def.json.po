#, fuzzy
msgid ""
msgstr ""
"Project-Id-Version: Uranium json setting files\n"
"Report-Msgid-Bugs-To: plugins@ultimaker.com\n"
<<<<<<< HEAD
"POT-Creation-Date: 2023-03-23 11:03+0000\n"
=======
"POT-Creation-Date: 2023-03-28 11:57+0000\n"
>>>>>>> cf7bc063
"PO-Revision-Date: YEAR-MO-DA HO:MI+ZONE\n"
"Last-Translator: FULL NAME <EMAIL@ADDRESS>\n"
"Language-Team: LANGUAGE\n"
"Language: \n"
"MIME-Version: 1.0\n"
"Content-Type: text/plain; charset=UTF-8\n"
"Content-Transfer-Encoding: 8bit\n"

#: fdmprinter.def.json
msgctxt "ironing_inset description"
msgid "A distance to keep from the edges of the model. Ironing all the way to the edge of the mesh may result in a jagged edge on your print."
msgstr "Distanza da mantenere dai bordi del modello. La stiratura fino in fondo sino al bordo del reticolo può causare la formazione di un bordo frastagliato nella stampa."

#: fdmprinter.def.json
msgctxt "material_no_load_move_factor description"
msgid "A factor indicating how much the filament gets compressed between the feeder and the nozzle chamber, used to determine how far to move the material for a filament switch."
msgstr "Fattore indicante la quantità di filamento che viene compressa tra l'alimentatore e la camera dell'ugello, usato per stabilire a quale distanza spostare il materiale per un cambio di filamento."

#: fdmprinter.def.json
msgctxt "roofing_angles description"
msgid "A list of integer line directions to use when the top surface skin layers use the lines or zig zag pattern. Elements from the list are used sequentially as the layers progress and when the end of the list is reached, it starts at the beginning again. The list items are separated by commas and the whole list is contained in square brackets. Default is an empty list which means use the traditional default angles (45 and 135 degrees)."
msgstr "Un elenco di direzioni linee intere da usare quando gli strati rivestimento superficie superiore utilizzano le linee o la configurazione zig zag. Gli elementi dall’elenco sono utilizzati in sequenza con il progredire degli strati e, al raggiungimento della fine dell’elenco, la sequenza ricomincia dall’inizio. Le voci elencate sono separate da virgole e l’intero elenco è racchiuso tra parentesi quadre. L’elenco predefinito è vuoto, vale a dire che utilizza i valori angolari predefiniti (45 e 135 gradi)."

#: fdmprinter.def.json
msgctxt "skin_angles description"
msgid "A list of integer line directions to use when the top/bottom layers use the lines or zig zag pattern. Elements from the list are used sequentially as the layers progress and when the end of the list is reached, it starts at the beginning again. The list items are separated by commas and the whole list is contained in square brackets. Default is an empty list which means use the traditional default angles (45 and 135 degrees)."
msgstr "Un elenco di direzioni linee intere da usare quando gli strati superiori/inferiori utilizzano le linee o la configurazione zig zag. Gli elementi dall’elenco sono utilizzati in sequenza con il progredire degli strati e, al raggiungimento della fine dell’elenco, la sequenza ricomincia dall’inizio. Le voci elencate sono separate da virgole e l’intero elenco è racchiuso tra parentesi quadre. L’elenco predefinito è vuoto, vale a dire che utilizza i valori angolari predefiniti (45 e 135 gradi)."

#: fdmprinter.def.json
msgctxt "support_infill_angles description"
msgid "A list of integer line directions to use. Elements from the list are used sequentially as the layers progress and when the end of the list is reached, it starts at the beginning again. The list items are separated by commas and the whole list is contained in square brackets. Default is an empty list which means use the default angle 0 degrees."
msgstr "Elenco di direzioni linee intere da utilizzare. Gli elementi dall'elenco sono utilizzati in sequenza con il progredire dei layers e, al raggiungimento della fine dell'elenco, la sequenza ricomincia dall’inizio. Le voci elencate sono separate da virgole e l'intero elenco è racchiuso tra parentesi quadre. L’elenco predefinito è vuoto, vale a dire che utilizza l'angolo predefinito di 0 gradi."

#: fdmprinter.def.json
msgctxt "support_bottom_angles description"
msgid "A list of integer line directions to use. Elements from the list are used sequentially as the layers progress and when the end of the list is reached, it starts at the beginning again. The list items are separated by commas and the whole list is contained in square brackets. Default is an empty list which means use the default angles (alternates between 45 and 135 degrees if interfaces are quite thick or 90 degrees)."
msgstr "Elenco di direzioni linee intere da utilizzare. Gli elementi dall'elenco sono utilizzati in sequenza con il progredire dei layers e, al raggiungimento della fine dell'elenco, la sequenza ricomincia dall’inizio. Le voci elencate sono separate da virgole e l'intero elenco è racchiuso tra parentesi quadre. L'elenco predefinito è vuoto, vale a dire che utilizza gli angoli predefiniti (alterna tra 45 e 135 gradi se le interfacce sono abbastanza spesse oppure 90 gradi)."

#: fdmprinter.def.json
msgctxt "support_interface_angles description"
msgid "A list of integer line directions to use. Elements from the list are used sequentially as the layers progress and when the end of the list is reached, it starts at the beginning again. The list items are separated by commas and the whole list is contained in square brackets. Default is an empty list which means use the default angles (alternates between 45 and 135 degrees if interfaces are quite thick or 90 degrees)."
msgstr "Elenco di direzioni linee intere da utilizzare. Gli elementi dall'elenco sono utilizzati in sequenza con il progredire dei layers e, al raggiungimento della fine dell'elenco, la sequenza ricomincia dall’inizio. Le voci elencate sono separate da virgole e l'intero elenco è racchiuso tra parentesi quadre. L'elenco predefinito è vuoto, vale a dire che utilizza gli angoli predefiniti (alterna tra 45 e 135 gradi se le interfacce sono abbastanza spesse oppure 90 gradi)."

#: fdmprinter.def.json
msgctxt "support_roof_angles description"
msgid "A list of integer line directions to use. Elements from the list are used sequentially as the layers progress and when the end of the list is reached, it starts at the beginning again. The list items are separated by commas and the whole list is contained in square brackets. Default is an empty list which means use the default angles (alternates between 45 and 135 degrees if interfaces are quite thick or 90 degrees)."
msgstr "Elenco di direzioni linee intere da utilizzare. Gli elementi dall'elenco sono utilizzati in sequenza con il progredire dei layers e, al raggiungimento della fine dell'elenco, la sequenza ricomincia dall’inizio. Le voci elencate sono separate da virgole e l'intero elenco è racchiuso tra parentesi quadre. L'elenco predefinito è vuoto, vale a dire che utilizza gli angoli predefiniti (alterna tra 45 e 135 gradi se le interfacce sono abbastanza spesse oppure 90 gradi)."

#: fdmprinter.def.json
msgctxt "infill_angles description"
msgid "A list of integer line directions to use. Elements from the list are used sequentially as the layers progress and when the end of the list is reached, it starts at the beginning again. The list items are separated by commas and the whole list is contained in square brackets. Default is an empty list which means use the traditional default angles (45 and 135 degrees for the lines and zig zag patterns and 45 degrees for all other patterns)."
msgstr "Un elenco di direzioni linee intere. Gli elementi dall’elenco sono utilizzati in sequenza con il progredire degli strati e, al raggiungimento della fine dell’elenco, la sequenza ricomincia dall’inizio. Le voci elencate sono separate da virgole e l’intero elenco è racchiuso tra parentesi quadre. L’elenco predefinito è vuoto, vale a dire che utilizza i valori angolari predefiniti (45 e 135 gradi per le linee e la configurazione zig zag e 45 gradi per tutte le altre configurazioni)."

#: fdmprinter.def.json
msgctxt "nozzle_disallowed_areas description"
msgid "A list of polygons with areas the nozzle is not allowed to enter."
msgstr "Un elenco di poligoni con aree alle quali l’ugello non può accedere."

#: fdmprinter.def.json
msgctxt "machine_disallowed_areas description"
msgid "A list of polygons with areas the print head is not allowed to enter."
msgstr "Un elenco di poligoni con aree alle quali la testina di stampa non può accedere."

#: fdmprinter.def.json
msgctxt "brim_inside_margin description"
msgid "A part fully enclosed inside another part can generate an outer brim that touches the inside of the other part. This removes all brim within this distance from internal holes."
msgstr "Una parte completamente racchiusa all'interno di un'altra parte può generare un brim esterno che tocca l'interno dell'altra parte. Questo rimuove tutti i brim entro questa distanza dai fori interni."

#: fdmprinter.def.json
msgctxt "support_tree_branch_reach_limit description"
msgid "A recomendation to how far branches can move from the points they support. Branches can violate this value to reach their destination (buildplate or a flat part of the model). Lowering this value will make the support more sturdy, but increase the amount of branches (and because of that material usage/print time) "
msgstr ""

#: fdmprinter.def.json
msgctxt "extruder_prime_pos_abs label"
msgid "Absolute Extruder Prime Position"
msgstr "Posizione assoluta di innesco estrusore"

#: fdmprinter.def.json
msgctxt "adaptive_layer_height_variation label"
msgid "Adaptive Layers Maximum Variation"
msgstr "Variazione massima strati adattivi"

#: fdmprinter.def.json
msgctxt "adaptive_layer_height_threshold label"
msgid "Adaptive Layers Topography Size"
msgstr "Dimensione della topografia dei layer adattivi"

#: fdmprinter.def.json
msgctxt "adaptive_layer_height_variation_step label"
msgid "Adaptive Layers Variation Step Size"
msgstr "Dimensione variazione strati adattivi"

#: fdmprinter.def.json
msgctxt "adaptive_layer_height_enabled description"
msgid "Adaptive layers computes the layer heights depending on the shape of the model."
msgstr "Gli strati adattivi calcolano l’altezza degli strati in base alla forma del modello."

#: fdmprinter.def.json
msgctxt "infill_wall_line_count description"
msgid ""
"Add extra walls around the infill area. Such walls can make top/bottom skin lines sag down less which means you need less top/bottom skin layers for the same quality at the cost of some extra material.\n"
"This feature can combine with the Connect Infill Polygons to connect all the infill into a single extrusion path without the need for travels or retractions if configured right."
msgstr ""
"Aggiunge pareti supplementari intorno alla zona di riempimento. Queste pareti possono ridurre l’abbassamento delle linee del rivestimento esterno superiore/inferiore, pertanto saranno necessari meno strati di rivestimento esterno superiore/inferiore per ottenere la stessa qualità al costo del materiale supplementare.\n"
"Questa funzione può essere abbinata a Collega poligoni riempimento per collegare tutto il riempimento in un unico percorso di estrusione senza necessità di avanzamenti o arretramenti, se configurata correttamente."

#: fdmprinter.def.json
msgctxt "platform_adhesion description"
msgid "Adhesion"
msgstr "Adesione"

#: fdmprinter.def.json
msgctxt "material_adhesion_tendency label"
msgid "Adhesion Tendency"
msgstr "Tendenza di adesione"

#: fdmprinter.def.json
msgctxt "skin_overlap description"
msgid "Adjust the amount of overlap between the walls and (the endpoints of) the skin-centerlines, as a percentage of the line widths of the skin lines and the innermost wall. A slight overlap allows the walls to connect firmly to the skin. Note that, given an equal skin and wall line-width, any percentage over 50% may already cause any skin to go past the wall, because at that point the position of the nozzle of the skin-extruder may already reach past the middle of the wall."
msgstr "Regolare l’entità della sovrapposizione tra le pareti e (i punti finali delle) linee centrali del rivestimento esterno espressa in percentuale delle larghezze delle linee del rivestimento esterno. Una leggera sovrapposizione consente alle pareti di essere saldamente collegate al rivestimento. Si noti che, data una larghezza uguale del rivestimento esterno e della linea perimetrale, qualsiasi percentuale superiore al 50% può già causare il superamento della parete da parte del rivestimento esterno in quanto, in quel punto, la posizione dell’ugello dell’estrusore del rivestimento esterno può già avere superato la parte centrale della parete."

#: fdmprinter.def.json
msgctxt "skin_overlap_mm description"
msgid "Adjust the amount of overlap between the walls and (the endpoints of) the skin-centerlines. A slight overlap allows the walls to connect firmly to the skin. Note that, given an equal skin and wall line-width, any value over half the width of the wall may already cause any skin to go past the wall, because at that point the position of the nozzle of the skin-extruder may already reach past the middle of the wall."
msgstr "Regolare l’entità della sovrapposizione tra le pareti e (i punti finali delle) linee centrali del rivestimento esterno. Una leggera sovrapposizione consente alle pareti di essere saldamente collegate al rivestimento. Si noti che, data una larghezza uguale del rivestimento esterno e della linea perimetrale, qualsiasi percentuale superiore alla metà della parete può già causare il superamento della parete da parte del rivestimento esterno in quanto, in quel punto, la posizione dell’ugello dell’estrusore del rivestimento esterno può già aver superato la parte centrale della parete."

#: fdmprinter.def.json
msgctxt "infill_sparse_density description"
msgid "Adjusts the density of infill of the print."
msgstr "Regola la densità del riempimento della stampa."

#: fdmprinter.def.json
msgctxt "support_interface_density description"
msgid "Adjusts the density of the roofs and floors of the support structure. A higher value results in better overhangs, but the supports are harder to remove."
msgstr "Regola la densità delle parti superiori e inferiori della struttura di supporto. Un valore superiore genera sbalzi migliori, ma i supporti sono più difficili da rimuovere."

#: fdmprinter.def.json
msgctxt "support_tree_top_rate description"
msgid "Adjusts the density of the support structure used to generate the tips of the branches. A higher value results in better overhangs, but the supports are harder to remove. Use Support Roof for very high values or ensure support density is similarly high at the top."
msgstr ""

#: fdmprinter.def.json
msgctxt "support_infill_rate description"
msgid "Adjusts the density of the support structure. A higher value results in better overhangs, but the supports are harder to remove."
msgstr "Regola la densità della struttura di supporto. Un valore superiore genera sbalzi migliori, ma i supporti sono più difficili da rimuovere."

#: fdmprinter.def.json
msgctxt "material_diameter description"
msgid "Adjusts the diameter of the filament used. Match this value with the diameter of the used filament."
msgstr "Regolare il diametro del filamento utilizzato. Abbinare questo valore al diametro del filamento utilizzato."

#: fdmprinter.def.json
msgctxt "support_type description"
msgid "Adjusts the placement of the support structures. The placement can be set to touching build plate or everywhere. When set to everywhere the support structures will also be printed on the model."
msgstr "Regola il posizionamento delle strutture di supporto. Il posizionamento può essere impostato su contatto con il piano di stampa o in tutti i possibili punti. Quando impostato su tutti i possibili punti, le strutture di supporto verranno anche stampate sul modello."

#: fdmprinter.def.json
msgctxt "prime_tower_wipe_enabled description"
msgid "After printing the prime tower with one nozzle, wipe the oozed material from the other nozzle off on the prime tower."
msgstr "Dopo la stampa della torre di innesco con un ugello, pulisce il materiale fuoriuscito dall’altro ugello sulla torre di innesco."

#: fdmprinter.def.json
msgctxt "retraction_hop_after_extruder_switch description"
msgid "After the machine switched from one extruder to the other, the build plate is lowered to create clearance between the nozzle and the print. This prevents the nozzle from leaving oozed material on the outside of a print."
msgstr "Dopo il passaggio della macchina da un estrusore all’altro, il piano di stampa viene abbassato per creare uno spazio tra l’ugello e la stampa. In tal modo si previene il rilascio di materiale fuoriuscito dall’ugello sull’esterno di una stampa."

#: fdmprinter.def.json
msgctxt "retraction_combing option all"
msgid "All"
msgstr "Tutto"

#: fdmprinter.def.json
msgctxt "print_sequence option all_at_once"
msgid "All at Once"
msgstr "Tutti contemporaneamente"

#: fdmprinter.def.json
msgctxt "resolution description"
msgid "All settings that influence the resolution of the print. These settings have a large impact on the quality (and print time)"
msgstr "Indica tutte le impostazioni che influiscono sulla risoluzione della stampa. Queste impostazioni hanno un elevato impatto sulla qualità (e il tempo di stampa)"

#: fdmprinter.def.json
msgctxt "alternate_extra_perimeter label"
msgid "Alternate Extra Wall"
msgstr "Parete supplementare alternativa"

#: fdmprinter.def.json
msgctxt "alternate_carve_order label"
msgid "Alternate Mesh Removal"
msgstr "Rimozione maglie alternate"

#: fdmprinter.def.json
msgctxt "material_alternate_walls label"
msgid "Alternate Wall Directions"
msgstr "Alterna direzioni parete"

#: fdmprinter.def.json
msgctxt "material_alternate_walls description"
msgid "Alternate wall directions every other layer and inset. Useful for materials that can build up stress, like for metal printing."
msgstr "Consente di alternare direzioni parete ogni altro strato o inserto. Utile per materiali che possono accumulare stress, come per la stampa su metallo."

#: fdmprinter.def.json
msgctxt "machine_buildplate_type option aluminum"
msgid "Aluminum"
msgstr "Alluminio"

#: fdmprinter.def.json
msgctxt "machine_always_write_active_tool label"
msgid "Always Write Active Tool"
msgstr "Tenere sempre nota dello strumento attivo"

#: fdmprinter.def.json
msgctxt "travel_retract_before_outer_wall description"
msgid "Always retract when moving to start an outer wall."
msgstr "Arretra sempre quando si sposta per iniziare una parete esterna."

#: fdmprinter.def.json
msgctxt "hole_xy_offset description"
msgid "Amount of offset applied to all holes in each layer. Positive values increase the size of the holes, negative values reduce the size of the holes."
msgstr "Entità di offset applicato a tutti i fori di ciascuno strato. Valori positivi aumentano le dimensioni dei fori, mentre valori negativi le riducono."

#: fdmprinter.def.json
msgctxt "xy_offset description"
msgid "Amount of offset applied to all polygons in each layer. Positive values can compensate for too big holes; negative values can compensate for too small holes."
msgstr "Determina l'entità di offset (o estensione dello strato) applicata a tutti i poligoni su ciascuno strato. I valori positivi possono compensare fori troppo estesi; i valori negativi possono compensare fori troppo piccoli."

#: fdmprinter.def.json
msgctxt "xy_offset_layer_0 description"
msgid "Amount of offset applied to all polygons in the first layer. A negative value can compensate for squishing of the first layer known as \"elephant's foot\"."
msgstr "È l'entità di offset (estensione dello strato) applicata a tutti i poligoni di supporto in ciascuno strato. Un valore negativo può compensare lo schiacciamento del primo strato noto come \"zampa di elefante\"."

#: fdmprinter.def.json
msgctxt "support_offset description"
msgid "Amount of offset applied to all support polygons in each layer. Positive values can smooth out the support areas and result in more sturdy support."
msgstr "È l'entità di offset (estensione dello strato) applicato a tutti i poligoni di supporto in ciascuno strato. I valori positivi possono appianare le aree di supporto, accrescendone la robustezza."

#: fdmprinter.def.json
msgctxt "support_bottom_offset description"
msgid "Amount of offset applied to the floors of the support."
msgstr "Entità di offset applicato alle parti inferiori del supporto."

#: fdmprinter.def.json
msgctxt "support_roof_offset description"
msgid "Amount of offset applied to the roofs of the support."
msgstr "Entità di offset applicato alle parti superiori del supporto."

#: fdmprinter.def.json
msgctxt "support_interface_offset description"
msgid "Amount of offset applied to the support interface polygons."
msgstr "Entità di offset applicato ai poligoni di interfaccia del supporto."

#: fdmprinter.def.json
msgctxt "wipe_retraction_amount description"
msgid "Amount to retract the filament so it does not ooze during the wipe sequence."
msgstr "L'entità di retrazione del filamento in modo che non fuoriesca durante la sequenza di pulitura."

#: fdmprinter.def.json
msgctxt "sub_div_rad_add description"
msgid "An addition to the radius from the center of each cube to check for the boundary of the model, as to decide whether this cube should be subdivided. Larger values lead to a thicker shell of small cubes near the boundary of the model."
msgstr "Un aggiunta al raggio dal centro di ciascun cubo per controllare il contorno del modello, per decidere se questo cubo deve essere suddiviso. Valori maggiori comportano un guscio più spesso di cubi piccoli vicino al contorno del modello."

#: fdmprinter.def.json
msgctxt "anti_overhang_mesh label"
msgid "Anti Overhang Mesh"
msgstr "Maglia anti-sovrapposizione"

#: fdmprinter.def.json
msgctxt "material_anti_ooze_retracted_position label"
msgid "Anti-ooze Retracted Position"
msgstr "Posizione retratta anti fuoriuscita di materiale"

#: fdmprinter.def.json
msgctxt "material_anti_ooze_retraction_speed label"
msgid "Anti-ooze Retraction Speed"
msgstr "Velocità di retrazione anti fuoriuscita del materiale"

#: fdmprinter.def.json
msgctxt "machine_use_extruder_offset_to_offset_coords description"
msgid "Apply the extruder offset to the coordinate system. Affects all extruders."
msgstr "Applica l’offset estrusore al sistema coordinate. Influisce su tutti gli estrusori."

#: fdmprinter.def.json
msgctxt "interlocking_enable description"
msgid "At the locations where models touch, generate an interlocking beam structure. This improves the adhesion between models, especially models printed in different materials."
msgstr "Nei punti in cui i modelli si toccano, viene generata una struttura del fascio ad incastro. Questo migliora l'adesione tra i modelli, soprattutto quelli stampati in materiali diversi."

#: fdmprinter.def.json
msgctxt "travel_avoid_other_parts label"
msgid "Avoid Printed Parts When Traveling"
msgstr "Aggiramento delle parti stampate durante gli spostamenti"

#: fdmprinter.def.json
msgctxt "travel_avoid_supports label"
msgid "Avoid Supports When Traveling"
msgstr "Aggiramento dei supporti durante gli spostamenti"

#: fdmprinter.def.json
msgctxt "z_seam_position option back"
msgid "Back"
msgstr "Indietro"

#: fdmprinter.def.json
msgctxt "z_seam_position option backleft"
msgid "Back Left"
msgstr "Indietro a sinistra"

#: fdmprinter.def.json
msgctxt "z_seam_position option backright"
msgid "Back Right"
msgstr "Indietro a destra"

#: fdmprinter.def.json
msgctxt "machine_gcode_flavor option BFB"
msgid "Bits from Bytes"
msgstr "Bits from Bytes"

#: fdmprinter.def.json
msgctxt "magic_mesh_surface_mode option both"
msgid "Both"
msgstr "Entrambi"

#: fdmprinter.def.json
msgctxt "support_interface_priority option nothing"
msgid "Both overlap"
msgstr ""

#: fdmprinter.def.json
msgctxt "bottom_layers label"
msgid "Bottom Layers"
msgstr "Strati inferiori"

#: fdmprinter.def.json
msgctxt "top_bottom_pattern_0 label"
msgid "Bottom Pattern Initial Layer"
msgstr "Strato iniziale configurazione inferiore"

#: fdmprinter.def.json
msgctxt "bottom_skin_expand_distance label"
msgid "Bottom Skin Expand Distance"
msgstr "Distanza prolunga rivestimento inferiore"

#: fdmprinter.def.json
msgctxt "bottom_skin_preshrink label"
msgid "Bottom Skin Removal Width"
msgstr "Larghezza rimozione rivestimento inferiore"

#: fdmprinter.def.json
msgctxt "bottom_thickness label"
msgid "Bottom Thickness"
msgstr "Spessore degli strati inferiori"

#: fdmprinter.def.json
msgctxt "material_break_preparation_retracted_position label"
msgid "Break Preparation Retracted Position"
msgstr "Posizione di retrazione prima della rottura"

#: fdmprinter.def.json
msgctxt "material_break_preparation_speed label"
msgid "Break Preparation Retraction Speed"
msgstr "Velocità di retrazione prima della rottura"

#: fdmprinter.def.json
msgctxt "material_break_preparation_temperature label"
msgid "Break Preparation Temperature"
msgstr "Temperatura di preparazione alla rottura"

#: fdmprinter.def.json
msgctxt "material_break_retracted_position label"
msgid "Break Retracted Position"
msgstr "Posizione di retrazione per la rottura"

#: fdmprinter.def.json
msgctxt "material_break_speed label"
msgid "Break Retraction Speed"
msgstr "Velocità di retrazione per la rottura"

#: fdmprinter.def.json
msgctxt "material_break_temperature label"
msgid "Break Temperature"
msgstr "Temperatura di rottura"

#: fdmprinter.def.json
msgctxt "support_skip_some_zags label"
msgid "Break Up Support In Chunks"
msgstr "Rottura del supporto in pezzi di grandi dimensioni"

#: fdmprinter.def.json
msgctxt "bridge_fan_speed label"
msgid "Bridge Fan Speed"
msgstr "Velocità della ventola ponte"

#: fdmprinter.def.json
msgctxt "bridge_enable_more_layers label"
msgid "Bridge Has Multiple Layers"
msgstr "Ponte a strati multipli"

#: fdmprinter.def.json
msgctxt "bridge_skin_density_2 label"
msgid "Bridge Second Skin Density"
msgstr "Densità del secondo rivestimento esterno ponte"

#: fdmprinter.def.json
msgctxt "bridge_fan_speed_2 label"
msgid "Bridge Second Skin Fan Speed"
msgstr "Velocità della ventola per il secondo rivestimento esterno ponte"

#: fdmprinter.def.json
msgctxt "bridge_skin_material_flow_2 label"
msgid "Bridge Second Skin Flow"
msgstr "Flusso del secondo rivestimento esterno ponte"

#: fdmprinter.def.json
msgctxt "bridge_skin_speed_2 label"
msgid "Bridge Second Skin Speed"
msgstr "Velocità di stampa del secondo rivestimento esterno ponte"

#: fdmprinter.def.json
msgctxt "bridge_skin_density label"
msgid "Bridge Skin Density"
msgstr "Densità del rivestimento esterno ponte"

#: fdmprinter.def.json
msgctxt "bridge_skin_material_flow label"
msgid "Bridge Skin Flow"
msgstr "Flusso del rivestimento esterno ponte"

#: fdmprinter.def.json
msgctxt "bridge_skin_speed label"
msgid "Bridge Skin Speed"
msgstr "Velocità di stampa del rivestimento esterno ponte"

#: fdmprinter.def.json
msgctxt "bridge_skin_support_threshold label"
msgid "Bridge Skin Support Threshold"
msgstr "Soglia di supporto rivestimento esterno ponte"

#: fdmprinter.def.json
msgctxt "bridge_sparse_infill_max_density label"
msgid "Bridge Sparse Infill Max Density"
msgstr "Densità massima del riempimento rado del Bridge"

#: fdmprinter.def.json
msgctxt "bridge_skin_density_3 label"
msgid "Bridge Third Skin Density"
msgstr "Densità del terzo rivestimento esterno ponte"

#: fdmprinter.def.json
msgctxt "bridge_fan_speed_3 label"
msgid "Bridge Third Skin Fan Speed"
msgstr "Velocità della ventola del terzo rivestimento esterno ponte"

#: fdmprinter.def.json
msgctxt "bridge_skin_material_flow_3 label"
msgid "Bridge Third Skin Flow"
msgstr "Flusso del terzo rivestimento esterno ponte"

#: fdmprinter.def.json
msgctxt "bridge_skin_speed_3 label"
msgid "Bridge Third Skin Speed"
msgstr "Velocità di stampa del terzo rivestimento esterno ponte"

#: fdmprinter.def.json
msgctxt "bridge_wall_coast label"
msgid "Bridge Wall Coasting"
msgstr "Coasting parete ponte"

#: fdmprinter.def.json
msgctxt "bridge_wall_material_flow label"
msgid "Bridge Wall Flow"
msgstr "Flusso della parete ponte"

#: fdmprinter.def.json
msgctxt "bridge_wall_speed label"
msgid "Bridge Wall Speed"
msgstr "Velocità di stampa della parete ponte"

#: fdmprinter.def.json
msgctxt "adhesion_type option brim"
msgid "Brim"
msgstr "Brim"

#: fdmprinter.def.json
msgctxt "brim_gap label"
msgid "Brim Distance"
msgstr "Distanza del Brim"

#: fdmprinter.def.json
msgctxt "brim_inside_margin label"
msgid "Brim Inside Avoid Margin"
msgstr "Margine di aggiramento interno del brim"

#: fdmprinter.def.json
msgctxt "brim_line_count label"
msgid "Brim Line Count"
msgstr "Numero di linee del brim"

#: fdmprinter.def.json
msgctxt "brim_outside_only label"
msgid "Brim Only on Outside"
msgstr "Brim solo sull’esterno"

#: fdmprinter.def.json
msgctxt "brim_replaces_support label"
msgid "Brim Replaces Support"
msgstr "Brim in sostituzione del supporto"

#: fdmprinter.def.json
msgctxt "brim_width label"
msgid "Brim Width"
msgstr "Larghezza del brim"

#: fdmprinter.def.json
msgctxt "platform_adhesion label"
msgid "Build Plate Adhesion"
msgstr "Adesione piano di stampa"

#: fdmprinter.def.json
msgctxt "adhesion_extruder_nr label"
msgid "Build Plate Adhesion Extruder"
msgstr "Estrusore adesione piano di stampa"

#: fdmprinter.def.json
msgctxt "adhesion_type label"
msgid "Build Plate Adhesion Type"
msgstr "Tipo di adesione piano di stampa"

#: fdmprinter.def.json
msgctxt "machine_buildplate_type label"
msgid "Build Plate Material"
msgstr "Materiale piano di stampa"

#: fdmprinter.def.json
msgctxt "machine_shape label"
msgid "Build Plate Shape"
msgstr "Forma del piano di stampa"

#: fdmprinter.def.json
msgctxt "material_bed_temperature label"
msgid "Build Plate Temperature"
msgstr "Temperatura piano di stampa"

#: fdmprinter.def.json
msgctxt "material_bed_temperature_layer_0 label"
msgid "Build Plate Temperature Initial Layer"
msgstr "Temperatura piano di stampa Strato iniziale"

#: fdmprinter.def.json
msgctxt "build_volume_temperature label"
msgid "Build Volume Temperature"
msgstr "Temperatura volume di stampa"

#: fdmprinter.def.json
msgctxt "support_tree_rest_preference option buildplate"
msgid "Buildplate"
msgstr ""

#: fdmprinter.def.json
msgctxt "center_object label"
msgid "Center Object"
msgstr "Centra oggetto"

#: fdmprinter.def.json
msgctxt "conical_overhang_enabled description"
msgid "Change the geometry of the printed model such that minimal support is required. Steep overhangs will become shallow overhangs. Overhanging areas will drop down to become more vertical."
msgstr "Cambia la geometria del modello stampato in modo da richiedere un supporto minimo. Sbalzi molto inclinati diventeranno sbalzi poco profondi. Le aree di sbalzo scendono per diventare più verticali."

#: fdmprinter.def.json
msgctxt "support_structure description"
msgid "Chooses between the techniques available to generate support. \"Normal\" support creates a support structure directly below the overhanging parts and drops those areas straight down. \"Tree\" support creates branches towards the overhanging areas that support the model on the tips of those branches, and allows the branches to crawl around the model to support it from the build plate as much as possible."
msgstr "Scegliere tra le tecniche disponibili per generare il supporto. Il supporto \"normale\" crea una struttura di supporto direttamente sotto le parti di sbalzo e rilascia tali aree direttamente al di sotto. La struttura \"ad albero\" crea delle ramificazioni verso le aree di sbalzo che supportano il modello sulle punte di tali ramificazioni consentendo a queste ultime di avanzare intorno al modello per supportarlo il più possibile dal piano di stampa."

#: fdmprinter.def.json
msgctxt "coasting_speed label"
msgid "Coasting Speed"
msgstr "Velocità di Coasting"

#: fdmprinter.def.json
msgctxt "coasting_volume label"
msgid "Coasting Volume"
msgstr "Volume di Coasting"

#: fdmprinter.def.json
msgctxt "coasting_enable description"
msgid "Coasting replaces the last part of an extrusion path with a travel path. The oozed material is used to print the last piece of the extrusion path in order to reduce stringing."
msgstr "Il Coasting sostituisce l'ultima parte di un percorso di estrusione con un percorso di spostamento. Il materiale fuoriuscito viene utilizzato per stampare l'ultimo tratto del percorso di estrusione al fine di ridurre i filamenti."

#: fdmprinter.def.json
msgctxt "retraction_combing label"
msgid "Combing Mode"
msgstr "Modalità Combing"

#: fdmprinter.def.json
msgctxt "retraction_combing description"
msgid "Combing keeps the nozzle within already printed areas when traveling. This results in slightly longer travel moves but reduces the need for retractions. If combing is off, the material will retract and the nozzle moves in a straight line to the next point. It is also possible to avoid combing over top/bottom skin areas or to only comb within the infill."
msgstr "La funzione Combing tiene l’ugello all’interno delle aree già stampate durante lo spostamento. In tal modo le corse di spostamento sono leggermente più lunghe ma si riduce l’esigenza di effettuare retrazioni. Se questa funzione viene disabilitata, il materiale viene retratto e l’ugello si sposta in linea retta al punto successivo. È anche possibile evitare il combing sopra le aree del rivestimento esterno superiore/inferiore o effettuare il combing solo nel riempimento."

#: fdmprinter.def.json
msgctxt "command_line_settings label"
msgid "Command Line Settings"
msgstr "Impostazioni riga di comando"

#: fdmprinter.def.json
msgctxt "infill_pattern option concentric"
msgid "Concentric"
msgstr "Concentriche"

#: fdmprinter.def.json
msgctxt "ironing_pattern option concentric"
msgid "Concentric"
msgstr "Concentrica"

#: fdmprinter.def.json
msgctxt "roofing_pattern option concentric"
msgid "Concentric"
msgstr "Concentrica"

#: fdmprinter.def.json
msgctxt "support_bottom_pattern option concentric"
msgid "Concentric"
msgstr "Concentriche"

#: fdmprinter.def.json
msgctxt "support_interface_pattern option concentric"
msgid "Concentric"
msgstr "Concentriche"

#: fdmprinter.def.json
msgctxt "support_pattern option concentric"
msgid "Concentric"
msgstr "Concentriche"

#: fdmprinter.def.json
msgctxt "support_roof_pattern option concentric"
msgid "Concentric"
msgstr "Concentriche"

#: fdmprinter.def.json
msgctxt "top_bottom_pattern option concentric"
msgid "Concentric"
msgstr "Concentriche"

#: fdmprinter.def.json
msgctxt "top_bottom_pattern_0 option concentric"
msgid "Concentric"
msgstr "Concentriche"

#: fdmprinter.def.json
msgctxt "support_conical_angle label"
msgid "Conical Support Angle"
msgstr "Angolo del supporto conico"

#: fdmprinter.def.json
msgctxt "support_conical_min_width label"
msgid "Conical Support Minimum Width"
msgstr "Larghezza minima del supporto conico"

#: fdmprinter.def.json
msgctxt "zig_zaggify_infill label"
msgid "Connect Infill Lines"
msgstr "Collegamento delle linee di riempimento"

#: fdmprinter.def.json
msgctxt "connect_infill_polygons label"
msgid "Connect Infill Polygons"
msgstr "Collega poligoni di riempimento"

#: fdmprinter.def.json
msgctxt "zig_zaggify_support label"
msgid "Connect Support Lines"
msgstr "Collegamento linee supporto"

#: fdmprinter.def.json
msgctxt "support_connect_zigzags label"
msgid "Connect Support ZigZags"
msgstr "Collegamento Zig Zag supporto"

#: fdmprinter.def.json
msgctxt "connect_skin_polygons label"
msgid "Connect Top/Bottom Polygons"
msgstr "Collega poligoni superiori/inferiori"

#: fdmprinter.def.json
msgctxt "connect_infill_polygons description"
msgid "Connect infill paths where they run next to each other. For infill patterns which consist of several closed polygons, enabling this setting greatly reduces the travel time."
msgstr "Collega i percorsi di riempimento quando corrono uno accanto all’altro. Per le configurazioni di riempimento composte da più poligoni chiusi, l’abilitazione di questa impostazione riduce notevolmente il tempo di spostamento."

#: fdmprinter.def.json
msgctxt "support_connect_zigzags description"
msgid "Connect the ZigZags. This will increase the strength of the zig zag support structure."
msgstr "Collega i ZigZag. Questo aumenta la forza della struttura di supporto a zig zag."

#: fdmprinter.def.json
msgctxt "zig_zaggify_support description"
msgid "Connect the ends of the support lines together. Enabling this setting can make your support more sturdy and reduce underextrusion, but it will cost more material."
msgstr "Collega le estremità delle linee del supporto. L’abilitazione di questa impostazione consente di ottenere un supporto più robusto e ridurre la sottoestrusione, ma si utilizza più materiale."

#: fdmprinter.def.json
msgctxt "zig_zaggify_infill description"
msgid "Connect the ends where the infill pattern meets the inner wall using a line which follows the shape of the inner wall. Enabling this setting can make the infill adhere to the walls better and reduce the effects of infill on the quality of vertical surfaces. Disabling this setting reduces the amount of material used."
msgstr "Collegare le estremità nel punto in cui il riempimento incontra la parete interna utilizzando una linea che segue la forma della parete interna. L'abilitazione di questa impostazione può far meglio aderire il riempimento alle pareti riducendo nel contempo gli effetti del riempimento sulla qualità delle superfici verticali. La disabilitazione di questa impostazione consente di ridurre la quantità di materiale utilizzato."

#: fdmprinter.def.json
msgctxt "connect_skin_polygons description"
msgid "Connect top/bottom skin paths where they run next to each other. For the concentric pattern enabling this setting greatly reduces the travel time, but because the connections can happen midway over infill this feature can reduce the top surface quality."
msgstr "Collega i percorsi del rivestimento esterno superiore/inferiore quando corrono uno accanto all’altro. Per le configurazioni concentriche, l’abilitazione di questa impostazione riduce notevolmente il tempo di spostamento, tuttavia poiché i collegamenti possono aver luogo a metà del riempimento, con questa funzione la qualità della superficie superiore potrebbe risultare inferiore."

#: fdmprinter.def.json
msgctxt "z_seam_corner description"
msgid "Control whether corners on the model outline influence the position of the seam. None means that corners have no influence on the seam position. Hide Seam makes the seam more likely to occur on an inside corner. Expose Seam makes the seam more likely to occur on an outside corner. Hide or Expose Seam makes the seam more likely to occur at an inside or outside corner. Smart Hiding allows both inside and outside corners, but chooses inside corners more frequently, if appropriate."
msgstr "Controlla se gli angoli sul profilo del modello influenzano la posizione della giunzione. Nessuno significa che gli angoli non hanno alcuna influenza sulla posizione della giunzione. Nascondi giunzione favorisce la presenza della giunzione su un angolo interno. Esponi giunzione favorisce la presenza della giunzione su un angolo esterno. Nascondi o esponi giunzione favorisce la presenza della giunzione su un angolo interno o esterno. Smart Hiding consente sia gli angoli interni che quelli esterni ma sceglie con maggiore frequenza gli angoli interni, se opportuno."

#: fdmprinter.def.json
msgctxt "infill_multiplier description"
msgid "Convert each infill line to this many lines. The extra lines do not cross over each other, but avoid each other. This makes the infill stiffer, but increases print time and material usage."
msgstr "Converte ogni linea di riempimento in questo numero di linee. Le linee supplementari non si incrociano tra loro, ma si evitano. In tal modo il riempimento risulta più rigido, ma il tempo di stampa e la quantità di materiale aumentano."

#: fdmprinter.def.json
msgctxt "machine_nozzle_cool_down_speed label"
msgid "Cool Down Speed"
msgstr "Velocità di raffreddamento"

#: fdmprinter.def.json
msgctxt "cooling description"
msgid "Cooling"
msgstr "Raffreddamento"

#: fdmprinter.def.json
msgctxt "cooling label"
msgid "Cooling"
msgstr "Raffreddamento"

#: fdmprinter.def.json
msgctxt "infill_pattern option cross"
msgid "Cross"
msgstr "Incrociata"

#: fdmprinter.def.json
msgctxt "support_pattern option cross"
msgid "Cross"
msgstr "Incrociata"

#: fdmprinter.def.json
msgctxt "infill_pattern option cross_3d"
msgid "Cross 3D"
msgstr "Incrociata 3D"

#: fdmprinter.def.json
msgctxt "cross_infill_pocket_size label"
msgid "Cross 3D Pocket Size"
msgstr "Dimensioni cavità 3D incrociata"

#: fdmprinter.def.json
msgctxt "cross_support_density_image label"
msgid "Cross Fill Density Image for Support"
msgstr "Immagine di densità del riempimento incrociato per il supporto"

#: fdmprinter.def.json
msgctxt "cross_infill_density_image label"
msgid "Cross Infill Density Image"
msgstr "Immagine di densità del riempimento incrociato"

#: fdmprinter.def.json
msgctxt "material_crystallinity label"
msgid "Crystalline Material"
msgstr "Materiale cristallino"

#: fdmprinter.def.json
msgctxt "infill_pattern option cubic"
msgid "Cubic"
msgstr "Cubo"

#: fdmprinter.def.json
msgctxt "infill_pattern option cubicsubdiv"
msgid "Cubic Subdivision"
msgstr "Suddivisione in cubi"

#: fdmprinter.def.json
msgctxt "sub_div_rad_add label"
msgid "Cubic Subdivision Shell"
msgstr "Guscio suddivisione in cubi"

#: fdmprinter.def.json
msgctxt "cutting_mesh label"
msgid "Cutting Mesh"
msgstr "Ritaglio maglia"

#: fdmprinter.def.json
msgctxt "material_flow_temp_graph description"
msgid "Data linking material flow (in mm3 per second) to temperature (degrees Celsius)."
msgstr "Collegamento dei dati di flusso del materiale (in mm3 al secondo) alla temperatura (in °C)."

#: fdmprinter.def.json
msgctxt "machine_acceleration label"
msgid "Default Acceleration"
msgstr "Accelerazione predefinita"

#: fdmprinter.def.json
msgctxt "default_material_bed_temperature label"
msgid "Default Build Plate Temperature"
msgstr "Temperatura piano di stampa preimpostata"

#: fdmprinter.def.json
msgctxt "machine_max_jerk_e label"
msgid "Default Filament Jerk"
msgstr "Jerk filamento predefinito"

#: fdmprinter.def.json
msgctxt "default_material_print_temperature label"
msgid "Default Printing Temperature"
msgstr "Temperatura di stampa preimpostata"

#: fdmprinter.def.json
msgctxt "machine_max_jerk_xy label"
msgid "Default X-Y Jerk"
msgstr "Jerk X-Y predefinito"

#: fdmprinter.def.json
msgctxt "machine_max_jerk_z label"
msgid "Default Z Jerk"
msgstr "Jerk Z predefinito"

#: fdmprinter.def.json
msgctxt "machine_max_jerk_xy description"
msgid "Default jerk for movement in the horizontal plane."
msgstr "Indica il jerk predefinito per lo spostamento sul piano orizzontale."

#: fdmprinter.def.json
msgctxt "machine_max_jerk_z description"
msgid "Default jerk for the motor of the Z-direction."
msgstr "Indica il jerk predefinito del motore per la direzione Z."

#: fdmprinter.def.json
msgctxt "machine_max_jerk_e description"
msgid "Default jerk for the motor of the filament."
msgstr "Indica il jerk predefinito del motore del filamento."

#: fdmprinter.def.json
msgctxt "bridge_settings_enabled description"
msgid "Detect bridges and modify print speed, flow and fan settings while bridges are printed."
msgstr "Rileva i ponti e modifica la velocità di stampa, il flusso e le impostazioni ventola durante la stampa dei ponti."

#: fdmprinter.def.json
msgctxt "inset_direction description"
msgid "Determines the order in which walls are printed. Printing outer walls earlier helps with dimensional accuracy, as faults from inner walls cannot propagate to the outside. However printing them later allows them to stack better when overhangs are printed. When there is an uneven amount of total innner walls, the 'center last line' is always printed last."
msgstr "Determina l'ordine di stampa delle pareti. La stampa anticipata delle pareti esterne migliora la precisione dimensionale poiché i guasti dalle pareti interne non possono propagarsi all'esterno. Se si esegue la stampa in un momento successivo, tuttavia, è possibile impilarle meglio quando vengono stampati gli sbalzi. Quando c'è una quantità irregolare di pareti interne totali, l'ultima riga centrale viene sempre stampata per ultima."

#: fdmprinter.def.json
msgctxt "infill_mesh_order description"
msgid "Determines the priority of this mesh when considering multiple overlapping infill meshes. Areas where multiple infill meshes overlap will take on the settings of the mesh with the highest rank. An infill mesh with a higher rank will modify the infill of infill meshes with lower rank and normal meshes."
msgstr "Determina la priorità di questa mesh quando si considera la sovrapposizione multipla delle mesh di riempimento. Per le aree con la sovrapposizione di più mesh di riempimento verranno utilizzate le impostazioni della mesh con la classificazione più alta. Una mesh di riempimento con una classificazione più alta modificherà il riempimento delle mesh di riempimento con una classificazione inferiore e delle mesh normali."

#: fdmprinter.def.json
msgctxt "lightning_infill_support_angle description"
msgid "Determines when a lightning infill layer has to support anything above it. Measured in the angle given the thickness of a layer."
msgstr "Determina quando uno strato di riempimento fulmine deve supportare il materiale sopra di esso. Misurato nell'angolo dato lo stesso di uno strato."

#: fdmprinter.def.json
msgctxt "lightning_infill_overhang_angle description"
msgid "Determines when a lightning infill layer has to support the model above it. Measured in the angle given the thickness."
msgstr "Determina quando uno strato di riempimento fulmine deve supportare il modello sopra di esso. Misurato nell'angolo dato lo spessore."

#: fdmprinter.def.json
msgctxt "material_diameter label"
msgid "Diameter"
msgstr "Diametro"

#: fdmprinter.def.json
msgctxt "support_tree_bp_diameter description"
msgid "Diameter every branch tries to achieve when reaching the buildplate. Improves bed adhesion."
msgstr ""

#: fdmprinter.def.json
msgctxt "adhesion_type description"
msgid "Different options that help to improve both priming your extrusion and adhesion to the build plate. Brim adds a single layer flat area around the base of your model to prevent warping. Raft adds a thick grid with a roof below the model. Skirt is a line printed around the model, but not connected to the model."
msgstr "Sono previste diverse opzioni che consentono di migliorare l'applicazione dello strato iniziale dell’estrusione e migliorano l’adesione. Il brim aggiunge un'area piana a singolo strato attorno alla base del modello, per evitare deformazioni. Il raft aggiunge un fitto reticolato con un tetto al di sotto del modello. Lo skirt è una linea stampata attorno al modello, ma non collegata al modello."

#: fdmprinter.def.json
msgctxt "machine_disallowed_areas label"
msgid "Disallowed Areas"
msgstr "Aree non consentite"

#: fdmprinter.def.json
msgctxt "infill_line_distance description"
msgid "Distance between the printed infill lines. This setting is calculated by the infill density and the infill line width."
msgstr "Indica la distanza tra le linee di riempimento stampate. Questa impostazione viene calcolata mediante la densità del riempimento e la larghezza della linea di riempimento."

#: fdmprinter.def.json
msgctxt "support_initial_layer_line_distance description"
msgid "Distance between the printed initial layer support structure lines. This setting is calculated by the support density."
msgstr "Indica la distanza tra le linee della struttura di supporto dello strato iniziale stampato. Questa impostazione viene calcolata mediante la densità del supporto."

#: fdmprinter.def.json
msgctxt "support_bottom_line_distance description"
msgid "Distance between the printed support floor lines. This setting is calculated by the Support Floor Density, but can be adjusted separately."
msgstr "Distanza tra le linee della parte inferiore del supporto stampate. Questa impostazione viene calcolata dalla densità della parte inferiore del supporto, ma può essere regolata separatamente."

#: fdmprinter.def.json
msgctxt "support_roof_line_distance description"
msgid "Distance between the printed support roof lines. This setting is calculated by the Support Roof Density, but can be adjusted separately."
msgstr "Distanza tra le linee della parte superiore del supporto stampate. Questa impostazione viene calcolata dalla densità della parte superiore del supporto, ma può essere regolata separatamente."

#: fdmprinter.def.json
msgctxt "support_line_distance description"
msgid "Distance between the printed support structure lines. This setting is calculated by the support density."
msgstr "Indica la distanza tra le linee della struttura di supporto stampata. Questa impostazione viene calcolata mediante la densità del supporto."

#: fdmprinter.def.json
msgctxt "support_bottom_distance description"
msgid "Distance from the print to the bottom of the support."
msgstr "È la distanza tra la stampa e la parte inferiore del supporto."

#: fdmprinter.def.json
msgctxt "support_top_distance description"
msgid "Distance from the top of the support to the print."
msgstr "È la distanza tra la parte superiore del supporto e la stampa."

#: fdmprinter.def.json
msgctxt "support_z_distance description"
msgid "Distance from the top/bottom of the support structure to the print. This gap provides clearance to remove the supports after the model is printed. This value is rounded up to a multiple of the layer height."
msgstr "È la distanza dalla parte superiore/inferiore della struttura di supporto alla stampa. Questa distanza fornisce lo spazio per rimuovere i supporti dopo aver stampato il modello. Questo valore viene arrotondato per eccesso a un multiplo dell’altezza strato."

#: fdmprinter.def.json
msgctxt "infill_wipe_dist description"
msgid "Distance of a travel move inserted after every infill line, to make the infill stick to the walls better. This option is similar to infill overlap, but without extrusion and only on one end of the infill line."
msgstr "Indica la distanza di uno spostamento inserito dopo ogni linea di riempimento, per determinare una migliore adesione del riempimento alle pareti. Questa opzione è simile alla sovrapposizione del riempimento, ma senza estrusione e solo su una estremità della linea di riempimento."

#: fdmprinter.def.json
msgctxt "wall_0_wipe_dist description"
msgid "Distance of a travel move inserted after the outer wall, to hide the Z seam better."
msgstr "Distanza di spostamento inserita dopo la parete esterna per nascondere meglio la giunzione Z."

#: fdmprinter.def.json
msgctxt "draft_shield_dist description"
msgid "Distance of the draft shield from the print, in the X/Y directions."
msgstr "Indica la distanza del riparo paravento dalla stampa, nelle direzioni X/Y."

#: fdmprinter.def.json
msgctxt "ooze_shield_dist description"
msgid "Distance of the ooze shield from the print, in the X/Y directions."
msgstr "Indica la distanza del riparo materiale fuoriuscito dalla stampa, nelle direzioni X/Y."

#: fdmprinter.def.json
msgctxt "support_xy_distance_overhang description"
msgid "Distance of the support structure from the overhang in the X/Y directions."
msgstr "Indica la distanza della struttura di supporto dallo sbalzo, nelle direzioni X/Y."

#: fdmprinter.def.json
msgctxt "support_xy_distance description"
msgid "Distance of the support structure from the print in the X/Y directions."
msgstr "Indica la distanza della struttura di supporto dalla stampa, nelle direzioni X/Y."

#: fdmprinter.def.json
msgctxt "min_infill_area description"
msgid "Don't generate areas of infill smaller than this (use skin instead)."
msgstr "Non generare aree di riempimento inferiori a questa (piuttosto usare il rivestimento esterno)."

#: fdmprinter.def.json
msgctxt "draft_shield_height label"
msgid "Draft Shield Height"
msgstr "Altezza del riparo paravento"

#: fdmprinter.def.json
msgctxt "draft_shield_height_limitation label"
msgid "Draft Shield Limitation"
msgstr "Limitazione del riparo paravento"

#: fdmprinter.def.json
msgctxt "draft_shield_dist label"
msgid "Draft Shield X/Y Distance"
msgstr "Distanza X/Y del riparo paravento"

#: fdmprinter.def.json
msgctxt "support_mesh_drop_down label"
msgid "Drop Down Support Mesh"
msgstr "Maglia supporto di discesa"

#: fdmprinter.def.json
msgctxt "dual label"
msgid "Dual Extrusion"
msgstr "Doppia estrusione"

#: fdmprinter.def.json
msgctxt "machine_shape option elliptic"
msgid "Elliptic"
msgstr "Ellittica"

#: fdmprinter.def.json
msgctxt "acceleration_enabled label"
msgid "Enable Acceleration Control"
msgstr "Abilita controllo accelerazione"

#: fdmprinter.def.json
msgctxt "bridge_settings_enabled label"
msgid "Enable Bridge Settings"
msgstr "Abilita impostazioni ponte"

#: fdmprinter.def.json
msgctxt "coasting_enable label"
msgid "Enable Coasting"
msgstr "Abilitazione della funzione di Coasting"

#: fdmprinter.def.json
msgctxt "support_conical_enabled label"
msgid "Enable Conical Support"
msgstr "Abilitazione del supporto conico"

#: fdmprinter.def.json
msgctxt "draft_shield_enabled label"
msgid "Enable Draft Shield"
msgstr "Abilitazione del riparo paravento"

#: fdmprinter.def.json
msgctxt "ironing_enabled label"
msgid "Enable Ironing"
msgstr "Abilita stiratura"

#: fdmprinter.def.json
msgctxt "jerk_enabled label"
msgid "Enable Jerk Control"
msgstr "Abilita controllo jerk"

#: fdmprinter.def.json
msgctxt "machine_nozzle_temp_enabled label"
msgid "Enable Nozzle Temperature Control"
msgstr "Abilita controllo temperatura ugello"

#: fdmprinter.def.json
msgctxt "ooze_shield_enabled label"
msgid "Enable Ooze Shield"
msgstr "Abilitazione del riparo materiale fuoriuscito"

#: fdmprinter.def.json
msgctxt "prime_blob_enable label"
msgid "Enable Prime Blob"
msgstr "Abilitazione blob di innesco"

#: fdmprinter.def.json
msgctxt "prime_tower_enable label"
msgid "Enable Prime Tower"
msgstr "Abilitazione torre di innesco"

#: fdmprinter.def.json
msgctxt "cool_fan_enabled label"
msgid "Enable Print Cooling"
msgstr "Abilitazione raffreddamento stampa"

#: fdmprinter.def.json
msgctxt "retraction_enable label"
msgid "Enable Retraction"
msgstr "Abilitazione della retrazione"

#: fdmprinter.def.json
msgctxt "support_brim_enable label"
msgid "Enable Support Brim"
msgstr "Abilitazione brim del supporto"

#: fdmprinter.def.json
msgctxt "support_bottom_enable label"
msgid "Enable Support Floor"
msgstr "Abilitazione parte inferiore supporto"

#: fdmprinter.def.json
msgctxt "support_interface_enable label"
msgid "Enable Support Interface"
msgstr "Abilitazione interfaccia supporto"

#: fdmprinter.def.json
msgctxt "support_roof_enable label"
msgid "Enable Support Roof"
msgstr "Abilitazione irrobustimento parte superiore (tetto) del supporto"

#: fdmprinter.def.json
msgctxt "acceleration_travel_enabled label"
msgid "Enable Travel Acceleration"
msgstr "Abilita l'accelerazione spostamenti"

#: fdmprinter.def.json
msgctxt "jerk_travel_enabled label"
msgid "Enable Travel Jerk"
msgstr "Abilita jerk spostamenti"

#: fdmprinter.def.json
msgctxt "ooze_shield_enabled description"
msgid "Enable exterior ooze shield. This will create a shell around the model which is likely to wipe a second nozzle if it's at the same height as the first nozzle."
msgstr "Abilita il riparo esterno del materiale fuoriuscito. Questo crea un guscio intorno al modello per pulitura con un secondo ugello, se è alla stessa altezza del primo ugello."

#: fdmprinter.def.json
msgctxt "jerk_enabled description"
msgid "Enables adjusting the jerk of print head when the velocity in the X or Y axis changes. Increasing the jerk can reduce printing time at the cost of print quality."
msgstr "Abilita la regolazione del jerk della testina di stampa quando la velocità nell’asse X o Y cambia. Aumentando il jerk il tempo di stampa si riduce a discapito della qualità di stampa."

#: fdmprinter.def.json
msgctxt "acceleration_enabled description"
msgid "Enables adjusting the print head acceleration. Increasing the accelerations can reduce printing time at the cost of print quality."
msgstr "Abilita la regolazione dell’accelerazione della testina di stampa. Aumentando le accelerazioni il tempo di stampa si riduce a discapito della qualità di stampa."

#: fdmprinter.def.json
msgctxt "cool_fan_enabled description"
msgid "Enables the print cooling fans while printing. The fans improve print quality on layers with short layer times and bridging / overhangs."
msgstr "Abilita le ventole di raffreddamento durante la stampa. Le ventole migliorano la qualità di stampa sugli strati con tempi per strato più brevi e ponti/sbalzi."

#: fdmprinter.def.json
msgctxt "machine_end_gcode label"
msgid "End G-code"
msgstr "Codice G fine"

#: fdmprinter.def.json
msgctxt "material_end_of_filament_purge_length label"
msgid "End of Filament Purge Length"
msgstr "Lunghezza di svuotamento di fine filamento"

#: fdmprinter.def.json
msgctxt "material_end_of_filament_purge_speed label"
msgid "End of Filament Purge Speed"
msgstr "Velocità di svuotamento di fine filamento"

#: fdmprinter.def.json
msgctxt "brim_replaces_support description"
msgid "Enforce brim to be printed around the model even if that space would otherwise be occupied by support. This replaces some regions of the first layer of support by brim regions."
msgstr "Abilita la stampa del brim intorno al modello anche se quello spazio dovrebbe essere occupato dal supporto. Sostituisce alcune zone del primo strato del supporto con zone del brim."

#: fdmprinter.def.json
msgctxt "support_type option everywhere"
msgid "Everywhere"
msgstr "In Tutti i Possibili Punti"

#: fdmprinter.def.json
msgctxt "slicing_tolerance option exclusive"
msgid "Exclusive"
msgstr "Esclusiva"

#: fdmprinter.def.json
msgctxt "experimental label"
msgid "Experimental"
msgstr "Sperimentale"

#: fdmprinter.def.json
msgctxt "z_seam_corner option z_seam_corner_outer"
msgid "Expose Seam"
msgstr "Esponi giunzione"

#: fdmprinter.def.json
msgctxt "meshfix_extensive_stitching label"
msgid "Extensive Stitching"
msgstr "Ricucitura completa dei fori"

#: fdmprinter.def.json
msgctxt "meshfix_extensive_stitching description"
msgid "Extensive stitching tries to stitch up open holes in the mesh by closing the hole with touching polygons. This option can introduce a lot of processing time."
msgstr "Questa funzione tenta di 'ricucire' i fori aperti nella maglia chiudendo il foro con poligoni a contatto. Questa opzione può richiedere lunghi tempi di elaborazione."

#: fdmprinter.def.json
msgctxt "infill_wall_line_count label"
msgid "Extra Infill Wall Count"
msgstr "Conteggio pareti di riempimento supplementari"

#: fdmprinter.def.json
msgctxt "skin_outline_count label"
msgid "Extra Skin Wall Count"
msgstr "Numero di pareti di rivestimento esterno supplementari"

#: fdmprinter.def.json
msgctxt "switch_extruder_extra_prime_amount description"
msgid "Extra material to prime after nozzle switching."
msgstr "Materiale extra per l'innesco dopo il cambio dell'ugello."

#: fdmprinter.def.json
msgctxt "extruder_prime_pos_x label"
msgid "Extruder Prime X Position"
msgstr "Posizione X innesco estrusore"

#: fdmprinter.def.json
msgctxt "extruder_prime_pos_y label"
msgid "Extruder Prime Y Position"
msgstr "Posizione Y innesco estrusore"

#: fdmprinter.def.json
msgctxt "extruder_prime_pos_z label"
msgid "Extruder Prime Z Position"
msgstr "Posizione Z innesco estrusore"

#: fdmprinter.def.json
msgctxt "machine_extruders_share_heater label"
msgid "Extruders Share Heater"
msgstr "Condivisione del riscaldatore da parte degli estrusori"

#: fdmprinter.def.json
msgctxt "machine_extruders_share_nozzle label"
msgid "Extruders Share Nozzle"
msgstr "Estrusori condividono ugello"

#: fdmprinter.def.json
msgctxt "material_extrusion_cool_down_speed label"
msgid "Extrusion Cool Down Speed Modifier"
msgstr "Modificatore della velocità di raffreddamento estrusione"

#: fdmprinter.def.json
msgctxt "speed_equalize_flow_width_factor description"
msgid "Extrusion width based correction factor on the speed. At 0% the movement speed is kept constant at the Print Speed. At 100% the movement speed is adjusted so that the flow (in mm³/s) is kept constant, i.e. lines half the normal Line Width are printed twice as fast and lines twice as wide are printed half as fast. A value larger than 100% can help to compensate for the higher pressure required to extrude wide lines."
msgstr "Fattore di correzione della velocità basato sulla larghezza di estrusione. A 0% la velocità di movimento viene mantenuta costante alla velocità di stampa. Al 100% la velocità di movimento viene regolata in modo da mantenere costante il flusso (in mm³/s), ovvero le linee la cui larghezza è metà di quella normale vengono stampate due volte più velocemente e le linee larghe il doppio vengono stampate a metà della velocità. Un valore maggiore di 100% può aiutare a compensare la pressione più alta richiesta per estrudere linee larghe."

#: fdmprinter.def.json
msgctxt "cool_fan_speed label"
msgid "Fan Speed"
msgstr "Velocità della ventola"

#: fdmprinter.def.json
msgctxt "support_fan_enable label"
msgid "Fan Speed Override"
msgstr "Override velocità della ventola"

#: fdmprinter.def.json
msgctxt "small_feature_max_length description"
msgid "Feature outlines that are shorter than this length will be printed using Small Feature Speed."
msgstr "Profili di dettagli inferiori a questa lunghezza saranno stampati utilizzando Velocità Dettagli di piccole dimensioni."

#: fdmprinter.def.json
msgctxt "experimental description"
msgid "Features that haven't completely been fleshed out yet."
msgstr "Funzionalità che non sono state ancora precisate completamente."

#: fdmprinter.def.json
msgctxt "machine_feeder_wheel_diameter label"
msgid "Feeder Wheel Diameter"
msgstr "Diametro ruota del tirafilo"

#: fdmprinter.def.json
msgctxt "material_final_print_temperature label"
msgid "Final Printing Temperature"
msgstr "Temperatura di stampa finale"

#: fdmprinter.def.json
msgctxt "machine_firmware_retract label"
msgid "Firmware Retraction"
msgstr "Retrazione firmware"

#: fdmprinter.def.json
msgctxt "support_extruder_nr_layer_0 label"
msgid "First Layer Support Extruder"
msgstr "Estrusore del supporto primo strato"

#: fdmprinter.def.json
msgctxt "material_flow label"
msgid "Flow"
msgstr "Flusso"

#: fdmprinter.def.json
msgctxt "speed_equalize_flow_width_factor label"
msgid "Flow Equalization Ratio"
msgstr "Rapporto di equalizzazione del flusso"

#: fdmprinter.def.json
msgctxt "flow_rate_extrusion_offset_factor label"
msgid "Flow Rate Compensation Factor"
msgstr "Fattore di compensazione del flusso"

#: fdmprinter.def.json
msgctxt "flow_rate_max_extrusion_offset label"
msgid "Flow Rate Compensation Max Extrusion Offset"
msgstr "Offset massimo dell'estrusione di compensazione del flusso"

#: fdmprinter.def.json
msgctxt "material_flow_temp_graph label"
msgid "Flow Temperature Graph"
msgstr "Grafico della temperatura del flusso"

#: fdmprinter.def.json
msgctxt "material_flow_layer_0 description"
msgid "Flow compensation for the first layer: the amount of material extruded on the initial layer is multiplied by this value."
msgstr "Determina la compensazione del flusso per il primo strato: la quantità di materiale estruso sullo strato iniziale viene moltiplicata per questo valore."

#: fdmprinter.def.json
msgctxt "skin_material_flow_layer_0 description"
msgid "Flow compensation on bottom lines of the first layer"
msgstr "Compensazione del flusso sulle linee inferiori del primo strato"

#: fdmprinter.def.json
msgctxt "infill_material_flow description"
msgid "Flow compensation on infill lines."
msgstr "Compensazione del flusso sulle linee di riempimento."

#: fdmprinter.def.json
msgctxt "support_interface_material_flow description"
msgid "Flow compensation on lines of support roof or floor."
msgstr "Compensazione del flusso sulle linee di supporto superiore o inferiore."

#: fdmprinter.def.json
msgctxt "roofing_material_flow description"
msgid "Flow compensation on lines of the areas at the top of the print."
msgstr "Compensazione del flusso sulle linee delle aree nella parte superiore della stampa."

#: fdmprinter.def.json
msgctxt "prime_tower_flow description"
msgid "Flow compensation on prime tower lines."
msgstr "Compensazione del flusso sulle linee della torre di innesco."

#: fdmprinter.def.json
msgctxt "skirt_brim_material_flow description"
msgid "Flow compensation on skirt or brim lines."
msgstr "Compensazione del flusso sulle linee dello skirt o del brim."

#: fdmprinter.def.json
msgctxt "support_bottom_material_flow description"
msgid "Flow compensation on support floor lines."
msgstr "Compensazione del flusso sulle linee di supporto inferiore."

#: fdmprinter.def.json
msgctxt "support_roof_material_flow description"
msgid "Flow compensation on support roof lines."
msgstr "Compensazione del flusso sulle linee di supporto superiore."

#: fdmprinter.def.json
msgctxt "support_material_flow description"
msgid "Flow compensation on support structure lines."
msgstr "Compensazione del flusso sulle linee di supporto."

#: fdmprinter.def.json
msgctxt "wall_0_material_flow_layer_0 description"
msgid "Flow compensation on the outermost wall line of the first layer."
msgstr "Compensazione del flusso sulla linea a parete più esterna del primo strato."

#: fdmprinter.def.json
msgctxt "wall_0_material_flow description"
msgid "Flow compensation on the outermost wall line."
msgstr "Compensazione del flusso sulla linea perimetrale più esterna."

#: fdmprinter.def.json
msgctxt "skin_material_flow description"
msgid "Flow compensation on top/bottom lines."
msgstr "Compensazione del flusso sulle linee superiore/inferiore."

#: fdmprinter.def.json
msgctxt "wall_x_material_flow_layer_0 description"
msgid "Flow compensation on wall lines for all wall lines except the outermost one, but only for the first layer"
msgstr "Compensazione del flusso sulle linee di parete per tutte le linee di parete tranne quella più esterna, ma solo per il primo strato"

#: fdmprinter.def.json
msgctxt "wall_x_material_flow description"
msgid "Flow compensation on wall lines for all wall lines except the outermost one."
msgstr "Compensazione del flusso sulle linee perimetrali per tutte le linee perimetrali tranne quella più esterna."

#: fdmprinter.def.json
msgctxt "wall_material_flow description"
msgid "Flow compensation on wall lines."
msgstr "Compensazione del flusso sulle linee perimetrali."

#: fdmprinter.def.json
msgctxt "material_flow description"
msgid "Flow compensation: the amount of material extruded is multiplied by this value."
msgstr "Determina la compensazione del flusso: la quantità di materiale estruso viene moltiplicata per questo valore."

#: fdmprinter.def.json
msgctxt "material_flush_purge_length label"
msgid "Flush Purge Length"
msgstr "Lunghezza di svuotamento dello scarico"

#: fdmprinter.def.json
msgctxt "material_flush_purge_speed label"
msgid "Flush Purge Speed"
msgstr "Velocità di svuotamento dello scarico"

#: fdmprinter.def.json
msgctxt "min_wall_line_width description"
msgid "For thin structures around once or twice the nozzle size, the line widths need to be altered to adhere to the thickness of the model. This setting controls the minimum line width allowed for the walls. The minimum line widths inherently also determine the maximum line widths, since we transition from N to N+1 walls at some geometry thickness where the N walls are wide and the N+1 walls are narrow. The widest possible wall line is twice the Minimum Wall Line Width."
msgstr "Per strutture sottili, circa una o due volte la dimensione dell'ugello, le larghezze delle linee devono essere modificate per rispettare lo spessore del modello. Questa impostazione controlla la larghezza minima della linea consentita per le pareti. Le larghezze minime delle linee determinano intrinsecamente anche le larghezze massime delle linee, poiché si esegue la transizione da N a N+1 pareti ad uno spessore geometrico in cui le pareti N sono larghe e le pareti N+1 sono strette. La linea perimetrale più larga possible è due volte la larghezza minima della linea perimetrale."

#: fdmprinter.def.json
msgctxt "z_seam_position option front"
msgid "Front"
msgstr "Avanti"

#: fdmprinter.def.json
msgctxt "z_seam_position option frontleft"
msgid "Front Left"
msgstr "Avanti a sinistra"

#: fdmprinter.def.json
msgctxt "z_seam_position option frontright"
msgid "Front Right"
msgstr "Avanti a destra"

#: fdmprinter.def.json
msgctxt "draft_shield_height_limitation option full"
msgid "Full"
msgstr "Piena altezza"

#: fdmprinter.def.json
msgctxt "magic_fuzzy_skin_enabled label"
msgid "Fuzzy Skin"
msgstr "Rivestimento esterno incoerente (fuzzy)"

#: fdmprinter.def.json
msgctxt "magic_fuzzy_skin_point_density label"
msgid "Fuzzy Skin Density"
msgstr "Densità del rivestimento esterno incoerente (fuzzy)"

#: fdmprinter.def.json
msgctxt "magic_fuzzy_skin_outside_only label"
msgid "Fuzzy Skin Outside Only"
msgstr "Fuzzy Skin solo all'esterno"

#: fdmprinter.def.json
msgctxt "magic_fuzzy_skin_point_dist label"
msgid "Fuzzy Skin Point Distance"
msgstr "Distanza dei punti del rivestimento incoerente (fuzzy)"

#: fdmprinter.def.json
msgctxt "magic_fuzzy_skin_thickness label"
msgid "Fuzzy Skin Thickness"
msgstr "Spessore del rivestimento esterno incoerente (fuzzy)"

#: fdmprinter.def.json
msgctxt "machine_gcode_flavor label"
msgid "G-code Flavor"
msgstr "Versione codice G"

#: fdmprinter.def.json
msgctxt "machine_end_gcode description"
msgid ""
"G-code commands to be executed at the very end - separated by \n"
"."
msgstr ""
"I comandi codice G da eseguire alla fine, separati da \n"
"."

#: fdmprinter.def.json
msgctxt "machine_start_gcode description"
msgid ""
"G-code commands to be executed at the very start - separated by \n"
"."
msgstr ""
"I comandi codice G da eseguire all’avvio, separati da \n"
"."

#: fdmprinter.def.json
msgctxt "material_guid description"
msgid "GUID of the material. This is set automatically."
msgstr "Il GUID del materiale. È impostato automaticamente."

#: fdmprinter.def.json
msgctxt "gantry_height label"
msgid "Gantry Height"
msgstr "Altezza gantry"

#: fdmprinter.def.json
msgctxt "interlocking_enable label"
msgid "Generate Interlocking Structure"
msgstr "Generazione della struttura a incastro"

#: fdmprinter.def.json
msgctxt "support_enable label"
msgid "Generate Support"
msgstr "Generazione supporto"

#: fdmprinter.def.json
msgctxt "support_brim_enable description"
msgid "Generate a brim within the support infill regions of the first layer. This brim is printed underneath the support, not around it. Enabling this setting increases the adhesion of support to the build plate."
msgstr "Genera un brim entro le zone di riempimento del supporto del primo strato. Questo brim viene stampato al di sotto del supporto, non intorno ad esso. L’abilitazione di questa impostazione aumenta l’adesione del supporto al piano di stampa."

#: fdmprinter.def.json
msgctxt "support_interface_enable description"
msgid "Generate a dense interface between the model and the support. This will create a skin at the top of the support on which the model is printed and at the bottom of the support, where it rests on the model."
msgstr "Genera un’interfaccia densa tra il modello e il supporto. Questo crea un rivestimento esterno sulla sommità del supporto su cui viene stampato il modello e al fondo del supporto, dove appoggia sul modello."

#: fdmprinter.def.json
msgctxt "support_bottom_enable description"
msgid "Generate a dense slab of material between the bottom of the support and the model. This will create a skin between the model and support."
msgstr "Genera una spessa lastra di materiale tra la parte inferiore del supporto e il modello. Questo crea un rivestimento tra modello e supporto."

#: fdmprinter.def.json
msgctxt "support_roof_enable description"
msgid "Generate a dense slab of material between the top of support and the model. This will create a skin between the model and support."
msgstr "Genera una spessa lastra di materiale tra la parte superiore del supporto e il modello. Questo crea un rivestimento tra modello e supporto."

#: fdmprinter.def.json
msgctxt "support_enable description"
msgid "Generate structures to support parts of the model which have overhangs. Without these structures, such parts would collapse during printing."
msgstr "Genera strutture per supportare le parti del modello a sbalzo. Senza queste strutture, queste parti collasserebbero durante la stampa."

#: fdmprinter.def.json
msgctxt "machine_buildplate_type option glass"
msgid "Glass"
msgstr "Cristallo"

#: fdmprinter.def.json
msgctxt "ironing_enabled description"
msgid "Go over the top surface one additional time, but this time extruding very little material. This is meant to melt the plastic on top further, creating a smoother surface. The pressure in the nozzle chamber is kept high so that the creases in the surface are filled with material."
msgstr "Andare ancora una volta sulla superficie superiore, questa volta estrudendo una piccolissima quantità di materiale. Lo scopo è quello di sciogliere ulteriormente la plastica sulla parte superiore, creando una superficie più liscia. La pressione nella camera dell'ugello viene mantenuta elevata, in modo che le grinze nella superficie siano riempite con il materiale."

#: fdmprinter.def.json
msgctxt "gradual_infill_step_height label"
msgid "Gradual Infill Step Height"
msgstr "Altezza fasi di riempimento graduale"

#: fdmprinter.def.json
msgctxt "gradual_infill_steps label"
msgid "Gradual Infill Steps"
msgstr "Fasi di riempimento graduale"

#: fdmprinter.def.json
msgctxt "gradual_support_infill_step_height label"
msgid "Gradual Support Infill Step Height"
msgstr "Altezza fasi di riempimento graduale del supporto"

#: fdmprinter.def.json
msgctxt "gradual_support_infill_steps label"
msgid "Gradual Support Infill Steps"
msgstr "Fasi di riempimento graduale del supporto"

#: fdmprinter.def.json
msgctxt "cool_min_temperature description"
msgid "Gradually reduce to this temperature when printing at reduced speeds because of minimum layer time."
msgstr "Riduci gradualmente questa temperatura quando si stampa a velocità ridotte a causa del tempo di strato minimo."

#: fdmprinter.def.json
msgctxt "infill_pattern option grid"
msgid "Grid"
msgstr "Griglia"

#: fdmprinter.def.json
msgctxt "support_bottom_pattern option grid"
msgid "Grid"
msgstr "Griglia"

#: fdmprinter.def.json
msgctxt "support_interface_pattern option grid"
msgid "Grid"
msgstr "Griglia"

#: fdmprinter.def.json
msgctxt "support_pattern option grid"
msgid "Grid"
msgstr "Griglia"

#: fdmprinter.def.json
msgctxt "support_roof_pattern option grid"
msgid "Grid"
msgstr "Griglia"

#: fdmprinter.def.json
msgctxt "machine_gcode_flavor option Griffin"
msgid "Griffin"
msgstr "Griffin"

#: fdmprinter.def.json
msgctxt "infill_pattern option gyroid"
msgid "Gyroid"
msgstr "Gyroid"

#: fdmprinter.def.json
msgctxt "support_pattern option gyroid"
msgid "Gyroid"
msgstr "Gyroid"

#: fdmprinter.def.json
msgctxt "machine_heated_build_volume label"
msgid "Has Build Volume Temperature Stabilization"
msgstr "È dotato della stabilizzazione della temperatura del volume di stampa"

#: fdmprinter.def.json
msgctxt "machine_heated_bed label"
msgid "Has Heated Build Plate"
msgstr "Piano di stampa riscaldato"

#: fdmprinter.def.json
msgctxt "machine_nozzle_heat_up_speed label"
msgid "Heat Up Speed"
msgstr "Velocità di riscaldamento"

#: fdmprinter.def.json
msgctxt "machine_heat_zone_length label"
msgid "Heat Zone Length"
msgstr "Lunghezza della zona di riscaldamento"

#: fdmprinter.def.json
msgctxt "draft_shield_height description"
msgid "Height limitation of the draft shield. Above this height no draft shield will be printed."
msgstr "Indica la limitazione in altezza del riparo paravento. Al di sopra di tale altezza non sarà stampato alcun riparo."

#: fdmprinter.def.json
msgctxt "z_seam_corner option z_seam_corner_inner"
msgid "Hide Seam"
msgstr "Nascondi giunzione"

#: fdmprinter.def.json
msgctxt "z_seam_corner option z_seam_corner_any"
msgid "Hide or Expose Seam"
msgstr "Nascondi o esponi giunzione"

#: fdmprinter.def.json
msgctxt "hole_xy_offset label"
msgid "Hole Horizontal Expansion"
msgstr "Espansione orizzontale dei fori"

#: fdmprinter.def.json
msgctxt "hole_xy_offset_max_diameter label"
msgid "Hole Horizontal Expansion Max Diameter"
msgstr ""

#: fdmprinter.def.json
msgctxt "small_hole_max_size description"
msgid "Holes and part outlines with a diameter smaller than this will be printed using Small Feature Speed."
msgstr "I fori e i profili delle parti con un diametro inferiore a quello indicato verranno stampati utilizzando Velocità Dettagli di piccole dimensioni."

#: fdmprinter.def.json
msgctxt "xy_offset label"
msgid "Horizontal Expansion"
msgstr "Espansione orizzontale"

#: fdmprinter.def.json
msgctxt "material_shrinkage_percentage_xy label"
msgid "Horizontal Scaling Factor Shrinkage Compensation"
msgstr "Fattore di scala orizzontale per la compensazione della contrazione"

#: fdmprinter.def.json
msgctxt "support_tree_branch_distance description"
msgid "How far apart the branches need to be when they touch the model. Making this distance small will cause the tree support to touch the model at more points, causing better overhang but making support harder to remove."
msgstr "La distanza tra i rami necessaria quando toccano il modello. Una distanza ridotta causa il contatto del supporto ad albero con il modello in più punti, generando migliore sovrapposizione ma rendendo più difficoltosa la rimozione del supporto."

#: fdmprinter.def.json
msgctxt "material_break_preparation_retracted_position description"
msgid "How far the filament can be stretched before it breaks, while heated."
msgstr "La lunghezza massima di estensione del filamento prima che si rompa durante il riscaldamento."

#: fdmprinter.def.json
msgctxt "material_anti_ooze_retracted_position description"
msgid "How far the material needs to be retracted before it stops oozing."
msgstr "La distanza alla quale deve essere retratto il materiale prima che smetta di fuoriuscire."

#: fdmprinter.def.json
msgctxt "flow_rate_extrusion_offset_factor description"
msgid "How far to move the filament in order to compensate for changes in flow rate, as a percentage of how far the filament would move in one second of extrusion."
msgstr "Distanza di spostamento del filamento al fine di compensare le modifiche nella velocità di flusso, come percentuale della distanza di spostamento del filamento in un secondo di estrusione."

#: fdmprinter.def.json
msgctxt "material_break_retracted_position description"
msgid "How far to retract the filament in order to break it cleanly."
msgstr "La distanza di retrazione del filamento al fine di consentirne la rottura netta."

#: fdmprinter.def.json
msgctxt "material_break_preparation_speed description"
msgid "How fast the filament needs to be retracted just before breaking it off in a retraction."
msgstr "La velocità massima di retrazione del filamento prima che si rompa durante questa operazione."

#: fdmprinter.def.json
msgctxt "material_anti_ooze_retraction_speed description"
msgid "How fast the material needs to be retracted during a filament switch to prevent oozing."
msgstr "La velocità a cui deve essere retratto il materiale durante un cambio di filamento per evitare la fuoriuscita di materiale."

#: fdmprinter.def.json
msgctxt "material_end_of_filament_purge_speed description"
msgid "How fast to prime the material after replacing an empty spool with a fresh spool of the same material."
msgstr "Velocità di adescamento del materiale dopo la sostituzione di una bobina vuota con una nuova dello stesso materiale."

#: fdmprinter.def.json
msgctxt "material_flush_purge_speed description"
msgid "How fast to prime the material after switching to a different material."
msgstr "Velocità di adescamento del materiale dopo il passaggio a un materiale diverso."

#: fdmprinter.def.json
msgctxt "material_maximum_park_duration description"
msgid "How long the material can be kept out of dry storage safely."
msgstr "Tempo per il quale è possibile mantenere il materiale all'esterno di un luogo di conservazione asciutto in sicurezza."

#: fdmprinter.def.json
msgctxt "machine_steps_per_mm_x description"
msgid "How many steps of the stepper motor will result in one millimeter of movement in the X direction."
msgstr "I passi del motore passo-passo in un millimetro di spostamento nella direzione X."

#: fdmprinter.def.json
msgctxt "machine_steps_per_mm_y description"
msgid "How many steps of the stepper motor will result in one millimeter of movement in the Y direction."
msgstr "I passi del motore passo-passo in un millimetro di spostamento nella direzione Y."

#: fdmprinter.def.json
msgctxt "machine_steps_per_mm_z description"
msgid "How many steps of the stepper motor will result in one millimeter of movement in the Z direction."
msgstr "I passi del motore passo-passo in un millimetro di spostamento nella direzione Z."

#: fdmprinter.def.json
msgctxt "machine_steps_per_mm_e description"
msgid "How many steps of the stepper motors will result in moving the feeder wheel by one millimeter around its circumference."
msgstr "Quanti passi dei motori passo-passo causano lo spostamento della ruota del tirafilo di un millimetro attorno alla sua circonferenza."

#: fdmprinter.def.json
msgctxt "material_end_of_filament_purge_length description"
msgid "How much material to use to purge the previous material out of the nozzle (in length of filament) when replacing an empty spool with a fresh spool of the same material."
msgstr "Quantità di materiale da utilizzare per svuotare il materiale precedente dall'ugello (in lunghezza del filamento) durante la sostituzione di una bobina vuota con una nuova dello stesso materiale."

#: fdmprinter.def.json
msgctxt "material_flush_purge_length description"
msgid "How much material to use to purge the previous material out of the nozzle (in length of filament) when switching to a different material."
msgstr "Quantità di materiale da utilizzare per svuotare il materiale precedente dall'ugello (in lunghezza del filamento) quando si passa a un materiale diverso."

#: fdmprinter.def.json
msgctxt "machine_extruders_shared_nozzle_initial_retraction description"
msgid "How much the filament of each extruder is assumed to have been retracted from the shared nozzle tip at the completion of the printer-start gcode script; the value should be equal to or greater than the length of the common part of the nozzle's ducts."
msgstr "La quantità di filamento di ogni estrusore che si presume sia stata retratta dalla punta dell'ugello condiviso al termine dello script gcode di avvio stampante; il valore deve essere uguale o maggiore della lunghezza della parte comune dei condotti dell'ugello."

#: fdmprinter.def.json
msgctxt "support_interface_priority description"
msgid "How support interface and support will interact when they overlap. Currently only implemented for support roof."
msgstr ""

#: fdmprinter.def.json
msgctxt "support_tree_min_height_to_model description"
msgid "How tall a branch has to be if it is placed on the model. Prevents small blobs of support. This setting is ignored when a branch is supporting a support roof."
msgstr ""

#: fdmprinter.def.json
msgctxt "bridge_skin_support_threshold description"
msgid "If a skin region is supported for less than this percentage of its area, print it using the bridge settings. Otherwise it is printed using the normal skin settings."
msgstr "Se una zona di rivestimento esterno è supportata per meno di questa percentuale della sua area, effettuare la stampa utilizzando le impostazioni ponte. In caso contrario viene stampata utilizzando le normali impostazioni rivestimento esterno."

#: fdmprinter.def.json
msgctxt "bridge_enable_more_layers description"
msgid "If enabled, the second and third layers above the air are printed using the following settings. Otherwise, those layers are printed using the normal settings."
msgstr "Se abilitata, il secondo e il terzo strato sopra l’aria vengono stampati utilizzando le seguenti impostazioni. In caso contrario, questi strati vengono stampati utilizzando le impostazioni normali."

#: fdmprinter.def.json
msgctxt "wall_transition_filter_distance description"
msgid "If it would be transitioning back and forth between different numbers of walls in quick succession, don't transition at all. Remove transitions if they are closer together than this distance."
msgstr "Se si pensa di eseguire la transizione avanti e indietro tra numeri di pareti differenti in rapida successione, non eseguire alcuna transizione. Rimuovere le transizioni se sono più vicine di questa distanza."

#: fdmprinter.def.json
msgctxt "raft_margin description"
msgid "If the raft is enabled, this is the extra raft area around the model which is also given a raft. Increasing this margin will create a stronger raft while using more material and leaving less area for your print."
msgstr "Se è abilitata la funzione raft, questo valore indica di quanto il raft fuoriesce rispetto al perimetro esterno del modello. Aumentando questo margine si creerà un raft più robusto, utilizzando però più materiale e lasciando meno spazio per la stampa."

#: fdmprinter.def.json
msgctxt "meshfix_union_all description"
msgid "Ignore the internal geometry arising from overlapping volumes within a mesh and print the volumes as one. This may cause unintended internal cavities to disappear."
msgstr "Questa funzione ignora la geometria interna derivante da volumi in sovrapposizione all’interno di una maglia, stampandoli come un unico volume. Questo può comportare la scomparsa di cavità interne."

#: fdmprinter.def.json
msgctxt "material_bed_temp_prepend label"
msgid "Include Build Plate Temperature"
msgstr "Includi temperatura piano di stampa"

#: fdmprinter.def.json
msgctxt "material_print_temp_prepend label"
msgid "Include Material Temperatures"
msgstr "Includi le temperature del materiale"

#: fdmprinter.def.json
msgctxt "slicing_tolerance option inclusive"
msgid "Inclusive"
msgstr "Inclusiva"

#: fdmprinter.def.json
msgctxt "infill description"
msgid "Infill"
msgstr "Riempimento"

#: fdmprinter.def.json
msgctxt "infill label"
msgid "Infill"
msgstr "Riempimento"

#: fdmprinter.def.json
msgctxt "acceleration_infill label"
msgid "Infill Acceleration"
msgstr "Accelerazione riempimento"

#: fdmprinter.def.json
msgctxt "infill_before_walls label"
msgid "Infill Before Walls"
msgstr "Riempimento prima delle pareti"

#: fdmprinter.def.json
msgctxt "infill_sparse_density label"
msgid "Infill Density"
msgstr "Densità del riempimento"

#: fdmprinter.def.json
msgctxt "infill_extruder_nr label"
msgid "Infill Extruder"
msgstr "Estrusore riempimento"

#: fdmprinter.def.json
msgctxt "infill_material_flow label"
msgid "Infill Flow"
msgstr "Flusso di riempimento"

#: fdmprinter.def.json
msgctxt "jerk_infill label"
msgid "Infill Jerk"
msgstr "Jerk riempimento"

#: fdmprinter.def.json
msgctxt "infill_sparse_thickness label"
msgid "Infill Layer Thickness"
msgstr "Spessore dello strato di riempimento"

#: fdmprinter.def.json
msgctxt "infill_angles label"
msgid "Infill Line Directions"
msgstr "Direzioni delle linee di riempimento"

#: fdmprinter.def.json
msgctxt "infill_line_distance label"
msgid "Infill Line Distance"
msgstr "Distanza tra le linee di riempimento"

#: fdmprinter.def.json
msgctxt "infill_multiplier label"
msgid "Infill Line Multiplier"
msgstr "Moltiplicatore delle linee di riempimento"

#: fdmprinter.def.json
msgctxt "infill_line_width label"
msgid "Infill Line Width"
msgstr "Larghezza delle linee di riempimento"

#: fdmprinter.def.json
msgctxt "infill_mesh label"
msgid "Infill Mesh"
msgstr "Maglia di riempimento"

#: fdmprinter.def.json
msgctxt "infill_support_angle label"
msgid "Infill Overhang Angle"
msgstr "Angolo di sbalzo del riempimento"

#: fdmprinter.def.json
msgctxt "infill_overlap_mm label"
msgid "Infill Overlap"
msgstr "Sovrapposizione del riempimento"

#: fdmprinter.def.json
msgctxt "infill_overlap label"
msgid "Infill Overlap Percentage"
msgstr "Percentuale di sovrapposizione del riempimento"

#: fdmprinter.def.json
msgctxt "infill_pattern label"
msgid "Infill Pattern"
msgstr "Configurazione di riempimento"

#: fdmprinter.def.json
msgctxt "speed_infill label"
msgid "Infill Speed"
msgstr "Velocità di riempimento"

#: fdmprinter.def.json
msgctxt "infill_support_enabled label"
msgid "Infill Support"
msgstr "Supporto riempimento"

#: fdmprinter.def.json
msgctxt "infill_enable_travel_optimization label"
msgid "Infill Travel Optimization"
msgstr "Ottimizzazione spostamenti riempimento"

#: fdmprinter.def.json
msgctxt "infill_wipe_dist label"
msgid "Infill Wipe Distance"
msgstr "Distanza del riempimento"

#: fdmprinter.def.json
msgctxt "infill_offset_x label"
msgid "Infill X Offset"
msgstr "Offset X riempimento"

#: fdmprinter.def.json
msgctxt "infill_offset_y label"
msgid "Infill Y Offset"
msgstr "Offset Y riempimento"

#: fdmprinter.def.json
msgctxt "initial_bottom_layers label"
msgid "Initial Bottom Layers"
msgstr "Layer inferiori iniziali"

#: fdmprinter.def.json
msgctxt "cool_fan_speed_0 label"
msgid "Initial Fan Speed"
msgstr "Velocità iniziale della ventola"

#: fdmprinter.def.json
msgctxt "acceleration_layer_0 label"
msgid "Initial Layer Acceleration"
msgstr "Accelerazione dello strato iniziale"

#: fdmprinter.def.json
msgctxt "skin_material_flow_layer_0 label"
msgid "Initial Layer Bottom Flow"
msgstr "Flusso inferiore dello strato iniziale"

#: fdmprinter.def.json
msgctxt "material_flow_layer_0 label"
msgid "Initial Layer Flow"
msgstr "Flusso dello strato iniziale"

#: fdmprinter.def.json
msgctxt "layer_height_0 label"
msgid "Initial Layer Height"
msgstr "Altezza dello strato iniziale"

#: fdmprinter.def.json
msgctxt "xy_offset_layer_0 label"
msgid "Initial Layer Horizontal Expansion"
msgstr "Espansione orizzontale dello strato iniziale"

#: fdmprinter.def.json
msgctxt "wall_x_material_flow_layer_0 label"
msgid "Initial Layer Inner Wall Flow"
msgstr "Flusso della parete interna dello strato iniziale"

#: fdmprinter.def.json
msgctxt "jerk_layer_0 label"
msgid "Initial Layer Jerk"
msgstr "Jerk dello strato iniziale"

#: fdmprinter.def.json
msgctxt "initial_layer_line_width_factor label"
msgid "Initial Layer Line Width"
msgstr "Larghezza linea strato iniziale"

#: fdmprinter.def.json
msgctxt "wall_0_material_flow_layer_0 label"
msgid "Initial Layer Outer Wall Flow"
msgstr "Flusso della parete esterna dello strato iniziale"

#: fdmprinter.def.json
msgctxt "acceleration_print_layer_0 label"
msgid "Initial Layer Print Acceleration"
msgstr "Accelerazione di stampa strato iniziale"

#: fdmprinter.def.json
msgctxt "jerk_print_layer_0 label"
msgid "Initial Layer Print Jerk"
msgstr "Jerk di stampa strato iniziale"

#: fdmprinter.def.json
msgctxt "speed_print_layer_0 label"
msgid "Initial Layer Print Speed"
msgstr "Velocità di stampa strato iniziale"

#: fdmprinter.def.json
msgctxt "speed_layer_0 label"
msgid "Initial Layer Speed"
msgstr "Velocità di stampa dello strato iniziale"

#: fdmprinter.def.json
msgctxt "support_initial_layer_line_distance label"
msgid "Initial Layer Support Line Distance"
msgstr "Distanza tra le linee del supporto dello strato iniziale"

#: fdmprinter.def.json
msgctxt "acceleration_travel_layer_0 label"
msgid "Initial Layer Travel Acceleration"
msgstr "Accelerazione spostamenti dello strato iniziale"

#: fdmprinter.def.json
msgctxt "jerk_travel_layer_0 label"
msgid "Initial Layer Travel Jerk"
msgstr "Jerk spostamenti dello strato iniziale"

#: fdmprinter.def.json
msgctxt "speed_travel_layer_0 label"
msgid "Initial Layer Travel Speed"
msgstr "Velocità di spostamento dello strato iniziale"

#: fdmprinter.def.json
msgctxt "layer_0_z_overlap label"
msgid "Initial Layer Z Overlap"
msgstr "Z Sovrapposizione Primo Strato"

#: fdmprinter.def.json
msgctxt "material_initial_print_temperature label"
msgid "Initial Printing Temperature"
msgstr "Temperatura di stampa iniziale"

#: fdmprinter.def.json
msgctxt "acceleration_wall_x label"
msgid "Inner Wall Acceleration"
msgstr "Accelerazione parete interna"

#: fdmprinter.def.json
msgctxt "wall_x_extruder_nr label"
msgid "Inner Wall Extruder"
msgstr "Estrusore parete interna"

#: fdmprinter.def.json
msgctxt "jerk_wall_x label"
msgid "Inner Wall Jerk"
msgstr "Jerk parete interna"

#: fdmprinter.def.json
msgctxt "speed_wall_x label"
msgid "Inner Wall Speed"
msgstr "Velocità di stampa della parete interna"

#: fdmprinter.def.json
msgctxt "wall_x_material_flow label"
msgid "Inner Wall(s) Flow"
msgstr "Flusso pareti interne"

#: fdmprinter.def.json
msgctxt "wall_line_width_x label"
msgid "Inner Wall(s) Line Width"
msgstr "Larghezza delle linee della parete interna"

#: fdmprinter.def.json
msgctxt "wall_0_inset description"
msgid "Inset applied to the path of the outer wall. If the outer wall is smaller than the nozzle, and printed after the inner walls, use this offset to get the hole in the nozzle to overlap with the inner walls instead of the outside of the model."
msgstr "Inserto applicato al percorso della parete esterna. Se la parete esterna è di dimensioni inferiori all’ugello e stampata dopo le pareti interne, utilizzare questo offset per fare in modo che il foro dell’ugello si sovrapponga alle pareti interne anziché all’esterno del modello."

#: fdmprinter.def.json
msgctxt "inset_direction option inside_out"
msgid "Inside To Outside"
msgstr "Dall'interno all'esterno"

#: fdmprinter.def.json
msgctxt "support_interface_priority option interface_lines_overwrite_support_area"
msgid "Interface lines preferred"
msgstr ""

#: fdmprinter.def.json
msgctxt "support_interface_priority option interface_area_overwrite_support_area"
msgid "Interface preferred"
msgstr ""

#: fdmprinter.def.json
msgctxt "interlocking_beam_layer_count label"
msgid "Interlocking Beam Layer Count"
msgstr "Conteggio degli strati delle travi ad incastro"

#: fdmprinter.def.json
msgctxt "interlocking_beam_width label"
msgid "Interlocking Beam Width"
msgstr "Larghezza della trave a incastro"

#: fdmprinter.def.json
msgctxt "interlocking_boundary_avoidance label"
msgid "Interlocking Boundary Avoidance"
msgstr "Prevenzione incastro dei bordi"

#: fdmprinter.def.json
msgctxt "interlocking_depth label"
msgid "Interlocking Depth"
msgstr "Profondità di incastro"

#: fdmprinter.def.json
msgctxt "interlocking_orientation label"
msgid "Interlocking Structure Orientation"
msgstr "Orientamento della struttura ad incastro"

#: fdmprinter.def.json
msgctxt "ironing_only_highest_layer label"
msgid "Iron Only Highest Layer"
msgstr "Stiramento del solo strato più elevato"

#: fdmprinter.def.json
msgctxt "acceleration_ironing label"
msgid "Ironing Acceleration"
msgstr "Accelerazione di stiratura"

#: fdmprinter.def.json
msgctxt "ironing_flow label"
msgid "Ironing Flow"
msgstr "Flusso di stiratura"

#: fdmprinter.def.json
msgctxt "ironing_inset label"
msgid "Ironing Inset"
msgstr "Inserto di stiratura"

#: fdmprinter.def.json
msgctxt "jerk_ironing label"
msgid "Ironing Jerk"
msgstr "Jerk stiratura"

#: fdmprinter.def.json
msgctxt "ironing_line_spacing label"
msgid "Ironing Line Spacing"
msgstr "Spaziatura delle linee di stiratura"

#: fdmprinter.def.json
msgctxt "ironing_pattern label"
msgid "Ironing Pattern"
msgstr "Configurazione di stiratura"

#: fdmprinter.def.json
msgctxt "speed_ironing label"
msgid "Ironing Speed"
msgstr "Velocità di stiratura"

#: fdmprinter.def.json
msgctxt "machine_center_is_zero label"
msgid "Is Center Origin"
msgstr "Origine del centro"

#: fdmprinter.def.json
msgctxt "material_crystallinity description"
msgid "Is this material the type that breaks off cleanly when heated (crystalline), or is it the type that produces long intertwined polymer chains (non-crystalline)?"
msgstr "Questo tipo di materiale è quello che si stacca in modo netto quando viene riscaldato (cristallino) oppure è il tipo che produce lunghe catene di polimeri intrecciati (non cristallino)?"

#: fdmprinter.def.json
msgctxt "magic_fuzzy_skin_outside_only description"
msgid "Jitter only the parts' outlines and not the parts' holes."
msgstr "Distorce solo i profili delle parti, non i fori di queste."

#: fdmprinter.def.json
msgctxt "meshfix_keep_open_polygons label"
msgid "Keep Disconnected Faces"
msgstr "Mantenimento delle superfici scollegate"

#: fdmprinter.def.json
msgctxt "layer_height label"
msgid "Layer Height"
msgstr "Altezza dello strato"

#: fdmprinter.def.json
msgctxt "layer_start_x label"
msgid "Layer Start X"
msgstr "Avvio strato X"

#: fdmprinter.def.json
msgctxt "layer_start_y label"
msgid "Layer Start Y"
msgstr "Avvio strato Y"

#: fdmprinter.def.json
msgctxt "raft_base_thickness description"
msgid "Layer thickness of the base raft layer. This should be a thick layer which sticks firmly to the printer build plate."
msgstr "Indica lo spessore dello strato di base del raft. Questo strato deve essere spesso per aderire saldamente al piano di stampa."

#: fdmprinter.def.json
msgctxt "raft_interface_thickness description"
msgid "Layer thickness of the middle raft layer."
msgstr "È lo spessore dello strato intermedio del raft."

#: fdmprinter.def.json
msgctxt "raft_surface_thickness description"
msgid "Layer thickness of the top raft layers."
msgstr "È lo spessore degli strati superiori del raft."

#: fdmprinter.def.json
msgctxt "support_skip_zag_per_mm description"
msgid "Leave out a connection between support lines once every N millimeter to make the support structure easier to break away."
msgstr "Lasciare un collegamento tra le linee del supporto ogni N millimetri per facilitare la rottura del supporto stesso."

#: fdmprinter.def.json
msgctxt "z_seam_position option left"
msgid "Left"
msgstr "Sinistra"

#: fdmprinter.def.json
msgctxt "cool_lift_head label"
msgid "Lift Head"
msgstr "Sollevamento della testina"

#: fdmprinter.def.json
msgctxt "infill_pattern option lightning"
msgid "Lightning"
msgstr "Fulmine"

#: fdmprinter.def.json
msgctxt "lightning_infill_overhang_angle label"
msgid "Lightning Infill Overhang Angle"
msgstr "Angolo di sbalzo riempimento fulmine"

#: fdmprinter.def.json
msgctxt "lightning_infill_prune_angle label"
msgid "Lightning Infill Prune Angle"
msgstr "Angolo eliminazione riempimento fulmine"

#: fdmprinter.def.json
msgctxt "lightning_infill_straightening_angle label"
msgid "Lightning Infill Straightening Angle"
msgstr "Angolo di raddrizzatura riempimento fulmine"

#: fdmprinter.def.json
msgctxt "lightning_infill_support_angle label"
msgid "Lightning Infill Support Angle"
msgstr "Angolo di supporto riempimento fulmine"

#: fdmprinter.def.json
msgctxt "support_tree_limit_branch_reach description"
msgid "Limit how far each branch should travel from the point it supports. This can make the support more sturdy, but will increase the amount of branches (and because of that material usage/print time)"
msgstr ""

#: fdmprinter.def.json
msgctxt "cutting_mesh description"
msgid "Limit the volume of this mesh to within other meshes. You can use this to make certain areas of one mesh print with different settings and with a whole different extruder."
msgstr "Limita il volume di questa maglia all'interno di altre maglie. Questo può essere utilizzato per stampare talune aree di una maglia con impostazioni diverse e con un diverso estrusore."

#: fdmprinter.def.json
msgctxt "draft_shield_height_limitation option limited"
msgid "Limited"
msgstr "Limitazione in altezza"

#: fdmprinter.def.json
msgctxt "line_width label"
msgid "Line Width"
msgstr "Larghezza della linea"

#: fdmprinter.def.json
msgctxt "infill_pattern option lines"
msgid "Lines"
msgstr "Linee"

#: fdmprinter.def.json
msgctxt "roofing_pattern option lines"
msgid "Lines"
msgstr "Linee"

#: fdmprinter.def.json
msgctxt "support_bottom_pattern option lines"
msgid "Lines"
msgstr "Linee"

#: fdmprinter.def.json
msgctxt "support_interface_pattern option lines"
msgid "Lines"
msgstr "Linee"

#: fdmprinter.def.json
msgctxt "support_pattern option lines"
msgid "Lines"
msgstr "Linee"

#: fdmprinter.def.json
msgctxt "support_roof_pattern option lines"
msgid "Lines"
msgstr "Linee"

#: fdmprinter.def.json
msgctxt "top_bottom_pattern option lines"
msgid "Lines"
msgstr "Linee"

#: fdmprinter.def.json
msgctxt "top_bottom_pattern_0 option lines"
msgid "Lines"
msgstr "Linee"

#: fdmprinter.def.json
msgctxt "machine_gcode_flavor option MACH3"
msgid "Mach3"
msgstr "Mach3"

#: fdmprinter.def.json
msgctxt "machine_settings label"
msgid "Machine"
msgstr "Macchina"

#: fdmprinter.def.json
msgctxt "machine_depth label"
msgid "Machine Depth"
msgstr "Profondità macchina"

#: fdmprinter.def.json
msgctxt "machine_head_with_fans_polygon label"
msgid "Machine Head & Fan Polygon"
msgstr "Poligono testina macchina e ventola"

#: fdmprinter.def.json
msgctxt "machine_height label"
msgid "Machine Height"
msgstr "Altezza macchina"

#: fdmprinter.def.json
msgctxt "machine_name label"
msgid "Machine Type"
msgstr "Tipo di macchina"

#: fdmprinter.def.json
msgctxt "machine_width label"
msgid "Machine Width"
msgstr "Larghezza macchina"

#: fdmprinter.def.json
msgctxt "machine_settings description"
msgid "Machine specific settings"
msgstr "Impostazioni macchina specifiche"

#: fdmprinter.def.json
msgctxt "conical_overhang_enabled label"
msgid "Make Overhang Printable"
msgstr "Rendi stampabile lo sbalzo"

#: fdmprinter.def.json
msgctxt "multiple_mesh_overlap description"
msgid "Make meshes which are touching each other overlap a bit. This makes them bond together better."
msgstr "Fa sovrapporre leggermente le maglie a contatto tra loro. In tal modo ne migliora l’adesione."

#: fdmprinter.def.json
msgctxt "support_conical_enabled description"
msgid "Make support areas smaller at the bottom than at the overhang."
msgstr "Realizza aree di supporto più piccole nella parte inferiore che in corrispondenza dello sbalzo."

#: fdmprinter.def.json
msgctxt "support_mesh_drop_down description"
msgid "Make support everywhere below the support mesh, so that there's no overhang in the support mesh."
msgstr "Rappresenta il supporto ovunque sotto la maglia di supporto, in modo che in questa non vi siano punti a sbalzo."

#: fdmprinter.def.json
msgctxt "extruder_prime_pos_abs description"
msgid "Make the extruder prime position absolute rather than relative to the last-known location of the head."
msgstr "Rende la posizione di innesco estrusore assoluta anziché relativa rispetto all’ultima posizione nota della testina."

#: fdmprinter.def.json
msgctxt "layer_0_z_overlap description"
msgid "Make the first and second layer of the model overlap in the Z direction to compensate for the filament lost in the airgap. All models above the first model layer will be shifted down by this amount."
msgstr "Effettua il primo e secondo strato di sovrapposizione modello nella direzione Z per compensare il filamento perso nel traferro. Tutti i modelli sopra il primo strato del modello saranno spostati verso il basso di questa quantità."

#: fdmprinter.def.json
msgctxt "meshfix description"
msgid "Make the meshes more suited for 3D printing."
msgstr "Rendere le maglie più indicate alla stampa 3D."

#: fdmprinter.def.json
msgctxt "machine_gcode_flavor option Makerbot"
msgid "Makerbot"
msgstr "Makerbot"

#: fdmprinter.def.json
msgctxt "machine_gcode_flavor option RepRap (Marlin/Sprinter)"
msgid "Marlin"
msgstr "Marlin"

#: fdmprinter.def.json
msgctxt "machine_gcode_flavor option RepRap (Volumetric)"
msgid "Marlin (Volumetric)"
msgstr "Marlin (volumetrica)"

#: fdmprinter.def.json
msgctxt "material description"
msgid "Material"
msgstr "Materiale"

#: fdmprinter.def.json
msgctxt "material label"
msgid "Material"
msgstr "Materiale"

#: fdmprinter.def.json
msgctxt "material_guid label"
msgid "Material GUID"
msgstr "GUID materiale"

#: fdmprinter.def.json
msgctxt "max_extrusion_before_wipe label"
msgid "Material Volume Between Wipes"
msgstr "Volume di materiale tra le operazioni di pulitura"

#: fdmprinter.def.json
msgctxt "retraction_combing_max_distance label"
msgid "Max Comb Distance With No Retract"
msgstr "Massima distanza di combing senza retrazione"

#: fdmprinter.def.json
msgctxt "machine_max_acceleration_x label"
msgid "Maximum Acceleration X"
msgstr "Accelerazione massima X"

#: fdmprinter.def.json
msgctxt "machine_max_acceleration_y label"
msgid "Maximum Acceleration Y"
msgstr "Accelerazione massima Y"

#: fdmprinter.def.json
msgctxt "machine_max_acceleration_z label"
msgid "Maximum Acceleration Z"
msgstr "Accelerazione massima Z"

#: fdmprinter.def.json
msgctxt "meshfix_maximum_deviation label"
msgid "Maximum Deviation"
msgstr "Deviazione massima"

#: fdmprinter.def.json
msgctxt "meshfix_maximum_extrusion_area_deviation label"
msgid "Maximum Extrusion Area Deviation"
msgstr "Deviazione massima dell'area di estrusione"

#: fdmprinter.def.json
msgctxt "cool_fan_speed_max label"
msgid "Maximum Fan Speed"
msgstr "Velocità massima della ventola"

#: fdmprinter.def.json
msgctxt "machine_max_acceleration_e label"
msgid "Maximum Filament Acceleration"
msgstr "Accelerazione massima filamento"

#: fdmprinter.def.json
msgctxt "conical_overhang_angle label"
msgid "Maximum Model Angle"
msgstr "Massimo angolo modello"

#: fdmprinter.def.json
msgctxt "conical_overhang_hole_size label"
msgid "Maximum Overhang Hole Area"
msgstr "Area foro di sbalzo massima"

#: fdmprinter.def.json
msgctxt "material_maximum_park_duration label"
msgid "Maximum Park Duration"
msgstr "Durata di posizionamento massima"

#: fdmprinter.def.json
msgctxt "meshfix_maximum_resolution label"
msgid "Maximum Resolution"
msgstr "Risoluzione massima"

#: fdmprinter.def.json
msgctxt "retraction_count_max label"
msgid "Maximum Retraction Count"
msgstr "Numero massimo di retrazioni"

#: fdmprinter.def.json
msgctxt "max_skin_angle_for_expansion label"
msgid "Maximum Skin Angle for Expansion"
msgstr "Angolo massimo rivestimento esterno per prolunga"

#: fdmprinter.def.json
msgctxt "machine_max_feedrate_e label"
msgid "Maximum Speed E"
msgstr "Velocità massima E"

#: fdmprinter.def.json
msgctxt "machine_max_feedrate_x label"
msgid "Maximum Speed X"
msgstr "Velocità massima X"

#: fdmprinter.def.json
msgctxt "machine_max_feedrate_y label"
msgid "Maximum Speed Y"
msgstr "Velocità massima Y"

#: fdmprinter.def.json
msgctxt "machine_max_feedrate_z label"
msgid "Maximum Speed Z"
msgstr "Velocità massima Z"

#: fdmprinter.def.json
msgctxt "support_tower_maximum_supported_diameter label"
msgid "Maximum Tower-Supported Diameter"
msgstr "Diametro supportato dalla torre"

#: fdmprinter.def.json
msgctxt "meshfix_maximum_travel_resolution label"
msgid "Maximum Travel Resolution"
msgstr "Risoluzione massima di spostamento"

#: fdmprinter.def.json
msgctxt "machine_max_acceleration_x description"
msgid "Maximum acceleration for the motor of the X-direction"
msgstr "Indica l’accelerazione massima del motore per la direzione X"

#: fdmprinter.def.json
msgctxt "machine_max_acceleration_y description"
msgid "Maximum acceleration for the motor of the Y-direction."
msgstr "Indica l’accelerazione massima del motore per la direzione Y."

#: fdmprinter.def.json
msgctxt "machine_max_acceleration_z description"
msgid "Maximum acceleration for the motor of the Z-direction."
msgstr "Indica l’accelerazione massima del motore per la direzione Z."

#: fdmprinter.def.json
msgctxt "machine_max_acceleration_e description"
msgid "Maximum acceleration for the motor of the filament."
msgstr "Indica l’accelerazione massima del motore del filamento."

#: fdmprinter.def.json
msgctxt "bridge_sparse_infill_max_density description"
msgid "Maximum density of infill considered to be sparse. Skin over sparse infill is considered to be unsupported and so may be treated as a bridge skin."
msgstr "Densità massima del riempimento considerato rado. Il rivestimento esterno sul riempimento rado è considerato non supportato; pertanto potrebbe essere trattato come rivestimento esterno ponte."

#: fdmprinter.def.json
msgctxt "support_tower_maximum_supported_diameter description"
msgid "Maximum diameter in the X/Y directions of a small area which is to be supported by a specialized support tower."
msgstr "È il diametro massimo nelle direzioni X/Y di una piccola area, che deve essere sostenuta da una torre speciale."

#: fdmprinter.def.json
msgctxt "max_extrusion_before_wipe description"
msgid "Maximum material that can be extruded before another nozzle wipe is initiated. If this value is less than the volume of material required in a layer, the setting has no effect in this layer, i.e. it is limited to one wipe per layer."
msgstr "Il massimo volume di materiale che può essere estruso prima di iniziare un'altra operazione di pulitura ugello. Se questo valore è inferiore al volume del materiale richiesto in un layer, l'impostazione non ha effetto in questo layer, vale a dire che si limita a una pulitura per layer."

#: fdmprinter.def.json
msgctxt "multiple_mesh_overlap label"
msgid "Merged Meshes Overlap"
msgstr "Sovrapposizione maglie"

#: fdmprinter.def.json
msgctxt "meshfix label"
msgid "Mesh Fixes"
msgstr "Correzioni delle maglie"

#: fdmprinter.def.json
msgctxt "mesh_position_x label"
msgid "Mesh Position X"
msgstr "Posizione maglia X"

#: fdmprinter.def.json
msgctxt "mesh_position_y label"
msgid "Mesh Position Y"
msgstr "Posizione maglia Y"

#: fdmprinter.def.json
msgctxt "mesh_position_z label"
msgid "Mesh Position Z"
msgstr "Posizione maglia Z"

#: fdmprinter.def.json
msgctxt "infill_mesh_order label"
msgid "Mesh Processing Rank"
msgstr "Classificazione dell'elaborazione delle maglie"

#: fdmprinter.def.json
msgctxt "mesh_rotation_matrix label"
msgid "Mesh Rotation Matrix"
msgstr "Matrice rotazione maglia"

#: fdmprinter.def.json
msgctxt "slicing_tolerance option middle"
msgid "Middle"
msgstr "Intermedia"

#: fdmprinter.def.json
msgctxt "mold_width label"
msgid "Minimal Mold Width"
msgstr "Larghezza minimo dello stampo"

#: fdmprinter.def.json
msgctxt "machine_min_cool_heat_time_window label"
msgid "Minimal Time Standby Temperature"
msgstr "Tempo minimo temperatura di standby"

#: fdmprinter.def.json
msgctxt "bridge_wall_min_length label"
msgid "Minimum Bridge Wall Length"
msgstr "Lunghezza minima parete ponte"

#: fdmprinter.def.json
msgctxt "min_even_wall_line_width label"
msgid "Minimum Even Wall Line Width"
msgstr "Larghezza minima della linea perimetrale pari"

#: fdmprinter.def.json
msgctxt "retraction_extrusion_window label"
msgid "Minimum Extrusion Distance Window"
msgstr "Finestra di minima distanza di estrusione"

#: fdmprinter.def.json
msgctxt "min_feature_size label"
msgid "Minimum Feature Size"
msgstr "Dimensioni minime della feature"

#: fdmprinter.def.json
msgctxt "machine_minimum_feedrate label"
msgid "Minimum Feedrate"
msgstr "Velocità di alimentazione minima"

#: fdmprinter.def.json
msgctxt "min_infill_area label"
msgid "Minimum Infill Area"
msgstr "Area minima riempimento"

#: fdmprinter.def.json
msgctxt "cool_min_layer_time label"
msgid "Minimum Layer Time"
msgstr "Tempo minimo per strato"

#: fdmprinter.def.json
msgctxt "min_odd_wall_line_width label"
msgid "Minimum Odd Wall Line Width"
msgstr "Larghezza minima della linea perimetrale dispari"

#: fdmprinter.def.json
msgctxt "minimum_polygon_circumference label"
msgid "Minimum Polygon Circumference"
msgstr "Circonferenza minima dei poligoni"

#: fdmprinter.def.json
msgctxt "min_skin_width_for_expansion label"
msgid "Minimum Skin Width for Expansion"
msgstr "Larghezza minima rivestimento esterno per prolunga"

#: fdmprinter.def.json
msgctxt "cool_min_speed label"
msgid "Minimum Speed"
msgstr "Velocità minima"

#: fdmprinter.def.json
msgctxt "minimum_support_area label"
msgid "Minimum Support Area"
msgstr "Area minima supporto"

#: fdmprinter.def.json
msgctxt "minimum_bottom_area label"
msgid "Minimum Support Floor Area"
msgstr "Area minima parti inferiori supporto"

#: fdmprinter.def.json
msgctxt "minimum_interface_area label"
msgid "Minimum Support Interface Area"
msgstr "Area minima interfaccia supporto"

#: fdmprinter.def.json
msgctxt "minimum_roof_area label"
msgid "Minimum Support Roof Area"
msgstr "Area minima parti superiori supporto"

#: fdmprinter.def.json
msgctxt "support_xy_distance_overhang label"
msgid "Minimum Support X/Y Distance"
msgstr "Distanza X/Y supporto minima"

#: fdmprinter.def.json
msgctxt "min_bead_width label"
msgid "Minimum Thin Wall Line Width"
msgstr "Larghezza minima della linea perimetrale sottile"

#: fdmprinter.def.json
msgctxt "coasting_min_volume label"
msgid "Minimum Volume Before Coasting"
msgstr "Volume minimo prima del Coasting"

#: fdmprinter.def.json
msgctxt "min_wall_line_width label"
msgid "Minimum Wall Line Width"
msgstr "Larghezza minima della linea perimetrale"

#: fdmprinter.def.json
msgctxt "minimum_interface_area description"
msgid "Minimum area size for support interface polygons. Polygons which have an area smaller than this value will be printed as normal support."
msgstr "Dimensione minima dell'area per i poligoni dell'interfaccia di supporto. I poligoni con un'area più piccola rispetto a questo valore saranno stampati come supporto normale."

#: fdmprinter.def.json
msgctxt "minimum_support_area description"
msgid "Minimum area size for support polygons. Polygons which have an area smaller than this value will not be generated."
msgstr "Dimensioni minime area per i poligoni del supporto. I poligoni con un’area inferiore a questo valore non verranno generati."

#: fdmprinter.def.json
msgctxt "minimum_bottom_area description"
msgid "Minimum area size for the floors of the support. Polygons which have an area smaller than this value will be printed as normal support."
msgstr "Dimensione minima dell'area per le parti inferiori del supporto. I poligoni con un'area più piccola rispetto a questo valore saranno stampati come supporto normale."

#: fdmprinter.def.json
msgctxt "minimum_roof_area description"
msgid "Minimum area size for the roofs of the support. Polygons which have an area smaller than this value will be printed as normal support."
msgstr "Dimensione minima dell'area per le parti superiori del supporto. I poligoni con un'area più piccola rispetto a questo valore saranno stampati come supporto normale."

#: fdmprinter.def.json
msgctxt "min_feature_size description"
msgid "Minimum thickness of thin features. Model features that are thinner than this value will not be printed, while features thicker than the Minimum Feature Size will be widened to the Minimum Wall Line Width."
msgstr "Spessore minimo di feature sottili. Le feature modello che sono più sottili di questo valore non verranno stampate, mentre le feature più spesse delle dimensioni minime della feature verranno ampliate fino alla larghezza minima della linea perimetrale."

#: fdmprinter.def.json
msgctxt "support_conical_min_width description"
msgid "Minimum width to which the base of the conical support area is reduced. Small widths can lead to unstable support structures."
msgstr "Indica la larghezza minima alla quale viene ridotta la base dell’area del supporto conico. Larghezze minori possono comportare strutture di supporto instabili."

#: fdmprinter.def.json
msgctxt "mold_enabled label"
msgid "Mold"
msgstr "Stampo"

#: fdmprinter.def.json
msgctxt "mold_angle label"
msgid "Mold Angle"
msgstr "Angolo stampo"

#: fdmprinter.def.json
msgctxt "mold_roof_height label"
msgid "Mold Roof Height"
msgstr "Altezza parte superiore dello stampo"

#: fdmprinter.def.json
msgctxt "ironing_monotonic label"
msgid "Monotonic Ironing Order"
msgstr "Ordine di stiratura monotonico"

#: fdmprinter.def.json
msgctxt "roofing_monotonic label"
msgid "Monotonic Top Surface Order"
msgstr "Ordine superficie superiore monotonico"

#: fdmprinter.def.json
msgctxt "skin_monotonic label"
msgid "Monotonic Top/Bottom Order"
msgstr "Ordine superiore/inferiore monotonico"

#: fdmprinter.def.json
msgctxt "skirt_line_count description"
msgid "Multiple skirt lines help to prime your extrusion better for small models. Setting this to 0 will disable the skirt."
msgstr "Più linee di skirt contribuiscono a migliorare l'avvio dell'estrusione per modelli di piccole dimensioni. L'impostazione di questo valore a 0 disattiverà la funzione skirt."

#: fdmprinter.def.json
msgctxt "initial_layer_line_width_factor description"
msgid "Multiplier of the line width on the first layer. Increasing this could improve bed adhesion."
msgstr "Moltiplicatore della larghezza della linea del primo strato Il suo aumento potrebbe migliorare l'adesione al piano."

#: fdmprinter.def.json
msgctxt "material_no_load_move_factor label"
msgid "No Load Move Factor"
msgstr "Fattore di spostamento senza carico"

#: fdmprinter.def.json
msgctxt "skin_no_small_gaps_heuristic label"
msgid "No Skin in Z Gaps"
msgstr "Nessun rivest. est. negli interstizi a Z"

#: fdmprinter.def.json
msgctxt "blackmagic description"
msgid "Non-traditional ways to print your models."
msgstr "Modi non tradizionali di stampare i modelli."

#: fdmprinter.def.json
msgctxt "adhesion_type option none"
msgid "None"
msgstr "Nessuno"

#: fdmprinter.def.json
msgctxt "z_seam_corner option z_seam_corner_none"
msgid "None"
msgstr "Nessuno"

#: fdmprinter.def.json
msgctxt "magic_mesh_surface_mode option normal"
msgid "Normal"
msgstr "Normale"

#: fdmprinter.def.json
msgctxt "support_structure option normal"
msgid "Normal"
msgstr "Normale"

#: fdmprinter.def.json
msgctxt "meshfix_keep_open_polygons description"
msgid "Normally Cura tries to stitch up small holes in the mesh and remove parts of a layer with big holes. Enabling this option keeps those parts which cannot be stitched. This option should be used as a last resort option when everything else fails to produce proper g-code."
msgstr "Di norma Cura cerca di \"ricucire\" piccoli fori nella maglia e di rimuovere le parti di uno strato che presentano grossi fori. Abilitando questa opzione, Cura mantiene quelle parti che non possono essere 'ricucite'. Questa opzione deve essere utilizzata come ultima risorsa quando non sia stato possibile produrre un corretto codice G in nessun altro modo."

#: fdmprinter.def.json
msgctxt "retraction_combing option noskin"
msgid "Not in Skin"
msgstr "Non nel rivestimento"

#: fdmprinter.def.json
msgctxt "retraction_combing option no_outer_surfaces"
msgid "Not on Outer Surface"
msgstr "Non su superficie esterna"

#: fdmprinter.def.json
msgctxt "machine_nozzle_expansion_angle label"
msgid "Nozzle Angle"
msgstr "Angolo ugello"

#: fdmprinter.def.json
msgctxt "machine_nozzle_size label"
msgid "Nozzle Diameter"
msgstr "Diametro ugello"

#: fdmprinter.def.json
msgctxt "nozzle_disallowed_areas label"
msgid "Nozzle Disallowed Areas"
msgstr "Aree ugello non consentite"

#: fdmprinter.def.json
msgctxt "machine_nozzle_id label"
msgid "Nozzle ID"
msgstr "ID ugello"

#: fdmprinter.def.json
msgctxt "machine_nozzle_head_distance label"
msgid "Nozzle Length"
msgstr "Lunghezza ugello"

#: fdmprinter.def.json
msgctxt "switch_extruder_extra_prime_amount label"
msgid "Nozzle Switch Extra Prime Amount"
msgstr "Quantità di materiale extra della Prime Tower, al cambio ugello"

#: fdmprinter.def.json
msgctxt "switch_extruder_prime_speed label"
msgid "Nozzle Switch Prime Speed"
msgstr "Velocità innesco cambio ugello"

#: fdmprinter.def.json
msgctxt "switch_extruder_retraction_speed label"
msgid "Nozzle Switch Retract Speed"
msgstr "Velocità di retrazione cambio ugello"

#: fdmprinter.def.json
msgctxt "switch_extruder_retraction_amount label"
msgid "Nozzle Switch Retraction Distance"
msgstr "Distanza di retrazione cambio ugello"

#: fdmprinter.def.json
msgctxt "switch_extruder_retraction_speeds label"
msgid "Nozzle Switch Retraction Speed"
msgstr "Velocità di retrazione cambio ugello"

#: fdmprinter.def.json
msgctxt "machine_extruder_count label"
msgid "Number of Extruders"
msgstr "Numero di estrusori"

#: fdmprinter.def.json
msgctxt "extruders_enabled_count label"
msgid "Number of Extruders That Are Enabled"
msgstr "Numero di estrusori abilitati"

#: fdmprinter.def.json
msgctxt "speed_slowdown_layers label"
msgid "Number of Slower Layers"
msgstr "Numero di strati stampati a velocità inferiore"

#: fdmprinter.def.json
msgctxt "extruders_enabled_count description"
msgid "Number of extruder trains that are enabled; automatically set in software"
msgstr "Numero di treni di estrusori abilitati; impostato automaticamente nel software"

#: fdmprinter.def.json
msgctxt "machine_extruder_count description"
msgid "Number of extruder trains. An extruder train is the combination of a feeder, bowden tube, and nozzle."
msgstr "Il numero di treni di estrusori. Un treno di estrusori è la combinazione di un alimentatore, un tubo bowden e un ugello."

#: fdmprinter.def.json
msgctxt "wipe_repeat_count description"
msgid "Number of times to move the nozzle across the brush."
msgstr "Numero di passaggi dell'ugello attraverso lo spazzolino."

#: fdmprinter.def.json
msgctxt "gradual_infill_steps description"
msgid "Number of times to reduce the infill density by half when getting further below top surfaces. Areas which are closer to top surfaces get a higher density, up to the Infill Density."
msgstr "Indica il numero di volte per dimezzare la densità del riempimento quando si va al di sotto degli strati superiori. Le aree più vicine agli strati superiori avranno una densità maggiore, fino alla densità del riempimento."

#: fdmprinter.def.json
msgctxt "gradual_support_infill_steps description"
msgid "Number of times to reduce the support infill density by half when getting further below top surfaces. Areas which are closer to top surfaces get a higher density, up to the Support Infill Density."
msgstr "Indica il numero di volte per dimezzare la densità del riempimento quando si va al di sotto delle superfici superiori. Le aree più vicine alle superfici superiori avranno una densità maggiore, fino alla densità del riempimento."

#: fdmprinter.def.json
msgctxt "infill_pattern option tetrahedral"
msgid "Octet"
msgstr "Ottagonale"

#: fdmprinter.def.json
msgctxt "retraction_combing option off"
msgid "Off"
msgstr "Disinserita"

#: fdmprinter.def.json
msgctxt "mesh_position_x description"
msgid "Offset applied to the object in the x direction."
msgstr "Offset applicato all’oggetto per la direzione X."

#: fdmprinter.def.json
msgctxt "mesh_position_y description"
msgid "Offset applied to the object in the y direction."
msgstr "Offset applicato all’oggetto per la direzione Y."

#: fdmprinter.def.json
msgctxt "mesh_position_z description"
msgid "Offset applied to the object in the z direction. With this you can perform what was used to be called 'Object Sink'."
msgstr "Offset applicato all’oggetto in direzione z. Con questo potrai effettuare quello che veniva denominato 'Object Sink’."

#: fdmprinter.def.json
msgctxt "machine_use_extruder_offset_to_offset_coords label"
msgid "Offset with Extruder"
msgstr "Offset con estrusore"

#: fdmprinter.def.json
msgctxt "support_tree_rest_preference option graceful"
msgid "On any flat surface"
msgstr ""

#: fdmprinter.def.json
msgctxt "print_sequence option one_at_a_time"
msgid "One at a Time"
msgstr "Uno alla volta"

#: fdmprinter.def.json
msgctxt "retraction_hop_only_when_collides description"
msgid "Only perform a Z Hop when moving over printed parts which cannot be avoided by horizontal motion by Avoid Printed Parts when Traveling."
msgstr "Esegue solo uno Z Hop quando si sposta sopra le parti stampate che non possono essere evitate mediante uno spostamento orizzontale con Aggiramento delle parti stampate durante lo spostamento."

#: fdmprinter.def.json
msgctxt "ironing_only_highest_layer description"
msgid "Only perform ironing on the very last layer of the mesh. This saves time if the lower layers don't need a smooth surface finish."
msgstr "Effettua lo stiramento solo dell'ultimissimo strato della maglia. È possibile quindi risparmiare tempo se gli strati inferiori non richiedono una finitura con superficie liscia."

#: fdmprinter.def.json
msgctxt "brim_outside_only description"
msgid "Only print the brim on the outside of the model. This reduces the amount of brim you need to remove afterwards, while it doesn't reduce the bed adhesion that much."
msgstr "Stampa il brim solo sull’esterno del modello. Questo riduce la quantità del brim che si deve rimuovere in seguito, mentre non riduce particolarmente l’adesione al piano."

#: fdmprinter.def.json
msgctxt "ooze_shield_angle label"
msgid "Ooze Shield Angle"
msgstr "Angolo del riparo materiale fuoriuscito"

#: fdmprinter.def.json
msgctxt "ooze_shield_dist label"
msgid "Ooze Shield Distance"
msgstr "Distanza del riparo materiale fuoriuscito"

#: fdmprinter.def.json
msgctxt "optimize_wall_printing_order label"
msgid "Optimize Wall Printing Order"
msgstr "Ottimizzazione sequenza di stampa pareti"

#: fdmprinter.def.json
msgctxt "optimize_wall_printing_order description"
msgid "Optimize the order in which walls are printed so as to reduce the number of retractions and the distance travelled. Most parts will benefit from this being enabled but some may actually take longer so please compare the print time estimates with and without optimization. First layer is not optimized when choosing brim as build plate adhesion type."
msgstr "Ottimizzare la sequenza di stampa delle pareti in modo da ridurre il numero di retrazioni e la distanza percorsa. L'abilitazione di questa funzione porta vantaggi per la maggior parte dei pezzi; alcuni possono richiedere un maggior tempo di esecuzione; si consiglia di confrontare i tempi di stampa stimati con e senza ottimizzazione. Scegliendo la funzione brim come tipo di adesione del piano di stampa, il primo strato non viene ottimizzato."

#: fdmprinter.def.json
msgctxt "machine_nozzle_tip_outer_diameter label"
msgid "Outer Nozzle Diameter"
msgstr "Diametro esterno ugello"

#: fdmprinter.def.json
msgctxt "acceleration_wall_0 label"
msgid "Outer Wall Acceleration"
msgstr "Accelerazione parete esterna"

#: fdmprinter.def.json
msgctxt "wall_0_extruder_nr label"
msgid "Outer Wall Extruder"
msgstr "Estrusore parete esterna"

#: fdmprinter.def.json
msgctxt "wall_0_material_flow label"
msgid "Outer Wall Flow"
msgstr "Flusso della parete esterna"

#: fdmprinter.def.json
msgctxt "wall_0_inset label"
msgid "Outer Wall Inset"
msgstr "Inserto parete esterna"

#: fdmprinter.def.json
msgctxt "jerk_wall_0 label"
msgid "Outer Wall Jerk"
msgstr "Jerk parete esterna"

#: fdmprinter.def.json
msgctxt "wall_line_width_0 label"
msgid "Outer Wall Line Width"
msgstr "Larghezza delle linee della parete esterna"

#: fdmprinter.def.json
msgctxt "speed_wall_0 label"
msgid "Outer Wall Speed"
msgstr "Velocità di stampa della parete esterna"

#: fdmprinter.def.json
msgctxt "wall_0_wipe_dist label"
msgid "Outer Wall Wipe Distance"
msgstr "Distanza del riempimento parete esterna"

#: fdmprinter.def.json
msgctxt "inset_direction option outside_in"
msgid "Outside To Inside"
msgstr "Dall'esterno all'interno"

#: fdmprinter.def.json
msgctxt "wall_overhang_angle label"
msgid "Overhanging Wall Angle"
msgstr "Angolo parete di sbalzo"

#: fdmprinter.def.json
msgctxt "wall_overhang_speed_factor label"
msgid "Overhanging Wall Speed"
msgstr "Velocità parete di sbalzo"

#: fdmprinter.def.json
msgctxt "wall_overhang_speed_factor description"
msgid "Overhanging walls will be printed at this percentage of their normal print speed."
msgstr "Le pareti di sbalzo verranno stampate a questa percentuale della loro normale velocità di stampa."

#: fdmprinter.def.json
msgctxt "wipe_pause description"
msgid "Pause after the unretract."
msgstr "Pausa dopo ripristino."

#: fdmprinter.def.json
msgctxt "bridge_fan_speed description"
msgid "Percentage fan speed to use when printing bridge walls and skin."
msgstr "La velocità della ventola in percentuale da usare durante la stampa delle pareti e del rivestimento esterno ponte."

#: fdmprinter.def.json
msgctxt "bridge_fan_speed_2 description"
msgid "Percentage fan speed to use when printing the second bridge skin layer."
msgstr "La velocità delle ventola in percentuale da usare per stampare il secondo strato del rivestimento esterno ponte."

#: fdmprinter.def.json
msgctxt "support_supported_skin_fan_speed description"
msgid "Percentage fan speed to use when printing the skin regions immediately above the support. Using a high fan speed can make the support easier to remove."
msgstr "Percentuale della velocità della ventola da usare quando si stampano le zone del rivestimento esterno subito sopra il supporto. L’uso di una velocità ventola elevata può facilitare la rimozione del supporto."

#: fdmprinter.def.json
msgctxt "bridge_fan_speed_3 description"
msgid "Percentage fan speed to use when printing the third bridge skin layer."
msgstr "La velocità della ventola in percentuale da usare per stampare il terzo strato del rivestimento esterno ponte."

#: fdmprinter.def.json
msgctxt "minimum_polygon_circumference description"
msgid "Polygons in sliced layers that have a circumference smaller than this amount will be filtered out. Lower values lead to higher resolution mesh at the cost of slicing time. It is meant mostly for high resolution SLA printers and very tiny 3D models with a lot of details."
msgstr "I poligoni in strati sezionati con una circonferenza inferiore a questo valore verranno scartati. I valori inferiori generano una maglia con risoluzione superiore al costo del tempo di sezionamento. È dedicata in particolare alle stampanti SLA ad alta risoluzione e a modelli 3D molto piccoli, ricchi di dettagli."

#: fdmprinter.def.json
msgctxt "wall_transition_filter_deviation description"
msgid "Prevent transitioning back and forth between one extra wall and one less. This margin extends the range of line widths which follow to [Minimum Wall Line Width - Margin, 2 * Minimum Wall Line Width + Margin]. Increasing this margin reduces the number of transitions, which reduces the number of extrusion starts/stops and travel time. However, large line width variation can lead to under- or overextrusion problems."
msgstr "Impedisce la transizione avanti e indietro tra una parete aggiuntiva e una di meno. Questo margine estende l'intervallo di larghezze linea che segue a [Larghezza minima della linea perimetrale - Margine, 2 * Larghezza minima della linea perimetrale + Margine]. Incrementando questo margine si riduce il numero di transizioni, che riduce il numero di avvii/interruzioni estrusione e durata dello spostamento. Tuttavia, variazioni ampie della larghezza della linea possono portare a problemi di sottoestrusione o sovraestrusione."

#: fdmprinter.def.json
msgctxt "acceleration_prime_tower label"
msgid "Prime Tower Acceleration"
msgstr "Accelerazione della torre di innesco"

#: fdmprinter.def.json
msgctxt "prime_tower_brim_enable label"
msgid "Prime Tower Brim"
msgstr "Brim torre di innesco"

#: fdmprinter.def.json
msgctxt "prime_tower_flow label"
msgid "Prime Tower Flow"
msgstr "Flusso torre di innesco"

#: fdmprinter.def.json
msgctxt "jerk_prime_tower label"
msgid "Prime Tower Jerk"
msgstr "Jerk della torre di innesco"

#: fdmprinter.def.json
msgctxt "prime_tower_line_width label"
msgid "Prime Tower Line Width"
msgstr "Larghezza della linea della torre di innesco"

#: fdmprinter.def.json
msgctxt "prime_tower_min_volume label"
msgid "Prime Tower Minimum Volume"
msgstr "Volume minimo torre di innesco"

#: fdmprinter.def.json
msgctxt "prime_tower_size label"
msgid "Prime Tower Size"
msgstr "Dimensioni torre di innesco"

#: fdmprinter.def.json
msgctxt "speed_prime_tower label"
msgid "Prime Tower Speed"
msgstr "Velocità della torre di innesco"

#: fdmprinter.def.json
msgctxt "prime_tower_position_x label"
msgid "Prime Tower X Position"
msgstr "Posizione X torre di innesco"

#: fdmprinter.def.json
msgctxt "prime_tower_position_y label"
msgid "Prime Tower Y Position"
msgstr "Posizione Y torre di innesco"

#: fdmprinter.def.json
msgctxt "prime_tower_brim_enable description"
msgid "Prime-towers might need the extra adhesion afforded by a brim even if the model doesn't. Presently can't be used with the 'Raft' adhesion-type."
msgstr "Le torri di innesco potrebbero richiedere un'adesione supplementare fornita da un bordo (brim), anche se il modello non lo prevede. Attualmente non può essere utilizzato con il tipo di adesione 'Raft'."

#: fdmprinter.def.json
msgctxt "acceleration_print label"
msgid "Print Acceleration"
msgstr "Accelerazione di stampa"

#: fdmprinter.def.json
msgctxt "jerk_print label"
msgid "Print Jerk"
msgstr "Jerk stampa"

#: fdmprinter.def.json
msgctxt "print_sequence label"
msgid "Print Sequence"
msgstr "Sequenza di stampa"

#: fdmprinter.def.json
msgctxt "speed_print label"
msgid "Print Speed"
msgstr "Velocità di stampa"

#: fdmprinter.def.json
msgctxt "fill_outline_gaps label"
msgid "Print Thin Walls"
msgstr "Stampa pareti sottili"

#: fdmprinter.def.json
msgctxt "prime_tower_enable description"
msgid "Print a tower next to the print which serves to prime the material after each nozzle switch."
msgstr "Stampa una torre accanto alla stampa che serve per innescare il materiale dopo ogni cambio ugello."

#: fdmprinter.def.json
msgctxt "infill_support_enabled description"
msgid "Print infill structures only where tops of the model should be supported. Enabling this reduces print time and material usage, but leads to ununiform object strength."
msgstr "Stampare le strutture di riempimento solo laddove è necessario supportare le sommità del modello. L'abilitazione di questa funzione riduce il tempo di stampa e l'utilizzo del materiale, ma comporta una disuniforme resistenza dell'oggetto."

#: fdmprinter.def.json
msgctxt "ironing_monotonic description"
msgid "Print ironing lines in an ordering that causes them to always overlap with adjacent lines in a single direction. This takes slightly more time to print, but makes flat surfaces look more consistent."
msgstr "Stampa linee di stiratura in un ordine che ne causa sempre la sovrapposizione con le linee adiacenti in un singola direzione. Questa operazione richiede un tempo di stampa leggermente superiore ma rende l'aspetto delle superfici piane più uniforme."

#: fdmprinter.def.json
msgctxt "mold_enabled description"
msgid "Print models as a mold, which can be cast in order to get a model which resembles the models on the build plate."
msgstr "Stampa i modelli come uno stampo, che può essere fuso per ottenere un modello che assomigli ai modelli sul piano di stampa."

#: fdmprinter.def.json
msgctxt "fill_outline_gaps description"
msgid "Print pieces of the model which are horizontally thinner than the nozzle size."
msgstr "Stampa parti del modello orizzontalmente più sottili delle dimensioni dell'ugello."

#: fdmprinter.def.json
msgctxt "bridge_skin_speed_2 description"
msgid "Print speed to use when printing the second bridge skin layer."
msgstr "La velocità di stampa da usare per stampare il secondo strato del rivestimento esterno ponte."

#: fdmprinter.def.json
msgctxt "bridge_skin_speed_3 description"
msgid "Print speed to use when printing the third bridge skin layer."
msgstr "La velocità di stampa da usare per stampare il terzo strato del rivestimento esterno ponte."

#: fdmprinter.def.json
msgctxt "infill_before_walls description"
msgid "Print the infill before printing the walls. Printing the walls first may lead to more accurate walls, but overhangs print worse. Printing the infill first leads to sturdier walls, but the infill pattern might sometimes show through the surface."
msgstr "Stampa il riempimento prima delle pareti. La stampa preliminare delle pareti può avere come risultato pareti più precise, ma sbalzi di stampa peggiori. La stampa preliminare del riempimento produce pareti più robuste, anche se a volte la configurazione (o pattern) di riempimento potrebbe risultare visibile attraverso la superficie."

#: fdmprinter.def.json
msgctxt "roofing_monotonic description"
msgid "Print top surface lines in an ordering that causes them to always overlap with adjacent lines in a single direction. This takes slightly more time to print, but makes flat surfaces look more consistent."
msgstr "Stampa linee superficie superiori in un ordine che ne causa sempre la sovrapposizione con le linee adiacenti in un singola direzione. Questa operazione richiede un tempo di stampa leggermente superiore ma rende l'aspetto delle superfici piane più uniforme."

#: fdmprinter.def.json
msgctxt "skin_monotonic description"
msgid "Print top/bottom lines in an ordering that causes them to always overlap with adjacent lines in a single direction. This takes slightly more time to print, but makes flat surfaces look more consistent."
msgstr "Stampa linee superiori/inferiori in un ordine che ne causa sempre la sovrapposizione con le linee adiacenti in un singola direzione. Questa operazione richiede un tempo di stampa leggermente superiore ma rende l'aspetto delle superfici piane più uniforme."

#: fdmprinter.def.json
msgctxt "material_print_temperature label"
msgid "Printing Temperature"
msgstr "Temperatura di stampa"

#: fdmprinter.def.json
msgctxt "material_print_temperature_layer_0 label"
msgid "Printing Temperature Initial Layer"
msgstr "Temperatura di stampa Strato iniziale"

#: fdmprinter.def.json
msgctxt "skirt_height description"
msgid "Printing the innermost skirt line with multiple layers makes it easy to remove the skirt."
msgstr ""

#: fdmprinter.def.json
msgctxt "alternate_extra_perimeter description"
msgid "Prints an extra wall at every other layer. This way infill gets caught between these extra walls, resulting in stronger prints."
msgstr "Stampa una parete supplementare ogni due strati. In questo modo il riempimento rimane catturato tra queste pareti supplementari, creando stampe più resistenti."

#: fdmprinter.def.json
msgctxt "resolution label"
msgid "Quality"
msgstr "Qualità"

#: fdmprinter.def.json
msgctxt "infill_pattern option quarter_cubic"
msgid "Quarter Cubic"
msgstr "Quarto di cubo"

#: fdmprinter.def.json
msgctxt "adhesion_type option raft"
msgid "Raft"
msgstr "Raft"

#: fdmprinter.def.json
msgctxt "raft_airgap label"
msgid "Raft Air Gap"
msgstr "Traferro del raft"

#: fdmprinter.def.json
msgctxt "raft_base_extruder_nr label"
msgid "Raft Base Extruder"
msgstr "Estrusore della base del raft"

#: fdmprinter.def.json
msgctxt "raft_base_fan_speed label"
msgid "Raft Base Fan Speed"
msgstr "Velocità della ventola per la base del raft"

#: fdmprinter.def.json
msgctxt "raft_base_line_spacing label"
msgid "Raft Base Line Spacing"
msgstr "Spaziatura delle linee dello strato di base del raft"

#: fdmprinter.def.json
msgctxt "raft_base_line_width label"
msgid "Raft Base Line Width"
msgstr "Larghezza delle linee dello strato di base del raft"

#: fdmprinter.def.json
msgctxt "raft_base_acceleration label"
msgid "Raft Base Print Acceleration"
msgstr "Accelerazione di stampa della base del raft"

#: fdmprinter.def.json
msgctxt "raft_base_jerk label"
msgid "Raft Base Print Jerk"
msgstr "Jerk di stampa della base del raft"

#: fdmprinter.def.json
msgctxt "raft_base_speed label"
msgid "Raft Base Print Speed"
msgstr "Velocità di stampa della base del raft"

#: fdmprinter.def.json
msgctxt "raft_base_thickness label"
msgid "Raft Base Thickness"
msgstr "Spessore della base del raft"

#: fdmprinter.def.json
msgctxt "raft_base_wall_count label"
msgid "Raft Base Wall Count"
msgstr "Conteggio parete base del raft"

#: fdmprinter.def.json
msgctxt "raft_margin label"
msgid "Raft Extra Margin"
msgstr "Margine extra del raft"

#: fdmprinter.def.json
msgctxt "raft_fan_speed label"
msgid "Raft Fan Speed"
msgstr "Velocità della ventola per il raft"

#: fdmprinter.def.json
msgctxt "raft_interface_extruder_nr label"
msgid "Raft Middle Extruder"
msgstr "Estrusore intermedio del raft"

#: fdmprinter.def.json
msgctxt "raft_interface_fan_speed label"
msgid "Raft Middle Fan Speed"
msgstr "Velocità della ventola per il raft intermedio"

#: fdmprinter.def.json
msgctxt "raft_interface_layers label"
msgid "Raft Middle Layers"
msgstr "Strati intermedi del raft"

#: fdmprinter.def.json
msgctxt "raft_interface_line_width label"
msgid "Raft Middle Line Width"
msgstr "Larghezza delle linee dello strato intermedio del raft"

#: fdmprinter.def.json
msgctxt "raft_interface_acceleration label"
msgid "Raft Middle Print Acceleration"
msgstr "Accelerazione di stampa raft intermedio"

#: fdmprinter.def.json
msgctxt "raft_interface_jerk label"
msgid "Raft Middle Print Jerk"
msgstr "Jerk di stampa raft intermedio"

#: fdmprinter.def.json
msgctxt "raft_interface_speed label"
msgid "Raft Middle Print Speed"
msgstr "Velocità di stampa raft intermedio"

#: fdmprinter.def.json
msgctxt "raft_interface_line_spacing label"
msgid "Raft Middle Spacing"
msgstr "Spaziatura dello strato intermedio del raft"

#: fdmprinter.def.json
msgctxt "raft_interface_thickness label"
msgid "Raft Middle Thickness"
msgstr "Spessore dello strato intermedio del raft"

#: fdmprinter.def.json
msgctxt "raft_acceleration label"
msgid "Raft Print Acceleration"
msgstr "Accelerazione di stampa del raft"

#: fdmprinter.def.json
msgctxt "raft_jerk label"
msgid "Raft Print Jerk"
msgstr "Jerk stampa del raft"

#: fdmprinter.def.json
msgctxt "raft_speed label"
msgid "Raft Print Speed"
msgstr "Velocità di stampa del raft"

#: fdmprinter.def.json
msgctxt "raft_smoothing label"
msgid "Raft Smoothing"
msgstr "Smoothing raft"

#: fdmprinter.def.json
msgctxt "raft_surface_extruder_nr label"
msgid "Raft Top Extruder"
msgstr "Estrusore superiore del raft"

#: fdmprinter.def.json
msgctxt "raft_surface_fan_speed label"
msgid "Raft Top Fan Speed"
msgstr "Velocità della ventola per la parte superiore del raft"

#: fdmprinter.def.json
msgctxt "raft_surface_thickness label"
msgid "Raft Top Layer Thickness"
msgstr "Spessore dello strato superiore del raft"

#: fdmprinter.def.json
msgctxt "raft_surface_layers label"
msgid "Raft Top Layers"
msgstr "Strati superiori del raft"

#: fdmprinter.def.json
msgctxt "raft_surface_line_width label"
msgid "Raft Top Line Width"
msgstr "Larghezza delle linee superiori del raft"

#: fdmprinter.def.json
msgctxt "raft_surface_acceleration label"
msgid "Raft Top Print Acceleration"
msgstr "Accelerazione di stampa parte superiore del raft"

#: fdmprinter.def.json
msgctxt "raft_surface_jerk label"
msgid "Raft Top Print Jerk"
msgstr "Jerk di stampa parte superiore del raft"

#: fdmprinter.def.json
msgctxt "raft_surface_speed label"
msgid "Raft Top Print Speed"
msgstr "Velocità di stampa parte superiore del raft"

#: fdmprinter.def.json
msgctxt "raft_surface_line_spacing label"
msgid "Raft Top Spacing"
msgstr "Spaziatura superiore del raft"

#: fdmprinter.def.json
msgctxt "z_seam_type option random"
msgid "Random"
msgstr "Casuale"

#: fdmprinter.def.json
msgctxt "infill_randomize_start_location label"
msgid "Randomize Infill Start"
msgstr "Avvio con riempimento casuale"

#: fdmprinter.def.json
msgctxt "infill_randomize_start_location description"
msgid "Randomize which infill line is printed first. This prevents one segment becoming the strongest, but it does so at the cost of an additional travel move."
msgstr "Decidere in modo casuale quale sarà la linea di riempimento ad essere stampata per prima. In tal modo si evita che un segmento diventi il più resistente sebbene si esegua uno spostamento aggiuntivo."

#: fdmprinter.def.json
msgctxt "magic_fuzzy_skin_enabled description"
msgid "Randomly jitter while printing the outer wall, so that the surface has a rough and fuzzy look."
msgstr "Distorsione (jitter) casuale durante la stampa della parete esterna, così che la superficie assume un aspetto ruvido ed incoerente (fuzzy)."

#: fdmprinter.def.json
msgctxt "machine_shape option rectangular"
msgid "Rectangular"
msgstr "Rettangolare"

#: fdmprinter.def.json
msgctxt "cool_fan_speed_min label"
msgid "Regular Fan Speed"
msgstr "Velocità regolare della ventola"

#: fdmprinter.def.json
msgctxt "cool_fan_full_at_height label"
msgid "Regular Fan Speed at Height"
msgstr "Velocità regolare della ventola in altezza"

#: fdmprinter.def.json
msgctxt "cool_fan_full_layer label"
msgid "Regular Fan Speed at Layer"
msgstr "Velocità regolare della ventola in corrispondenza dello strato"

#: fdmprinter.def.json
msgctxt "cool_min_layer_time_fan_speed_max label"
msgid "Regular/Maximum Fan Speed Threshold"
msgstr "Soglia velocità regolare/massima della ventola"

#: fdmprinter.def.json
msgctxt "relative_extrusion label"
msgid "Relative Extrusion"
msgstr "Estrusione relativa"

#: fdmprinter.def.json
msgctxt "meshfix_union_all_remove_holes label"
msgid "Remove All Holes"
msgstr "Rimozione di tutti i fori"

#: fdmprinter.def.json
msgctxt "remove_empty_first_layers label"
msgid "Remove Empty First Layers"
msgstr "Rimuovere i primi strati vuoti"

#: fdmprinter.def.json
msgctxt "carve_multiple_volumes label"
msgid "Remove Mesh Intersection"
msgstr "Rimuovi intersezione maglie"

#: fdmprinter.def.json
msgctxt "raft_remove_inside_corners label"
msgid "Remove Raft Inside Corners"
msgstr "Rimuovi angoli interni raft"

#: fdmprinter.def.json
msgctxt "carve_multiple_volumes description"
msgid "Remove areas where multiple meshes are overlapping with each other. This may be used if merged dual material objects overlap with each other."
msgstr "Rimuove le aree in cui maglie multiple si sovrappongono tra loro. Questo può essere usato se oggetti di due materiali uniti si sovrappongono tra loro."

#: fdmprinter.def.json
msgctxt "remove_empty_first_layers description"
msgid "Remove empty layers beneath the first printed layer if they are present. Disabling this setting can cause empty first layers if the Slicing Tolerance setting is set to Exclusive or Middle."
msgstr "Rimuovere gli strati vuoti sotto il primo strato stampato, se presenti. La disabilitazione di questa impostazione può provocare la presenza di primi strati vuoti, se l'impostazione di Tolleranza di sezionamento è impostata su Esclusiva o Intermedia."

#: fdmprinter.def.json
msgctxt "raft_remove_inside_corners description"
msgid "Remove inside corners from the raft, causing the raft to become convex."
msgstr "Consente di rimuovere angoli interni dal raft, facendolo diventare convesso."

#: fdmprinter.def.json
msgctxt "meshfix_union_all_remove_holes description"
msgid "Remove the holes in each layer and keep only the outside shape. This will ignore any invisible internal geometry. However, it also ignores layer holes which can be viewed from above or below."
msgstr "Rimuove i fori presenti su ciascuno strato e mantiene soltanto la forma esterna. Questa funzione ignora qualsiasi invisibile geometria interna. Tuttavia, essa ignora allo stesso modo i fori degli strati visibili da sopra o da sotto."

#: fdmprinter.def.json
msgctxt "machine_gcode_flavor option RepRap (RepRap)"
msgid "RepRap"
msgstr "RepRap"

#: fdmprinter.def.json
msgctxt "machine_gcode_flavor option Repetier"
msgid "Repetier"
msgstr "Repetier"

#: fdmprinter.def.json
msgctxt "skin_outline_count description"
msgid "Replaces the outermost part of the top/bottom pattern with a number of concentric lines. Using one or two lines improves roofs that start on infill material."
msgstr "Sostituisce la parte più esterna della configurazione degli strati superiori/inferiori con una serie di linee concentriche. L’utilizzo di una o due linee migliora le parti superiori (tetti) che iniziano sul materiale di riempimento."

#: fdmprinter.def.json
msgctxt "support_tree_collision_resolution description"
msgid "Resolution to compute collisions with to avoid hitting the model. Setting this lower will produce more accurate trees that fail less often, but increases slicing time dramatically."
msgstr "Risoluzione per calcolare le collisioni per evitare di colpire il modello. L’impostazione a un valore basso genera alberi più accurati che si rompono meno sovente, ma aumenta notevolmente il tempo di sezionamento."

#: fdmprinter.def.json
msgctxt "travel_retract_before_outer_wall label"
msgid "Retract Before Outer Wall"
msgstr "Retrazione prima della parete esterna"

#: fdmprinter.def.json
msgctxt "retract_at_layer_change label"
msgid "Retract at Layer Change"
msgstr "Retrazione al cambio strato"

#: fdmprinter.def.json
msgctxt "retraction_enable description"
msgid "Retract the filament when the nozzle is moving over a non-printed area."
msgstr "Ritrae il filamento quando l'ugello si sta muovendo su un'area non stampata."

#: fdmprinter.def.json
msgctxt "wipe_retraction_enable description"
msgid "Retract the filament when the nozzle is moving over a non-printed area."
msgstr "Ritrae il filamento quando l'ugello si sta muovendo su un'area non stampata."

#: fdmprinter.def.json
msgctxt "retract_at_layer_change description"
msgid "Retract the filament when the nozzle is moving to the next layer."
msgstr "Ritrae il filamento quando l'ugello si sta muovendo allo strato successivo."

#: fdmprinter.def.json
msgctxt "retraction_amount label"
msgid "Retraction Distance"
msgstr "Distanza di retrazione"

#: fdmprinter.def.json
msgctxt "retraction_extra_prime_amount label"
msgid "Retraction Extra Prime Amount"
msgstr "Entità di innesco supplementare dopo la retrazione"

#: fdmprinter.def.json
msgctxt "retraction_min_travel label"
msgid "Retraction Minimum Travel"
msgstr "Distanza minima di retrazione"

#: fdmprinter.def.json
msgctxt "retraction_prime_speed label"
msgid "Retraction Prime Speed"
msgstr "Velocità di innesco dopo la retrazione"

#: fdmprinter.def.json
msgctxt "retraction_retract_speed label"
msgid "Retraction Retract Speed"
msgstr "Velocità di retrazione"

#: fdmprinter.def.json
msgctxt "retraction_speed label"
msgid "Retraction Speed"
msgstr "Velocità di retrazione"

#: fdmprinter.def.json
msgctxt "z_seam_position option right"
msgid "Right"
msgstr "Destra"

#: fdmprinter.def.json
msgctxt "machine_scale_fan_speed_zero_to_one label"
msgid "Scale Fan Speed To 0-1"
msgstr "Scala la velocità della ventola a 0-1"

#: fdmprinter.def.json
msgctxt "machine_scale_fan_speed_zero_to_one description"
msgid "Scale the fan speed to be between 0 and 1 instead of between 0 and 256."
msgstr "Scalare la velocità della ventola in modo che sia compresa tra 0 e 1 anziché tra 0 e 256."

#: fdmprinter.def.json
msgctxt "material_shrinkage_percentage label"
msgid "Scaling Factor Shrinkage Compensation"
msgstr "Fattore di scala per la compensazione della contrazione"

#: fdmprinter.def.json
msgctxt "support_meshes_present label"
msgid "Scene Has Support Meshes"
msgstr "La scena è dotata di maglie di supporto"

#: fdmprinter.def.json
msgctxt "z_seam_corner label"
msgid "Seam Corner Preference"
msgstr "Preferenze angolo giunzione"

#: fdmprinter.def.json
msgctxt "draft_shield_height_limitation description"
msgid "Set the height of the draft shield. Choose to print the draft shield at the full height of the model or at a limited height."
msgstr "Imposta l’altezza del riparo paravento. Scegliere di stampare il riparo paravento all’altezza totale del modello o a un’altezza limitata."

#: fdmprinter.def.json
msgctxt "dual description"
msgid "Settings used for printing with multiple extruders."
msgstr "Indica le impostazioni utilizzate per la stampa con estrusori multipli."

#: fdmprinter.def.json
msgctxt "command_line_settings description"
msgid "Settings which are only used if CuraEngine isn't called from the Cura frontend."
msgstr "Impostazioni utilizzate solo se CuraEngine non è chiamato dalla parte anteriore di Cura."

#: fdmprinter.def.json
msgctxt "machine_extruders_shared_nozzle_initial_retraction label"
msgid "Shared Nozzle Initial Retraction"
msgstr "Retrazione iniziale ugello condivisa"

#: fdmprinter.def.json
msgctxt "z_seam_type option sharpest_corner"
msgid "Sharpest Corner"
msgstr "Angolo più acuto"

#: fdmprinter.def.json
msgctxt "shell description"
msgid "Shell"
msgstr "Guscio"

#: fdmprinter.def.json
msgctxt "z_seam_type option shortest"
msgid "Shortest"
msgstr "Il più breve"

#: fdmprinter.def.json
msgctxt "machine_show_variants label"
msgid "Show Machine Variants"
msgstr "Mostra varianti macchina"

#: fdmprinter.def.json
msgctxt "skin_edge_support_layers label"
msgid "Skin Edge Support Layers"
msgstr "Layer di supporto del bordo del rivestimento"

#: fdmprinter.def.json
msgctxt "skin_edge_support_thickness label"
msgid "Skin Edge Support Thickness"
msgstr "Spessore del supporto del bordo del rivestimento"

#: fdmprinter.def.json
msgctxt "expand_skins_expand_distance label"
msgid "Skin Expand Distance"
msgstr "Distanza prolunga rivestimento esterno"

#: fdmprinter.def.json
msgctxt "skin_overlap_mm label"
msgid "Skin Overlap"
msgstr "Sovrapposizione del rivestimento esterno"

#: fdmprinter.def.json
msgctxt "skin_overlap label"
msgid "Skin Overlap Percentage"
msgstr "Percentuale di sovrapposizione del rivestimento esterno"

#: fdmprinter.def.json
msgctxt "skin_preshrink label"
msgid "Skin Removal Width"
msgstr "Larghezza rimozione rivestimento"

#: fdmprinter.def.json
msgctxt "min_skin_width_for_expansion description"
msgid "Skin areas narrower than this are not expanded. This avoids expanding the narrow skin areas that are created when the model surface has a slope close to the vertical."
msgstr "Le aree del rivestimento esterno inferiori a questa non vengono prolungate. In tal modo si evita di prolungare le aree del rivestimento esterno strette che vengono create quando la superficie del modello presenta un’inclinazione quasi verticale."

#: fdmprinter.def.json
msgctxt "support_zag_skip_count description"
msgid "Skip one in every N connection lines to make the support structure easier to break away."
msgstr "Salto di una ogni N linee di collegamento per rendere la struttura del supporto più facile da rompere."

#: fdmprinter.def.json
msgctxt "support_skip_some_zags description"
msgid "Skip some support line connections to make the support structure easier to break away. This setting is applicable to the Zig Zag support infill pattern."
msgstr "Salto di alcuni collegamenti per rendere la struttura del supporto più facile da rompere. Questa impostazione è applicabile alla configurazione a zig-zag del riempimento del supporto."

#: fdmprinter.def.json
msgctxt "adhesion_type option skirt"
msgid "Skirt"
msgstr "Skirt"

#: fdmprinter.def.json
msgctxt "skirt_gap label"
msgid "Skirt Distance"
msgstr "Distanza dello skirt"

#: fdmprinter.def.json
msgctxt "skirt_height label"
msgid "Skirt Height"
msgstr ""

#: fdmprinter.def.json
msgctxt "skirt_line_count label"
msgid "Skirt Line Count"
msgstr "Numero di linee dello skirt"

#: fdmprinter.def.json
msgctxt "acceleration_skirt_brim label"
msgid "Skirt/Brim Acceleration"
msgstr "Accelerazione skirt/brim"

#: fdmprinter.def.json
msgctxt "skirt_brim_extruder_nr label"
msgid "Skirt/Brim Extruder"
msgstr "Estrusore skirt/brim"

#: fdmprinter.def.json
msgctxt "skirt_brim_material_flow label"
msgid "Skirt/Brim Flow"
msgstr "Flusso dello skirt/brim"

#: fdmprinter.def.json
msgctxt "jerk_skirt_brim label"
msgid "Skirt/Brim Jerk"
msgstr "Jerk dello skirt/brim"

#: fdmprinter.def.json
msgctxt "skirt_brim_line_width label"
msgid "Skirt/Brim Line Width"
msgstr "Larghezza delle linee dello skirt/brim"

#: fdmprinter.def.json
msgctxt "skirt_brim_minimal_length label"
msgid "Skirt/Brim Minimum Length"
msgstr "Lunghezza minima dello skirt/brim"

#: fdmprinter.def.json
msgctxt "skirt_brim_speed label"
msgid "Skirt/Brim Speed"
msgstr "Velocità dello skirt/brim"

#: fdmprinter.def.json
msgctxt "slicing_tolerance label"
msgid "Slicing Tolerance"
msgstr "Tolleranza di sezionamento"

#: fdmprinter.def.json
msgctxt "small_feature_speed_factor_0 label"
msgid "Small Feature Initial Layer Speed"
msgstr "Velocità layer iniziale per dettagli di piccole dimensioni"

#: fdmprinter.def.json
msgctxt "small_feature_max_length label"
msgid "Small Feature Max Length"
msgstr "Lunghezza massima dettagli di piccole dimensioni"

#: fdmprinter.def.json
msgctxt "small_feature_speed_factor label"
msgid "Small Feature Speed"
msgstr "Velocità dettagli piccole dimensioni"

#: fdmprinter.def.json
msgctxt "small_hole_max_size label"
msgid "Small Hole Max Size"
msgstr "Dimensione massima foro piccolo"

#: fdmprinter.def.json
msgctxt "cool_min_temperature label"
msgid "Small Layer Printing Temperature"
msgstr "Temperatura di stampa per piccoli strati"

#: fdmprinter.def.json
msgctxt "small_skin_width label"
msgid "Small Top/Bottom Width"
msgstr ""

#: fdmprinter.def.json
msgctxt "small_feature_speed_factor_0 description"
msgid "Small features on the first layer will be printed at this percentage of their normal print speed. Slower printing can help with adhesion and accuracy."
msgstr "I dettagli di piccole dimensioni sul primo layer saranno stampati a questa percentuale della velocità di stampa normale. Una stampa più lenta può aiutare in termini di adesione e precisione."

#: fdmprinter.def.json
msgctxt "small_feature_speed_factor description"
msgid "Small features will be printed at this percentage of their normal print speed. Slower printing can help with adhesion and accuracy."
msgstr "I dettagli di piccole dimensioni verranno stampati a questa percentuale della velocità di stampa normale. Una stampa più lenta può aiutare in termini di adesione e precisione."

#: fdmprinter.def.json
msgctxt "small_skin_width description"
msgid "Small top/bottom regions are filled with walls instead of the default top/bottom pattern. This helps to avoids jerky motions."
msgstr ""

#: fdmprinter.def.json
msgctxt "brim_smart_ordering label"
msgid "Smart Brim"
msgstr ""

#: fdmprinter.def.json
msgctxt "z_seam_corner option z_seam_corner_weighted"
msgid "Smart Hiding"
msgstr "Occultamento intelligente"

#: fdmprinter.def.json
msgctxt "smooth_spiralized_contours label"
msgid "Smooth Spiralized Contours"
msgstr "Levigazione dei profili con movimento spiraliforme"

#: fdmprinter.def.json
msgctxt "smooth_spiralized_contours description"
msgid "Smooth the spiralized contours to reduce the visibility of the Z seam (the Z seam should be barely visible on the print but will still be visible in the layer view). Note that smoothing will tend to blur fine surface details."
msgstr "Leviga i profili con movimento spiraliforme per ridurre la visibilità della giunzione Z (la giunzione Z dovrebbe essere appena visibile sulla stampa, ma rimane visibile nella visualizzazione a strati). Notare che la levigatura tende a rimuovere le bavature fini della superficie."

#: fdmprinter.def.json
msgctxt "retraction_extra_prime_amount description"
msgid "Some material can ooze away during a travel move, which can be compensated for here."
msgstr "Qui è possibile compensare l’eventuale trafilamento di materiale che può verificarsi durante uno spostamento."

#: fdmprinter.def.json
msgctxt "wipe_retraction_extra_prime_amount description"
msgid "Some material can ooze away during a wipe travel moves, which can be compensated for here."
msgstr "Qui è possibile compensare l’eventuale trafilamento di materiale che può verificarsi nel corso della pulitura durante il movimento."

#: fdmprinter.def.json
msgctxt "blackmagic label"
msgid "Special Modes"
msgstr "Modalità speciali"

#: fdmprinter.def.json
msgctxt "speed description"
msgid "Speed"
msgstr "Velocità"

#: fdmprinter.def.json
msgctxt "speed label"
msgid "Speed"
msgstr "Velocità"

#: fdmprinter.def.json
msgctxt "wipe_hop_speed description"
msgid "Speed to move the z-axis during the hop."
msgstr "Velocità di spostamento dell'asse z durante il sollevamento (Hop)."

#: fdmprinter.def.json
msgctxt "magic_spiralize label"
msgid "Spiralize Outer Contour"
msgstr "Stampa del contorno esterno con movimento spiraliforme"

#: fdmprinter.def.json
msgctxt "magic_spiralize description"
msgid "Spiralize smooths out the Z move of the outer edge. This will create a steady Z increase over the whole print. This feature turns a solid model into a single walled print with a solid bottom. This feature should only be enabled when each layer only contains a single part."
msgstr "Appiattisce il contorno esterno attorno all'asse Z con movimento spiraliforme. Questo crea un aumento costante lungo l'asse Z durante tutto il processo di stampa. Questa caratteristica consente di ottenere un modello pieno in una singola stampata con fondo solido. Questa caratteristica deve essere abilitata solo quando ciascuno strato contiene solo una singola parte."

#: fdmprinter.def.json
msgctxt "material_standby_temperature label"
msgid "Standby Temperature"
msgstr "Temperatura di Standby"

#: fdmprinter.def.json
msgctxt "machine_start_gcode label"
msgid "Start G-code"
msgstr "Codice G avvio"

#: fdmprinter.def.json
msgctxt "z_seam_type description"
msgid "Starting point of each path in a layer. When paths in consecutive layers start at the same point a vertical seam may show on the print. When aligning these near a user specified location, the seam is easiest to remove. When placed randomly the inaccuracies at the paths' start will be less noticeable. When taking the shortest path the print will be quicker."
msgstr "Punto di partenza di ogni percorso nell'ambito di uno strato. Quando i percorsi in strati consecutivi iniziano nello stesso punto, sulla stampa può apparire una linea di giunzione verticale. Se si allineano in prossimità di una posizione specificata dall’utente, la linea di giunzione può essere rimossa più facilmente. Se disposti in modo casuale, le imprecisioni in corrispondenza dell'inizio del percorso saranno meno evidenti. Prendendo il percorso più breve la stampa sarà più veloce."

#: fdmprinter.def.json
msgctxt "machine_steps_per_mm_e label"
msgid "Steps per Millimeter (E)"
msgstr "Passi per millimetro (E)"

#: fdmprinter.def.json
msgctxt "machine_steps_per_mm_x label"
msgid "Steps per Millimeter (X)"
msgstr "Passi per millimetro (X)"

#: fdmprinter.def.json
msgctxt "machine_steps_per_mm_y label"
msgid "Steps per Millimeter (Y)"
msgstr "Passi per millimetro (Y)"

#: fdmprinter.def.json
msgctxt "machine_steps_per_mm_z label"
msgid "Steps per Millimeter (Z)"
msgstr "Passi per millimetro (Z)"

#: fdmprinter.def.json
msgctxt "support description"
msgid "Support"
msgstr "Supporto"

#: fdmprinter.def.json
msgctxt "support label"
msgid "Support"
msgstr "Supporto"

#: fdmprinter.def.json
msgctxt "acceleration_support label"
msgid "Support Acceleration"
msgstr "Accelerazione supporto"

#: fdmprinter.def.json
msgctxt "support_bottom_distance label"
msgid "Support Bottom Distance"
msgstr "Distanza inferiore supporto"

#: fdmprinter.def.json
msgctxt "support_bottom_wall_count label"
msgid "Support Bottom Wall Line Count"
msgstr "Numero delle linee perimetrali inferiori di supporto"

#: fdmprinter.def.json
msgctxt "support_brim_line_count label"
msgid "Support Brim Line Count"
msgstr "Numero di linee del brim del supporto"

#: fdmprinter.def.json
msgctxt "support_brim_width label"
msgid "Support Brim Width"
msgstr "Larghezza del brim del supporto"

#: fdmprinter.def.json
msgctxt "support_zag_skip_count label"
msgid "Support Chunk Line Count"
msgstr "Conteggio linee di rottura supporto"

#: fdmprinter.def.json
msgctxt "support_skip_zag_per_mm label"
msgid "Support Chunk Size"
msgstr "Dimensioni frammento supporto"

#: fdmprinter.def.json
msgctxt "support_infill_rate label"
msgid "Support Density"
msgstr "Densità del supporto"

#: fdmprinter.def.json
msgctxt "support_xy_overrides_z label"
msgid "Support Distance Priority"
msgstr "Priorità distanza supporto"

#: fdmprinter.def.json
msgctxt "support_extruder_nr label"
msgid "Support Extruder"
msgstr "Estrusore del supporto"

#: fdmprinter.def.json
msgctxt "acceleration_support_bottom label"
msgid "Support Floor Acceleration"
msgstr "Accelerazione parte inferiore del supporto"

#: fdmprinter.def.json
msgctxt "support_bottom_density label"
msgid "Support Floor Density"
msgstr "Densità parte inferiore del supporto"

#: fdmprinter.def.json
msgctxt "support_bottom_extruder_nr label"
msgid "Support Floor Extruder"
msgstr "Estrusore parte inferiore del supporto"

#: fdmprinter.def.json
msgctxt "support_bottom_material_flow label"
msgid "Support Floor Flow"
msgstr "Flusso supporto inferiore"

#: fdmprinter.def.json
msgctxt "support_bottom_offset label"
msgid "Support Floor Horizontal Expansion"
msgstr "Espansione orizzontale parti inferiori supporto"

#: fdmprinter.def.json
msgctxt "jerk_support_bottom label"
msgid "Support Floor Jerk"
msgstr "Jerk parte inferiore del supporto"

#: fdmprinter.def.json
msgctxt "support_bottom_angles label"
msgid "Support Floor Line Directions"
msgstr "Direzioni della larghezza della linea di supporto inferiore"

#: fdmprinter.def.json
msgctxt "support_bottom_line_distance label"
msgid "Support Floor Line Distance"
msgstr "Distanza della linea di supporto inferiore"

#: fdmprinter.def.json
msgctxt "support_bottom_line_width label"
msgid "Support Floor Line Width"
msgstr "Larghezza della linea di supporto inferiore"

#: fdmprinter.def.json
msgctxt "support_bottom_pattern label"
msgid "Support Floor Pattern"
msgstr "Configurazione della parte inferiore del supporto"

#: fdmprinter.def.json
msgctxt "speed_support_bottom label"
msgid "Support Floor Speed"
msgstr "Velocità di stampa della parte inferiore del supporto"

#: fdmprinter.def.json
msgctxt "support_bottom_height label"
msgid "Support Floor Thickness"
msgstr "Spessore parte inferiore del supporto"

#: fdmprinter.def.json
msgctxt "support_material_flow label"
msgid "Support Flow"
msgstr "Flusso del supporto"

#: fdmprinter.def.json
msgctxt "support_offset label"
msgid "Support Horizontal Expansion"
msgstr "Espansione orizzontale supporto"

#: fdmprinter.def.json
msgctxt "acceleration_support_infill label"
msgid "Support Infill Acceleration"
msgstr "Accelerazione riempimento supporto"

#: fdmprinter.def.json
msgctxt "support_infill_extruder_nr label"
msgid "Support Infill Extruder"
msgstr "Estrusore riempimento del supporto"

#: fdmprinter.def.json
msgctxt "jerk_support_infill label"
msgid "Support Infill Jerk"
msgstr "Jerk riempimento supporto"

#: fdmprinter.def.json
msgctxt "support_infill_sparse_thickness label"
msgid "Support Infill Layer Thickness"
msgstr "Spessore dello strato di riempimento di supporto"

#: fdmprinter.def.json
msgctxt "support_infill_angles label"
msgid "Support Infill Line Directions"
msgstr "Direzione delle linee di riempimento supporto"

#: fdmprinter.def.json
msgctxt "speed_support_infill label"
msgid "Support Infill Speed"
msgstr "Velocità di riempimento del supporto"

#: fdmprinter.def.json
msgctxt "acceleration_support_interface label"
msgid "Support Interface Acceleration"
msgstr "Accelerazione interfaccia supporto"

#: fdmprinter.def.json
msgctxt "support_interface_density label"
msgid "Support Interface Density"
msgstr "Densità interfaccia supporto"

#: fdmprinter.def.json
msgctxt "support_interface_extruder_nr label"
msgid "Support Interface Extruder"
msgstr "Estrusore interfaccia del supporto"

#: fdmprinter.def.json
msgctxt "support_interface_material_flow label"
msgid "Support Interface Flow"
msgstr "Flusso interfaccia di supporto"

#: fdmprinter.def.json
msgctxt "support_interface_offset label"
msgid "Support Interface Horizontal Expansion"
msgstr "Espansione orizzontale interfaccia supporto"

#: fdmprinter.def.json
msgctxt "jerk_support_interface label"
msgid "Support Interface Jerk"
msgstr "Jerk interfaccia supporto"

#: fdmprinter.def.json
msgctxt "support_interface_angles label"
msgid "Support Interface Line Directions"
msgstr "Direzioni della linea dell'interfaccia di supporto"

#: fdmprinter.def.json
msgctxt "support_interface_line_width label"
msgid "Support Interface Line Width"
msgstr "Larghezza della linea dell’interfaccia di supporto"

#: fdmprinter.def.json
msgctxt "support_interface_pattern label"
msgid "Support Interface Pattern"
msgstr "Configurazione interfaccia supporto"

#: fdmprinter.def.json
msgctxt "support_interface_priority label"
msgid "Support Interface Priority"
msgstr ""

#: fdmprinter.def.json
msgctxt "support_interface_skip_height label"
msgid "Support Interface Resolution"
msgstr "Risoluzione interfaccia supporto"

#: fdmprinter.def.json
msgctxt "speed_support_interface label"
msgid "Support Interface Speed"
msgstr "Velocità interfaccia supporto"

#: fdmprinter.def.json
msgctxt "support_interface_height label"
msgid "Support Interface Thickness"
msgstr "Spessore interfaccia supporto"

#: fdmprinter.def.json
msgctxt "support_interface_wall_count label"
msgid "Support Interface Wall Line Count"
msgstr "Numero delle linee perimetrali dell'interfaccia di supporto"

#: fdmprinter.def.json
msgctxt "jerk_support label"
msgid "Support Jerk"
msgstr "Jerk supporto"

#: fdmprinter.def.json
msgctxt "support_join_distance label"
msgid "Support Join Distance"
msgstr "Distanza giunzione supporto"

#: fdmprinter.def.json
msgctxt "support_line_distance label"
msgid "Support Line Distance"
msgstr "Distanza tra le linee del supporto"

#: fdmprinter.def.json
msgctxt "support_line_width label"
msgid "Support Line Width"
msgstr "Larghezza delle linee di supporto"

#: fdmprinter.def.json
msgctxt "support_mesh label"
msgid "Support Mesh"
msgstr "Supporto maglia"

#: fdmprinter.def.json
msgctxt "support_angle label"
msgid "Support Overhang Angle"
msgstr "Angolo di sbalzo del supporto"

#: fdmprinter.def.json
msgctxt "support_pattern label"
msgid "Support Pattern"
msgstr "Configurazione del supporto"

#: fdmprinter.def.json
msgctxt "support_type label"
msgid "Support Placement"
msgstr "Posizionamento supporto"

#: fdmprinter.def.json
msgctxt "acceleration_support_roof label"
msgid "Support Roof Acceleration"
msgstr "Accelerazione parte superiore del supporto"

#: fdmprinter.def.json
msgctxt "support_roof_density label"
msgid "Support Roof Density"
msgstr "Densità parte superiore (tetto) del supporto"

#: fdmprinter.def.json
msgctxt "support_roof_extruder_nr label"
msgid "Support Roof Extruder"
msgstr "Estrusore parte superiore del supporto"

#: fdmprinter.def.json
msgctxt "support_roof_material_flow label"
msgid "Support Roof Flow"
msgstr "Flusso supporto superiore"

#: fdmprinter.def.json
msgctxt "support_roof_offset label"
msgid "Support Roof Horizontal Expansion"
msgstr "Espansione orizzontale parti superiori supporto"

#: fdmprinter.def.json
msgctxt "jerk_support_roof label"
msgid "Support Roof Jerk"
msgstr "Jerk parte superiore del supporto"

#: fdmprinter.def.json
msgctxt "support_roof_angles label"
msgid "Support Roof Line Directions"
msgstr "Direzioni delle linee di supporto superiori"

#: fdmprinter.def.json
msgctxt "support_roof_line_distance label"
msgid "Support Roof Line Distance"
msgstr "Distanza tra le linee della parte superiore (tetto) del supporto"

#: fdmprinter.def.json
msgctxt "support_roof_line_width label"
msgid "Support Roof Line Width"
msgstr "Larghezza delle linee di supporto superiori"

#: fdmprinter.def.json
msgctxt "support_roof_pattern label"
msgid "Support Roof Pattern"
msgstr "Configurazione della parte superiore (tetto) del supporto"

#: fdmprinter.def.json
msgctxt "speed_support_roof label"
msgid "Support Roof Speed"
msgstr "Velocità di stampa della parte superiore (tetto) del supporto"

#: fdmprinter.def.json
msgctxt "support_roof_height label"
msgid "Support Roof Thickness"
msgstr "Spessore parte superiore (tetto) del supporto"

#: fdmprinter.def.json
msgctxt "support_roof_wall_count label"
msgid "Support Roof Wall Line Count"
msgstr "Numero delle linee perimetrali del tetto di supporto"

#: fdmprinter.def.json
msgctxt "speed_support label"
msgid "Support Speed"
msgstr "Velocità di stampa del supporto"

#: fdmprinter.def.json
msgctxt "support_bottom_stair_step_height label"
msgid "Support Stair Step Height"
msgstr "Altezza gradini supporto"

#: fdmprinter.def.json
msgctxt "support_bottom_stair_step_width label"
msgid "Support Stair Step Maximum Width"
msgstr "Larghezza massima gradino supporto"

#: fdmprinter.def.json
msgctxt "support_bottom_stair_step_min_slope label"
msgid "Support Stair Step Minimum Slope Angle"
msgstr "Angolo di pendenza minimo gradini supporto"

#: fdmprinter.def.json
msgctxt "support_structure label"
msgid "Support Structure"
msgstr "Struttura di supporto"

#: fdmprinter.def.json
msgctxt "support_top_distance label"
msgid "Support Top Distance"
msgstr "Distanza superiore supporto"

#: fdmprinter.def.json
msgctxt "support_wall_count label"
msgid "Support Wall Line Count"
msgstr "Numero delle linee perimetrali supporto"

#: fdmprinter.def.json
msgctxt "support_xy_distance label"
msgid "Support X/Y Distance"
msgstr "Distanza X/Y supporto"

#: fdmprinter.def.json
msgctxt "support_z_distance label"
msgid "Support Z Distance"
msgstr "Distanza Z supporto"

#: fdmprinter.def.json
msgctxt "support_interface_priority option support_lines_overwrite_interface_area"
msgid "Support lines preferred"
msgstr ""

#: fdmprinter.def.json
msgctxt "support_interface_priority option support_area_overwrite_interface_area"
msgid "Support preferred"
msgstr ""

#: fdmprinter.def.json
msgctxt "support_supported_skin_fan_speed label"
msgid "Supported Skin Fan Speed"
msgstr "Velocità della ventola del rivestimento esterno supportato"

#: fdmprinter.def.json
msgctxt "magic_mesh_surface_mode option surface"
msgid "Surface"
msgstr "Superficie"

#: fdmprinter.def.json
msgctxt "material_surface_energy label"
msgid "Surface Energy"
msgstr "Energia superficiale"

#: fdmprinter.def.json
msgctxt "magic_mesh_surface_mode label"
msgid "Surface Mode"
msgstr "Modalità superficie"

#: fdmprinter.def.json
msgctxt "material_adhesion_tendency description"
msgid "Surface adhesion tendency."
msgstr "Tendenza di adesione superficiale."

#: fdmprinter.def.json
msgctxt "material_surface_energy description"
msgid "Surface energy."
msgstr "Energia superficiale."

#: fdmprinter.def.json
msgctxt "brim_smart_ordering description"
msgid "Swap print order of the innermost and second innermost brim lines. This improves brim removal."
msgstr ""

#: fdmprinter.def.json
msgctxt "alternate_carve_order description"
msgid "Switch to which mesh intersecting volumes will belong with every layer, so that the overlapping meshes become interwoven. Turning this setting off will cause one of the meshes to obtain all of the volume in the overlap, while it is removed from the other meshes."
msgstr "Selezionare quali volumi di intersezione maglie appartengono a ciascuno strato, in modo che le maglie sovrapposte diventino interconnesse. Disattivando questa funzione una delle maglie ottiene tutto il volume della sovrapposizione, che viene rimosso dalle altre maglie."

#: fdmprinter.def.json
msgctxt "adaptive_layer_height_threshold description"
msgid "Target horizontal distance between two adjacent layers. Reducing this setting causes thinner layers to be used to bring the edges of the layers closer together."
msgstr "Distanza orizzontale target tra due layer adiacenti. Riducendo questa impostazione, i layer più sottili verranno utilizzati per avvicinare i margini dei layer."

#: fdmprinter.def.json
msgctxt "layer_start_x description"
msgid "The X coordinate of the position near where to find the part to start printing each layer."
msgstr "La coordinata X della posizione in prossimità della quale si trova la parte per avviare la stampa di ciascuno strato."

#: fdmprinter.def.json
msgctxt "z_seam_x description"
msgid "The X coordinate of the position near where to start printing each part in a layer."
msgstr "La coordinata X della posizione in prossimità della quale si innesca all’avvio della stampa di ciascuna parte in uno strato."

#: fdmprinter.def.json
msgctxt "extruder_prime_pos_x description"
msgid "The X coordinate of the position where the nozzle primes at the start of printing."
msgstr "La coordinata X della posizione in cui l’ugello si innesca all’avvio della stampa."

#: fdmprinter.def.json
msgctxt "layer_start_y description"
msgid "The Y coordinate of the position near where to find the part to start printing each layer."
msgstr "La coordinata Y della posizione in prossimità della quale si trova la parte per avviare la stampa di ciascuno strato."

#: fdmprinter.def.json
msgctxt "z_seam_y description"
msgid "The Y coordinate of the position near where to start printing each part in a layer."
msgstr "La coordinata Y della posizione in prossimità della quale si innesca all’avvio della stampa di ciascuna parte in uno strato."

#: fdmprinter.def.json
msgctxt "extruder_prime_pos_y description"
msgid "The Y coordinate of the position where the nozzle primes at the start of printing."
msgstr "La coordinata Y della posizione in cui l’ugello si innesca all’avvio della stampa."

#: fdmprinter.def.json
msgctxt "extruder_prime_pos_z description"
msgid "The Z coordinate of the position where the nozzle primes at the start of printing."
msgstr "Indica la coordinata Z della posizione in cui l’ugello si innesca all’avvio della stampa."

#: fdmprinter.def.json
msgctxt "acceleration_print_layer_0 description"
msgid "The acceleration during the printing of the initial layer."
msgstr "Indica l’accelerazione durante la stampa dello strato iniziale."

#: fdmprinter.def.json
msgctxt "acceleration_layer_0 description"
msgid "The acceleration for the initial layer."
msgstr "Indica l’accelerazione dello strato iniziale."

#: fdmprinter.def.json
msgctxt "acceleration_travel_layer_0 description"
msgid "The acceleration for travel moves in the initial layer."
msgstr "Indica l’accelerazione degli spostamenti dello strato iniziale."

#: fdmprinter.def.json
msgctxt "jerk_travel_layer_0 description"
msgid "The acceleration for travel moves in the initial layer."
msgstr "Indica l’accelerazione degli spostamenti dello strato iniziale."

#: fdmprinter.def.json
msgctxt "acceleration_wall_x description"
msgid "The acceleration with which all inner walls are printed."
msgstr "Indica l’accelerazione alla quale vengono stampate tutte le pareti interne."

#: fdmprinter.def.json
msgctxt "acceleration_infill description"
msgid "The acceleration with which infill is printed."
msgstr "L’accelerazione con cui viene stampato il riempimento."

#: fdmprinter.def.json
msgctxt "acceleration_ironing description"
msgid "The acceleration with which ironing is performed."
msgstr "L’accelerazione con cui viene effettuata la stiratura."

#: fdmprinter.def.json
msgctxt "acceleration_print description"
msgid "The acceleration with which printing happens."
msgstr "L’accelerazione con cui avviene la stampa."

#: fdmprinter.def.json
msgctxt "raft_base_acceleration description"
msgid "The acceleration with which the base raft layer is printed."
msgstr "Indica l’accelerazione con cui viene stampato lo strato di base del raft."

#: fdmprinter.def.json
msgctxt "acceleration_support_bottom description"
msgid "The acceleration with which the floors of support are printed. Printing them at lower acceleration can improve adhesion of support on top of your model."
msgstr "Accelerazione alla quale vengono stampate le parti inferiori del supporto. La stampa ad una accelerazione inferiore può migliorare l'adesione del supporto nella parte superiore del modello."

#: fdmprinter.def.json
msgctxt "acceleration_support_infill description"
msgid "The acceleration with which the infill of support is printed."
msgstr "Indica l’accelerazione con cui viene stampato il riempimento del supporto."

#: fdmprinter.def.json
msgctxt "raft_interface_acceleration description"
msgid "The acceleration with which the middle raft layer is printed."
msgstr "Indica l’accelerazione con cui viene stampato lo strato intermedio del raft."

#: fdmprinter.def.json
msgctxt "acceleration_wall_0 description"
msgid "The acceleration with which the outermost walls are printed."
msgstr "Indica l’accelerazione alla quale vengono stampate le pareti più esterne."

#: fdmprinter.def.json
msgctxt "acceleration_prime_tower description"
msgid "The acceleration with which the prime tower is printed."
msgstr "Indica l’accelerazione con cui viene stampata la torre di innesco."

#: fdmprinter.def.json
msgctxt "raft_acceleration description"
msgid "The acceleration with which the raft is printed."
msgstr "Indica l’accelerazione con cui viene stampato il raft."

#: fdmprinter.def.json
msgctxt "acceleration_support_interface description"
msgid "The acceleration with which the roofs and floors of support are printed. Printing them at lower acceleration can improve overhang quality."
msgstr "Accelerazione alla quale vengono stampate le parti superiori e inferiori del supporto. La loro stampa ad un'accelerazione inferiore può migliorare la qualità dello sbalzo."

#: fdmprinter.def.json
msgctxt "acceleration_support_roof description"
msgid "The acceleration with which the roofs of support are printed. Printing them at lower acceleration can improve overhang quality."
msgstr "Accelerazione alla quale vengono stampate le parti superiori del supporto. La loro stampa ad un'accelerazione inferiore può migliorare la qualità dello sbalzo."

#: fdmprinter.def.json
msgctxt "acceleration_skirt_brim description"
msgid "The acceleration with which the skirt and brim are printed. Normally this is done with the initial layer acceleration, but sometimes you might want to print the skirt or brim at a different acceleration."
msgstr "Indica l’accelerazione alla quale sono stampati lo skirt ed il brim. Normalmente questa operazione viene svolta all’accelerazione dello strato iniziale, ma a volte è possibile che si desideri stampare lo skirt o il brim ad un’accelerazione diversa."

#: fdmprinter.def.json
msgctxt "acceleration_support description"
msgid "The acceleration with which the support structure is printed."
msgstr "Indica l’accelerazione con cui viene stampata la struttura di supporto."

#: fdmprinter.def.json
msgctxt "raft_surface_acceleration description"
msgid "The acceleration with which the top raft layers are printed."
msgstr "Indica l’accelerazione alla quale vengono stampati gli strati superiori del raft."

#: fdmprinter.def.json
msgctxt "acceleration_wall description"
msgid "The acceleration with which the walls are printed."
msgstr "Indica l’accelerazione alla quale vengono stampate le pareti."

#: fdmprinter.def.json
msgctxt "acceleration_roofing description"
msgid "The acceleration with which top surface skin layers are printed."
msgstr "Indica l'accelerazione alla quale vengono stampati gli strati rivestimento superficie superiore."

#: fdmprinter.def.json
msgctxt "acceleration_topbottom description"
msgid "The acceleration with which top/bottom layers are printed."
msgstr "Indica l’accelerazione alla quale vengono stampati gli strati superiore/inferiore."

#: fdmprinter.def.json
msgctxt "acceleration_travel description"
msgid "The acceleration with which travel moves are made."
msgstr "Indica l’accelerazione alla quale vengono effettuati gli spostamenti."

#: fdmprinter.def.json
msgctxt "ironing_flow description"
msgid "The amount of material, relative to a normal skin line, to extrude during ironing. Keeping the nozzle filled helps filling some of the crevices of the top surface, but too much results in overextrusion and blips on the side of the surface."
msgstr "Quantità di materiale, relativo ad una normale linea del rivestimento, da estrudere durante la stiratura. Mantenere l'ugello pieno aiuta a riempire alcune delle fessure presenti sulla superficie superiore, ma una quantità eccessiva comporta un'estrusione eccessiva con conseguente puntinatura sui lati della superficie."

#: fdmprinter.def.json
msgctxt "infill_overlap description"
msgid "The amount of overlap between the infill and the walls as a percentage of the infill line width. A slight overlap allows the walls to connect firmly to the infill."
msgstr "Indica la quantità di sovrapposizione tra il riempimento e le pareti come percentuale della larghezza della linea di riempimento. Una leggera sovrapposizione consente il saldo collegamento delle pareti al riempimento."

#: fdmprinter.def.json
msgctxt "infill_overlap_mm description"
msgid "The amount of overlap between the infill and the walls. A slight overlap allows the walls to connect firmly to the infill."
msgstr "Indica la quantità di sovrapposizione tra il riempimento e le pareti. Una leggera sovrapposizione consente il saldo collegamento delle pareti al riempimento."

#: fdmprinter.def.json
msgctxt "switch_extruder_retraction_amount description"
msgid "The amount of retraction when switching extruders. Set to 0 for no retraction at all. This should generally be the same as the length of the heat zone."
msgstr "Indica il valore di retrazione alla commutazione degli estrusori. Impostato a 0 per nessuna retrazione. Questo valore generalmente dovrebbe essere lo stesso della lunghezza della zona di riscaldamento."

#: fdmprinter.def.json
msgctxt "machine_nozzle_expansion_angle description"
msgid "The angle between the horizontal plane and the conical part right above the tip of the nozzle."
msgstr "L’angolo tra il piano orizzontale e la parte conica esattamente sopra la punta dell’ugello."

#: fdmprinter.def.json
msgctxt "support_tower_roof_angle description"
msgid "The angle of a rooftop of a tower. A higher value results in pointed tower roofs, a lower value results in flattened tower roofs."
msgstr "L’angolo della parte superiore di una torre. Un valore superiore genera parti superiori appuntite, un valore inferiore, parti superiori piatte."

#: fdmprinter.def.json
msgctxt "mold_angle description"
msgid "The angle of overhang of the outer walls created for the mold. 0° will make the outer shell of the mold vertical, while 90° will make the outside of the model follow the contour of the model."
msgstr "Angolo dello sbalzo delle pareti esterne creato per il modello. 0° rende il guscio esterno dello stampo verticale, mentre 90° fa in modo che il guscio esterno dello stampo segua il profilo del modello."

#: fdmprinter.def.json
msgctxt "support_tree_branch_diameter_angle description"
msgid "The angle of the branches' diameter as they gradually become thicker towards the bottom. An angle of 0 will cause the branches to have uniform thickness over their length. A bit of an angle can increase stability of the tree support."
msgstr "L’angolo del diametro dei rami con il graduale ispessimento verso il fondo. Un angolo pari a 0 genera rami con spessore uniforme sull’intera lunghezza. Un angolo minimo può aumentare la stabilità del supporto ad albero."

#: fdmprinter.def.json
msgctxt "support_tree_angle description"
msgid "The angle of the branches. Use a lower angle to make them more vertical and more stable. Use a higher angle to be able to have more reach."
msgstr "L’angolo dei rami. Utilizzare un angolo minore per renderli più verticali e più stabili. Utilizzare un angolo maggiore per avere una portata maggiore."

#: fdmprinter.def.json
msgctxt "support_conical_angle description"
msgid "The angle of the tilt of conical support. With 0 degrees being vertical, and 90 degrees being horizontal. Smaller angles cause the support to be more sturdy, but consist of more material. Negative angles cause the base of the support to be wider than the top."
msgstr "È l'angolo di inclinazione del supporto conico. Con 0 gradi verticale e 90 gradi orizzontale. Angoli inferiori rendono il supporto più robusto, ma richiedono una maggiore quantità di materiale. Angoli negativi rendono la base del supporto più larga rispetto alla parte superiore."

#: fdmprinter.def.json
msgctxt "magic_fuzzy_skin_point_density description"
msgid "The average density of points introduced on each polygon in a layer. Note that the original points of the polygon are discarded, so a low density results in a reduction of the resolution."
msgstr "Indica la densità media dei punti introdotti su ciascun poligono in uno strato. Si noti che i punti originali del poligono vengono scartati, perciò una bassa densità si traduce in una riduzione della risoluzione."

#: fdmprinter.def.json
msgctxt "magic_fuzzy_skin_point_dist description"
msgid "The average distance between the random points introduced on each line segment. Note that the original points of the polygon are discarded, so a high smoothness results in a reduction of the resolution. This value must be higher than half the Fuzzy Skin Thickness."
msgstr "Indica la distanza media tra i punti casuali introdotti su ciascun segmento di linea. Si noti che i punti originali del poligono vengono scartati, perciò un elevato livello di regolarità si traduce in una riduzione della risoluzione. Questo valore deve essere superiore alla metà dello spessore del rivestimento incoerente (fuzzy)."

#: fdmprinter.def.json
msgctxt "machine_acceleration description"
msgid "The default acceleration of print head movement."
msgstr "Indica l’accelerazione predefinita del movimento della testina di stampa."

#: fdmprinter.def.json
msgctxt "default_material_print_temperature description"
msgid "The default temperature used for printing. This should be the \"base\" temperature of a material. All other print temperatures should use offsets based on this value"
msgstr "La temperatura preimpostata utilizzata per la stampa. Deve essere la temperatura “base” di un materiale. Tutte le altre temperature di stampa devono usare scostamenti basati su questo valore"

#: fdmprinter.def.json
msgctxt "default_material_bed_temperature description"
msgid "The default temperature used for the heated build plate. This should be the \"base\" temperature of a build plate. All other print temperatures should use offsets based on this value"
msgstr "La temperatura preimpostata utilizzata per il piano di stampa. Deve essere la temperatura “base” di un piano di stampa. Tutte le altre temperature di stampa devono usare scostamenti basati su questo valore"

#: fdmprinter.def.json
msgctxt "bridge_skin_density description"
msgid "The density of the bridge skin layer. Values less than 100 will increase the gaps between the skin lines."
msgstr "La densità dello strato del rivestimento esterno ponte. I valori inferiori a 100 aumentano la distanza tra le linee del rivestimento esterno."

#: fdmprinter.def.json
msgctxt "support_bottom_density description"
msgid "The density of the floors of the support structure. A higher value results in better adhesion of the support on top of the model."
msgstr "Densità delle parti inferiori della struttura di supporto. Un valore più alto comporta una migliore adesione del supporto alla parte superiore del modello."

#: fdmprinter.def.json
msgctxt "support_roof_density description"
msgid "The density of the roofs of the support structure. A higher value results in better overhangs, but the supports are harder to remove."
msgstr "Densità delle parti superiori della struttura di supporto. Un valore superiore genera sbalzi migliori, ma i supporti sono più difficili da rimuovere."

#: fdmprinter.def.json
msgctxt "bridge_skin_density_2 description"
msgid "The density of the second bridge skin layer. Values less than 100 will increase the gaps between the skin lines."
msgstr "La densità del secondo strato del rivestimento esterno ponte. I valori inferiori a 100 aumentano la distanza tra le linee del rivestimento esterno."

#: fdmprinter.def.json
msgctxt "bridge_skin_density_3 description"
msgid "The density of the third bridge skin layer. Values less than 100 will increase the gaps between the skin lines."
msgstr "La densità del terzo strato del rivestimento esterno ponte. I valori inferiori a 100 aumentano la distanza tra le linee del rivestimento esterno."

#: fdmprinter.def.json
msgctxt "machine_depth description"
msgid "The depth (Y-direction) of the printable area."
msgstr "La profondità (direzione Y) dell’area stampabile."

#: fdmprinter.def.json
msgctxt "support_tower_diameter description"
msgid "The diameter of a special tower."
msgstr "Corrisponde al diametro di una torre speciale."

#: fdmprinter.def.json
msgctxt "support_tree_branch_diameter description"
msgid "The diameter of the thinnest branches of tree support. Thicker branches are more sturdy. Branches towards the base will be thicker than this."
msgstr "Il diametro dei rami più sottili del supporto. I rami più spessi sono più resistenti. I rami verso la base avranno spessore maggiore."

#: fdmprinter.def.json
msgctxt "support_tree_tip_diameter description"
msgid "The diameter of the top of the tip of the branches of tree support."
msgstr ""

#: fdmprinter.def.json
msgctxt "machine_feeder_wheel_diameter description"
msgid "The diameter of the wheel that drives the material in the feeder."
msgstr "Il diametro della ruota che guida il materiale nel tirafilo."

#: fdmprinter.def.json
msgctxt "support_tree_max_diameter description"
msgid "The diameter of the widest branches of tree support. A thicker trunk is more sturdy; a thinner trunk takes up less space on the build plate."
msgstr "Il diametro dei rami più larghi del supporto dell'albero. Un tronco più spesso è più robusto; un tronco più sottile occupa meno spazio sul piano di stampa."

#: fdmprinter.def.json
msgctxt "adaptive_layer_height_variation_step description"
msgid "The difference in height of the next layer height compared to the previous one."
msgstr "La differenza in altezza dello strato successivo rispetto al precedente."

#: fdmprinter.def.json
msgctxt "ironing_line_spacing description"
msgid "The distance between the lines of ironing."
msgstr "Distanza tra le linee di stiratura."

#: fdmprinter.def.json
msgctxt "travel_avoid_distance description"
msgid "The distance between the nozzle and already printed parts when avoiding during travel moves."
msgstr "La distanza tra l’ugello e le parti già stampate quando si effettua lo spostamento con aggiramento."

#: fdmprinter.def.json
msgctxt "raft_base_line_spacing description"
msgid "The distance between the raft lines for the base raft layer. Wide spacing makes for easy removal of the raft from the build plate."
msgstr "Indica la distanza tra le linee che costituiscono lo strato di base del raft. Un'ampia spaziatura favorisce la rimozione del raft dal piano di stampa."

#: fdmprinter.def.json
msgctxt "raft_interface_line_spacing description"
msgid "The distance between the raft lines for the middle raft layer. The spacing of the middle should be quite wide, while being dense enough to support the top raft layers."
msgstr "Indica la distanza fra le linee dello strato intermedio del raft. La spaziatura dello strato intermedio deve essere abbastanza ampia, ma al tempo stesso sufficientemente fitta da sostenere gli strati superiori del raft."

#: fdmprinter.def.json
msgctxt "raft_surface_line_spacing description"
msgid "The distance between the raft lines for the top raft layers. The spacing should be equal to the line width, so that the surface is solid."
msgstr "Indica la distanza tra le linee che costituiscono la maglia superiore del raft. La distanza deve essere uguale alla larghezza delle linee, in modo tale da ottenere una superficie solida."

#: fdmprinter.def.json
msgctxt "interlocking_depth description"
msgid "The distance from the boundary between models to generate interlocking structure, measured in cells. Too few cells will result in poor adhesion."
msgstr "La distanza dal confine tra i modelli per generare una struttura a incastro, misurata in celle. Un numero troppo basso di celle determina una scarsa adesione."

#: fdmprinter.def.json
msgctxt "brim_width description"
msgid "The distance from the model to the outermost brim line. A larger brim enhances adhesion to the build plate, but also reduces the effective print area."
msgstr "Indica la distanza tra il modello e la linea di estremità del brim. Un brim di maggiore dimensione aderirà meglio al piano di stampa, ma con riduzione dell'area di stampa."

#: fdmprinter.def.json
msgctxt "interlocking_boundary_avoidance description"
msgid "The distance from the outside of a model where interlocking structures will not be generated, measured in cells."
msgstr "La distanza dall'esterno di un modello in cui non verranno generate strutture a incastro, misurate in celle."

#: fdmprinter.def.json
msgctxt "machine_heat_zone_length description"
msgid "The distance from the tip of the nozzle in which heat from the nozzle is transferred to the filament."
msgstr "La distanza dalla punta dell’ugello in cui il calore dall’ugello viene trasferito al filamento."

#: fdmprinter.def.json
msgctxt "bottom_skin_expand_distance description"
msgid "The distance the bottom skins are expanded into the infill. Higher values makes the skin attach better to the infill pattern and makes the skin adhere better to the walls on the layer below. Lower values save amount of material used."
msgstr "Distanza per cui i rivestimenti inferiori si estendono nel riempimento. Valori maggiori migliorano l'aderenza del rivestimento al riempimento e consentono una migliore aderenza al rivestimento delle pareti dello strato inferiore. Valori minori consentono di risparmiare sul materiale utilizzato."

#: fdmprinter.def.json
msgctxt "expand_skins_expand_distance description"
msgid "The distance the skins are expanded into the infill. Higher values makes the skin attach better to the infill pattern and makes the walls on neighboring layers adhere better to the skin. Lower values save amount of material used."
msgstr "Distanza per cui i rivestimenti si estendono nel riempimento. Valori maggiori migliorano l'aderenza del rivestimento al riempimento e consentono una migliore aderenza al rivestimento delle pareti degli strati adiacenti. Valori minori consentono di risparmiare sul materiale utilizzato."

#: fdmprinter.def.json
msgctxt "top_skin_expand_distance description"
msgid "The distance the top skins are expanded into the infill. Higher values makes the skin attach better to the infill pattern and makes the walls on the layer above adhere better to the skin. Lower values save amount of material used."
msgstr "Distanza per cui i rivestimenti superiori si estendono nel riempimento. Valori maggiori migliorano l'aderenza del rivestimento al riempimento e consentono una migliore aderenza al rivestimento delle pareti dello strato superiore. Valori minori consentono di risparmiare sul materiale utilizzato."

#: fdmprinter.def.json
msgctxt "wipe_move_distance description"
msgid "The distance to move the head back and forth across the brush."
msgstr "La distanza dello spostamento longitudinale eseguito dalla testina attraverso lo spazzolino."

#: fdmprinter.def.json
msgctxt "lightning_infill_prune_angle description"
msgid "The endpoints of infill lines are shortened to save on material. This setting is the angle of overhang of the endpoints of these lines."
msgstr "I punti finali delle linee di riempimento vengono accorciati per risparmiare sul materiale. Questa impostazione è l'angolo di sbalzo dei punti finali di queste linee."

#: fdmprinter.def.json
msgctxt "material_extrusion_cool_down_speed description"
msgid "The extra speed by which the nozzle cools while extruding. The same value is used to signify the heat up speed lost when heating up while extruding."
msgstr "Indica l'incremento di velocità di raffreddamento dell'ugello in fase di estrusione. Lo stesso valore viene usato per indicare la perdita di velocità di riscaldamento durante il riscaldamento in fase di estrusione."

#: fdmprinter.def.json
msgctxt "support_extruder_nr_layer_0 description"
msgid "The extruder train to use for printing the first layer of support infill. This is used in multi-extrusion."
msgstr "Il treno estrusore utilizzato per la stampa del primo strato del riempimento del supporto. Utilizzato nell’estrusione multipla."

#: fdmprinter.def.json
msgctxt "raft_base_extruder_nr description"
msgid "The extruder train to use for printing the first layer of the raft. This is used in multi-extrusion."
msgstr "Il treno estrusore utilizzato per la stampa del primo strato del raft. Utilizzato nell’estrusione multipla."

#: fdmprinter.def.json
msgctxt "support_bottom_extruder_nr description"
msgid "The extruder train to use for printing the floors of the support. This is used in multi-extrusion."
msgstr "Treno estrusore utilizzato per la stampa delle parti inferiori del supporto. Utilizzato nell’estrusione multipla."

#: fdmprinter.def.json
msgctxt "support_infill_extruder_nr description"
msgid "The extruder train to use for printing the infill of the support. This is used in multi-extrusion."
msgstr "Il treno estrusore utilizzato per la stampa del riempimento del supporto. Utilizzato nell’estrusione multipla."

#: fdmprinter.def.json
msgctxt "raft_interface_extruder_nr description"
msgid "The extruder train to use for printing the middle layer of the raft. This is used in multi-extrusion."
msgstr "Il treno estrusore utilizzato per la stampa dello strato intermedio del raft. Utilizzato nell’estrusione multipla."

#: fdmprinter.def.json
msgctxt "support_interface_extruder_nr description"
msgid "The extruder train to use for printing the roofs and floors of the support. This is used in multi-extrusion."
msgstr "Treno estrusore utilizzato per la stampa delle parti superiori e inferiori del supporto. Utilizzato nell’estrusione multipla."

#: fdmprinter.def.json
msgctxt "support_roof_extruder_nr description"
msgid "The extruder train to use for printing the roofs of the support. This is used in multi-extrusion."
msgstr "Treno estrusore utilizzato per la stampa delle parti superiori del supporto. Utilizzato nell’estrusione multipla."

#: fdmprinter.def.json
msgctxt "skirt_brim_extruder_nr description"
msgid "The extruder train to use for printing the skirt or brim. This is used in multi-extrusion."
msgstr "Il treno estrusore utilizzato per la stampa dello skirt o del brim. Utilizzato nell’estrusione multipla."

#: fdmprinter.def.json
msgctxt "adhesion_extruder_nr description"
msgid "The extruder train to use for printing the skirt/brim/raft. This is used in multi-extrusion."
msgstr "Il treno estrusore utilizzato per la stampa dello skirt/brim/raft. Utilizzato nell’estrusione multipla."

#: fdmprinter.def.json
msgctxt "support_extruder_nr description"
msgid "The extruder train to use for printing the support. This is used in multi-extrusion."
msgstr "Il treno estrusore utilizzato per la stampa del supporto. Utilizzato nell’estrusione multipla."

#: fdmprinter.def.json
msgctxt "raft_surface_extruder_nr description"
msgid "The extruder train to use for printing the top layer(s) of the raft. This is used in multi-extrusion."
msgstr "Il treno estrusore utilizzato per la stampa degli strati superiori del raft. Utilizzato nell’estrusione multipla."

#: fdmprinter.def.json
msgctxt "infill_extruder_nr description"
msgid "The extruder train used for printing infill. This is used in multi-extrusion."
msgstr "Treno estrusore utilizzato per stampare il riempimento. Si utilizza nell'estrusione multipla."

#: fdmprinter.def.json
msgctxt "wall_x_extruder_nr description"
msgid "The extruder train used for printing the inner walls. This is used in multi-extrusion."
msgstr "Treno estrusore utilizzato per stampare le pareti interne. Si utilizza nell'estrusione multipla."

#: fdmprinter.def.json
msgctxt "wall_0_extruder_nr description"
msgid "The extruder train used for printing the outer wall. This is used in multi-extrusion."
msgstr "Treno estrusore utilizzato per stampare la parete esterna. Si utilizza nell'estrusione multipla."

#: fdmprinter.def.json
msgctxt "top_bottom_extruder_nr description"
msgid "The extruder train used for printing the top and bottom skin. This is used in multi-extrusion."
msgstr "Treno estrusore utilizzato per stampare il rivestimento superiore e quello inferiore. Si utilizza nell'estrusione multipla."

#: fdmprinter.def.json
msgctxt "roofing_extruder_nr description"
msgid "The extruder train used for printing the top most skin. This is used in multi-extrusion."
msgstr "Treno estrusore utilizzato per stampare il rivestimento più in alto. Si utilizza nell'estrusione multipla."

#: fdmprinter.def.json
msgctxt "wall_extruder_nr description"
msgid "The extruder train used for printing the walls. This is used in multi-extrusion."
msgstr "Treno estrusore utilizzato per stampare le pareti. Si utilizza nell'estrusione multipla."

#: fdmprinter.def.json
msgctxt "raft_base_fan_speed description"
msgid "The fan speed for the base raft layer."
msgstr "Indica la velocità di rotazione della ventola per lo strato di base del raft."

#: fdmprinter.def.json
msgctxt "raft_interface_fan_speed description"
msgid "The fan speed for the middle raft layer."
msgstr "Indica la velocità di rotazione della ventola per gli strati intermedi del raft."

#: fdmprinter.def.json
msgctxt "raft_fan_speed description"
msgid "The fan speed for the raft."
msgstr "Indica la velocità di rotazione della ventola per il raft."

#: fdmprinter.def.json
msgctxt "raft_surface_fan_speed description"
msgid "The fan speed for the top raft layers."
msgstr "Indica la velocità di rotazione della ventola per gli strati superiori del raft."

#: fdmprinter.def.json
msgctxt "cross_infill_density_image description"
msgid "The file location of an image of which the brightness values determine the minimal density at the corresponding location in the infill of the print."
msgstr "La posizione del file di un'immagine i cui i valori di luminosità determinano la densità minima nella posizione corrispondente nel riempimento della stampa."

#: fdmprinter.def.json
msgctxt "cross_support_density_image description"
msgid "The file location of an image of which the brightness values determine the minimal density at the corresponding location in the support."
msgstr "La posizione del file di un'immagine i cui i valori di luminosità determinano la densità minima nella posizione corrispondente nel supporto."

#: fdmprinter.def.json
msgctxt "speed_slowdown_layers description"
msgid "The first few layers are printed slower than the rest of the model, to get better adhesion to the build plate and improve the overall success rate of prints. The speed is gradually increased over these layers."
msgstr "I primi strati vengono stampati più lentamente rispetto al resto del modello, per ottenere una migliore adesione al piano di stampa ed ottimizzare nel complesso la percentuale di successo delle stampe. La velocità aumenta gradualmente nel corso di esecuzione degli strati successivi."

#: fdmprinter.def.json
msgctxt "raft_airgap description"
msgid "The gap between the final raft layer and the first layer of the model. Only the first layer is raised by this amount to lower the bonding between the raft layer and the model. Makes it easier to peel off the raft."
msgstr "È l'interstizio tra lo strato di raft finale ed il primo strato del modello. Solo il primo strato viene sollevato di questo valore per ridurre l'adesione fra lo strato di raft e il modello. Ciò rende più facile rimuovere il raft."

#: fdmprinter.def.json
msgctxt "machine_height description"
msgid "The height (Z-direction) of the printable area."
msgstr "L’altezza (direzione Z) dell’area stampabile."

#: fdmprinter.def.json
msgctxt "mold_roof_height description"
msgid "The height above horizontal parts in your model which to print mold."
msgstr "Altezza sopra le parti orizzontali del modello che stampano lo stampo."

#: fdmprinter.def.json
msgctxt "cool_fan_full_at_height description"
msgid "The height at which the fans spin on regular fan speed. At the layers below the fan speed gradually increases from Initial Fan Speed to Regular Fan Speed."
msgstr "Indica l’altezza alla quale la ventola ruota alla velocità regolare. Agli strati stampati a velocità inferiore la velocità della ventola aumenta gradualmente dalla velocità iniziale a quella regolare."

#: fdmprinter.def.json
msgctxt "gantry_height description"
msgid "The height difference between the tip of the nozzle and the gantry system (X and Y axes)."
msgstr "La differenza di altezza tra la punta dell’ugello e il sistema gantry (assy X e Y)."

#: fdmprinter.def.json
msgctxt "machine_nozzle_head_distance description"
msgid "The height difference between the tip of the nozzle and the lowest part of the print head."
msgstr "La differenza di altezza tra la punta dell’ugello e la parte inferiore della testina di stampa."

#: fdmprinter.def.json
msgctxt "retraction_hop_after_extruder_switch_height description"
msgid "The height difference when performing a Z Hop after extruder switch."
msgstr "La differenza di altezza durante l'esecuzione di uno Z Hop dopo il cambio dell'estrusore."

#: fdmprinter.def.json
msgctxt "retraction_hop description"
msgid "The height difference when performing a Z Hop."
msgstr "La differenza di altezza durante l’esecuzione di uno Z Hop."

#: fdmprinter.def.json
msgctxt "wipe_hop_amount description"
msgid "The height difference when performing a Z Hop."
msgstr "La differenza di altezza durante l’esecuzione di uno Z Hop."

#: fdmprinter.def.json
msgctxt "layer_height description"
msgid "The height of each layer in mm. Higher values produce faster prints in lower resolution, lower values produce slower prints in higher resolution."
msgstr "Indica l’altezza di ciascuno strato in mm. Valori più elevati generano stampe più rapide con risoluzione inferiore, valori più bassi generano stampe più lente con risoluzione superiore."

#: fdmprinter.def.json
msgctxt "gradual_infill_step_height description"
msgid "The height of infill of a given density before switching to half the density."
msgstr "Indica l’altezza di riempimento di una data densità prima di passare a metà densità."

#: fdmprinter.def.json
msgctxt "gradual_support_infill_step_height description"
msgid "The height of support infill of a given density before switching to half the density."
msgstr "Indica l’altezza di riempimento del supporto di una data densità prima di passare a metà densità."

#: fdmprinter.def.json
msgctxt "interlocking_beam_layer_count description"
msgid "The height of the beams of the interlocking structure, measured in number of layers. Less layers is stronger, but more prone to defects."
msgstr "L'altezza delle travi della struttura a incastro, misurata in numero di strati. Un numero minore di strati è più forte, ma più soggetto a difetti."

#: fdmprinter.def.json
msgctxt "interlocking_orientation description"
msgid "The height of the beams of the interlocking structure, measured in number of layers. Less layers is stronger, but more prone to defects."
msgstr "L'altezza delle travi della struttura a incastro, misurata in numero di strati. Un numero minore di strati è più forte, ma più soggetto a difetti."

#: fdmprinter.def.json
msgctxt "layer_height_0 description"
msgid "The height of the initial layer in mm. A thicker initial layer makes adhesion to the build plate easier."
msgstr "Indica l’altezza dello strato iniziale in mm. Uno strato iniziale più spesso facilita l’adesione al piano di stampa."

#: fdmprinter.def.json
msgctxt "support_bottom_stair_step_height description"
msgid "The height of the steps of the stair-like bottom of support resting on the model. A low value makes the support harder to remove, but too high values can lead to unstable support structures. Set to zero to turn off the stair-like behaviour."
msgstr "Altezza dei gradini della parte inferiore del supporto a scala che appoggia sul modello. Un valore inferiore rende il supporto più difficile da rimuovere, ma valori troppo elevati possono rendere instabili le strutture di supporto. Impostare a zero per disabilitare il profilo a scala."

#: fdmprinter.def.json
msgctxt "brim_gap description"
msgid "The horizontal distance between the first brim line and the outline of the first layer of the print. A small gap can make the brim easier to remove while still providing the thermal benefits."
msgstr "Distanza orizzontale tra la linea del primo brim e il profilo del primo layer della stampa. Un piccolo interstizio può semplificare la rimozione del brim e allo stesso tempo fornire dei vantaggi termici."

#: fdmprinter.def.json
msgctxt "skirt_gap description"
msgid ""
"The horizontal distance between the skirt and the first layer of the print.\n"
"This is the minimum distance. Multiple skirt lines will extend outwards from this distance."
msgstr ""
"Indica la distanza orizzontale tra lo skirt ed il primo strato della stampa.\n"
"Questa è la distanza minima. Più linee di skirt aumenteranno tale distanza."

#: fdmprinter.def.json
msgctxt "lightning_infill_straightening_angle description"
msgid "The infill lines are straightened out to save on printing time. This is the maximum angle of overhang allowed across the length of the infill line."
msgstr "Le linee di riempimento vengono raddrizzate per risparmiare sul tempo di stampa. Questo è l'angolo di sbalzo massimo consentito sulla lunghezza della linea di riempimento."

#: fdmprinter.def.json
msgctxt "infill_offset_x description"
msgid "The infill pattern is moved this distance along the X axis."
msgstr "Il riempimento si sposta di questa distanza lungo l'asse X."

#: fdmprinter.def.json
msgctxt "infill_offset_y description"
msgid "The infill pattern is moved this distance along the Y axis."
msgstr "Il riempimento si sposta di questa distanza lungo l'asse Y."

#: fdmprinter.def.json
msgctxt "machine_nozzle_size description"
msgid "The inner diameter of the nozzle. Change this setting when using a non-standard nozzle size."
msgstr "Il diametro interno dell’ugello. Modificare questa impostazione quando si utilizza una dimensione ugello non standard."

#: fdmprinter.def.json
msgctxt "raft_base_jerk description"
msgid "The jerk with which the base raft layer is printed."
msgstr "Indica il jerk con cui viene stampato lo strato di base del raft."

#: fdmprinter.def.json
msgctxt "raft_interface_jerk description"
msgid "The jerk with which the middle raft layer is printed."
msgstr "Indica il jerk con cui viene stampato lo strato intermedio del raft."

#: fdmprinter.def.json
msgctxt "raft_jerk description"
msgid "The jerk with which the raft is printed."
msgstr "Indica il jerk con cui viene stampato il raft."

#: fdmprinter.def.json
msgctxt "raft_surface_jerk description"
msgid "The jerk with which the top raft layers are printed."
msgstr "Indica il jerk al quale vengono stampati gli strati superiori del raft."

#: fdmprinter.def.json
msgctxt "bottom_skin_preshrink description"
msgid "The largest width of bottom skin areas which are to be removed. Every skin area smaller than this value will disappear. This can help in limiting the amount of time and material spent on printing bottom skin at slanted surfaces in the model."
msgstr "Larghezza massima delle aree di rivestimento inferiore che è possibile rimuovere. Ogni area di rivestimento più piccola di questo valore verrà eliminata. Questo può aiutare a limitare il tempo e il materiale necessari per la stampa del rivestimento inferiore sulle superfici inclinate del modello."

#: fdmprinter.def.json
msgctxt "skin_preshrink description"
msgid "The largest width of skin areas which are to be removed. Every skin area smaller than this value will disappear. This can help in limiting the amount of time and material spent on printing top/bottom skin at slanted surfaces in the model."
msgstr "Larghezza massima delle aree di rivestimento che è possibile rimuovere. Ogni area di rivestimento più piccola di questo valore verrà eliminata. Questo può aiutare a limitare il tempo e il materiale necessari per la stampa del rivestimento superiore/inferiore sulle superfici inclinate del modello."

#: fdmprinter.def.json
msgctxt "top_skin_preshrink description"
msgid "The largest width of top skin areas which are to be removed. Every skin area smaller than this value will disappear. This can help in limiting the amount of time and material spent on printing top skin at slanted surfaces in the model."
msgstr "Larghezza massima delle aree di rivestimento superiore che è possibile rimuovere. Ogni area di rivestimento più piccola di questo valore verrà eliminata. Questo può aiutare a limitare il tempo e il materiale necessari per la stampa del rivestimento superiore sulle superfici inclinate del modello."

#: fdmprinter.def.json
msgctxt "cool_fan_full_layer description"
msgid "The layer at which the fans spin on regular fan speed. If regular fan speed at height is set, this value is calculated and rounded to a whole number."
msgstr "Indica lo strato in corrispondenza del quale la ventola ruota alla velocità regolare. Se è impostata la velocità regolare in altezza, questo valore viene calcolato e arrotondato a un numero intero."

#: fdmprinter.def.json
msgctxt "cool_min_layer_time_fan_speed_max description"
msgid "The layer time which sets the threshold between regular fan speed and maximum fan speed. Layers that print slower than this time use regular fan speed. For faster layers the fan speed gradually increases towards the maximum fan speed."
msgstr "Indica il tempo per strato che definisce la soglia tra la velocità regolare e quella massima della ventola. Gli strati che vengono stampati a una velocità inferiore a questo valore utilizzano una velocità regolare della ventola. Per gli strati stampati più velocemente la velocità della ventola aumenta gradualmente verso la velocità massima della ventola."

#: fdmprinter.def.json
msgctxt "retraction_amount description"
msgid "The length of material retracted during a retraction move."
msgstr "La lunghezza del materiale retratto durante il movimento di retrazione."

#: fdmprinter.def.json
msgctxt "machine_buildplate_type description"
msgid "The material of the build plate installed on the printer."
msgstr "Il materiale del piano di stampa installato sulla stampante."

#: fdmprinter.def.json
msgctxt "adaptive_layer_height_variation description"
msgid "The maximum allowed height different from the base layer height."
msgstr "La differenza di altezza massima rispetto all’altezza dello strato di base."

#: fdmprinter.def.json
msgctxt "ooze_shield_angle description"
msgid "The maximum angle a part in the ooze shield will have. With 0 degrees being vertical, and 90 degrees being horizontal. A smaller angle leads to less failed ooze shields, but more material."
msgstr "È l'angolazione massima ammessa delle parti nel riparo. Con 0 gradi verticale e 90 gradi orizzontale. Un angolo più piccolo comporta minori ripari non riusciti, ma maggiore materiale."

#: fdmprinter.def.json
msgctxt "conical_overhang_angle description"
msgid "The maximum angle of overhangs after the they have been made printable. At a value of 0° all overhangs are replaced by a piece of model connected to the build plate, 90° will not change the model in any way."
msgstr "L’angolo massimo degli sbalzi dopo essere stati resi stampabili. A un valore di 0° tutti gli sbalzi sono sostituiti da un pezzo del modello collegato al piano di stampa, 90° non cambia il modello in alcun modo."

#: fdmprinter.def.json
msgctxt "conical_overhang_hole_size description"
msgid "The maximum area of a hole in the base of the model before it's removed by Make Overhang Printable.  Holes smaller than this will be retained.  A value of 0 mm² will fill all holes in the models base."
msgstr "L'area massima di un foro nella base del modello prima che venga rimossa da Rendi stampabile lo sbalzo.  I fori più piccoli di questo verranno mantenuti.  Un valore di 0 mm² riempirà i fori nella base del modello."

#: fdmprinter.def.json
msgctxt "meshfix_maximum_deviation description"
msgid "The maximum deviation allowed when reducing the resolution for the Maximum Resolution setting. If you increase this, the print will be less accurate, but the g-code will be smaller. Maximum Deviation is a limit for Maximum Resolution, so if the two conflict the Maximum Deviation will always be held true."
msgstr "La deviazione massima consentita quando si riduce la risoluzione per l'impostazione Risoluzione massima. Se si aumenta questo parametro, la stampa sarà meno precisa, ma il g-code sarà più piccolo. Deviazione massima rappresenta il limite per Risoluzione massima; pertanto se le due impostazioni sono in conflitto, verrà considerata vera l'impostazione Deviazione massima."

#: fdmprinter.def.json
msgctxt "support_join_distance description"
msgid "The maximum distance between support structures in the X/Y directions. When separate structures are closer together than this value, the structures merge into one."
msgstr "La distanza massima tra le strutture di supporto nelle direzioni X/Y. Quando la distanza tra le strutture è inferiore al valore indicato, le strutture convergono in una unica."

#: fdmprinter.def.json
msgctxt "flow_rate_max_extrusion_offset description"
msgid "The maximum distance in mm to move the filament to compensate for changes in flow rate."
msgstr "Distanza massima in mm di spostamento del filamento per compensare le modifiche nella velocità di flusso."

#: fdmprinter.def.json
msgctxt "meshfix_maximum_extrusion_area_deviation description"
msgid "The maximum extrusion area deviation allowed when removing intermediate points from a straight line. An intermediate point may serve as width-changing point in a long straight line. Therefore, if it is removed, it will cause the line to have a uniform width and, as a result, lose (or gain) a bit of extrusion area. If you increase this you may notice slight under- (or over-) extrusion in between straight parallel walls, as more intermediate width-changing points will be allowed to be removed. Your print will be less accurate, but the g-code will be smaller."
msgstr "La deviazione massima dell'area di estrusione consentita durante la rimozione di punti intermedi da una linea retta. Un punto intermedio può fungere da punto di modifica larghezza in una lunga linea retta. Pertanto, se viene rimosso, la linea avrà una larghezza uniforme e, come risultato, perderà (o guadagnerà) area di estrusione. In caso di incremento si può notare una leggera sotto (o sovra) estrusione tra pareti parallele rette, poiché sarà possibile rimuovere più punti di variazione della larghezza intermedi. La stampa sarà meno precisa, ma il G-Code sarà più piccolo."

#: fdmprinter.def.json
msgctxt "jerk_print_layer_0 description"
msgid "The maximum instantaneous velocity change during the printing of the initial layer."
msgstr "Indica il cambio della velocità istantanea massima durante la stampa dello strato iniziale."

#: fdmprinter.def.json
msgctxt "jerk_print description"
msgid "The maximum instantaneous velocity change of the print head."
msgstr "Indica il cambio della velocità istantanea massima della testina di stampa."

#: fdmprinter.def.json
msgctxt "jerk_ironing description"
msgid "The maximum instantaneous velocity change while performing ironing."
msgstr "Indica la variazione della velocità istantanea massima durante la stiratura."

#: fdmprinter.def.json
msgctxt "jerk_wall_x description"
msgid "The maximum instantaneous velocity change with which all inner walls are printed."
msgstr "Indica il cambio della velocità istantanea massima con cui vengono stampate tutte le pareti interne."

#: fdmprinter.def.json
msgctxt "jerk_infill description"
msgid "The maximum instantaneous velocity change with which infill is printed."
msgstr "Indica il cambio della velocità istantanea massima con cui viene stampato il riempimento."

#: fdmprinter.def.json
msgctxt "jerk_support_bottom description"
msgid "The maximum instantaneous velocity change with which the floors of support are printed."
msgstr "Indica la variazione della velocità istantanea massima con cui vengono stampate le parti inferiori."

#: fdmprinter.def.json
msgctxt "jerk_support_infill description"
msgid "The maximum instantaneous velocity change with which the infill of support is printed."
msgstr "Indica il cambio della velocità istantanea massima con cui viene stampato il riempimento del supporto."

#: fdmprinter.def.json
msgctxt "jerk_wall_0 description"
msgid "The maximum instantaneous velocity change with which the outermost walls are printed."
msgstr "Indica il cambio della velocità istantanea massima con cui vengono stampate le pareti più esterne."

#: fdmprinter.def.json
msgctxt "jerk_prime_tower description"
msgid "The maximum instantaneous velocity change with which the prime tower is printed."
msgstr "Indica il cambio della velocità istantanea massima con cui viene stampata la torre di innesco del supporto."

#: fdmprinter.def.json
msgctxt "jerk_support_interface description"
msgid "The maximum instantaneous velocity change with which the roofs and floors of support are printed."
msgstr "Indica la variazione della velocità istantanea massima con cui vengono stampate le parti superiori e inferiori."

#: fdmprinter.def.json
msgctxt "jerk_support_roof description"
msgid "The maximum instantaneous velocity change with which the roofs of support are printed."
msgstr "Indica la variazione della velocità istantanea massima con cui vengono stampate le parti superiori."

#: fdmprinter.def.json
msgctxt "jerk_skirt_brim description"
msgid "The maximum instantaneous velocity change with which the skirt and brim are printed."
msgstr "Indica il cambio della velocità istantanea massima con cui vengono stampati lo skirt e il brim."

#: fdmprinter.def.json
msgctxt "jerk_support description"
msgid "The maximum instantaneous velocity change with which the support structure is printed."
msgstr "Indica il cambio della velocità istantanea massima con cui viene stampata la struttura del supporto."

#: fdmprinter.def.json
msgctxt "jerk_wall description"
msgid "The maximum instantaneous velocity change with which the walls are printed."
msgstr "Indica il cambio della velocità istantanea massima con cui vengono stampate le pareti."

#: fdmprinter.def.json
msgctxt "jerk_roofing description"
msgid "The maximum instantaneous velocity change with which top surface skin layers are printed."
msgstr "Indica la variazione di velocità istantanea massima con cui vengono stampati gli strati rivestimento superficie superiore."

#: fdmprinter.def.json
msgctxt "jerk_topbottom description"
msgid "The maximum instantaneous velocity change with which top/bottom layers are printed."
msgstr "Indica il cambio della velocità istantanea massima con cui vengono stampati gli strati superiore/inferiore."

#: fdmprinter.def.json
msgctxt "jerk_travel description"
msgid "The maximum instantaneous velocity change with which travel moves are made."
msgstr "Indica il cambio della velocità istantanea massima con cui vengono effettuati gli spostamenti."

#: fdmprinter.def.json
msgctxt "machine_max_feedrate_x description"
msgid "The maximum speed for the motor of the X-direction."
msgstr "Indica la velocità massima del motore per la direzione X."

#: fdmprinter.def.json
msgctxt "machine_max_feedrate_y description"
msgid "The maximum speed for the motor of the Y-direction."
msgstr "Indica la velocità massima del motore per la direzione Y."

#: fdmprinter.def.json
msgctxt "machine_max_feedrate_z description"
msgid "The maximum speed for the motor of the Z-direction."
msgstr "Indica la velocità massima del motore per la direzione Z."

#: fdmprinter.def.json
msgctxt "machine_max_feedrate_e description"
msgid "The maximum speed of the filament."
msgstr "Indica la velocità massima del filamento."

#: fdmprinter.def.json
msgctxt "support_bottom_stair_step_width description"
msgid "The maximum width of the steps of the stair-like bottom of support resting on the model. A low value makes the support harder to remove, but too high values can lead to unstable support structures."
msgstr "Larghezza massima dei gradini della parte inferiore del supporto a scala che appoggia sul modello. Un valore inferiore rende il supporto più difficile da rimuovere, ma valori troppo elevati possono rendere instabili le strutture di supporto."

#: fdmprinter.def.json
msgctxt "mold_width description"
msgid "The minimal distance between the outside of the mold and the outside of the model."
msgstr "Distanza minima tra l'esterno dello stampo e l'esterno del modello."

#: fdmprinter.def.json
msgctxt "machine_minimum_feedrate description"
msgid "The minimal movement speed of the print head."
msgstr "Indica la velocità di spostamento minima della testina di stampa."

#: fdmprinter.def.json
msgctxt "material_initial_print_temperature description"
msgid "The minimal temperature while heating up to the Printing Temperature at which printing can already start."
msgstr "La temperatura minima durante il riscaldamento fino alla temperatura alla quale può già iniziare la stampa."

#: fdmprinter.def.json
msgctxt "machine_min_cool_heat_time_window description"
msgid "The minimal time an extruder has to be inactive before the nozzle is cooled. Only when an extruder is not used for longer than this time will it be allowed to cool down to the standby temperature."
msgstr "Il tempo minimo in cui un estrusore deve essere inattivo prima che l’ugello si raffreddi. Solo quando un estrusore non è utilizzato per un periodo superiore a questo tempo potrà raffreddarsi alla temperatura di standby."

#: fdmprinter.def.json
msgctxt "infill_support_angle description"
msgid "The minimum angle of internal overhangs for which infill is added. At a value of 0° objects are totally filled with infill, 90° will not provide any infill."
msgstr "L'angolo minimo degli sbalzi interni per il quale viene aggiunto il riempimento. Per un valore corrispondente a 0°, gli oggetti sono completamente riempiti di materiale, per un valore corrispondente a 90° non è previsto riempimento."

#: fdmprinter.def.json
msgctxt "support_angle description"
msgid "The minimum angle of overhangs for which support is added. At a value of 0° all overhangs are supported, 90° will not provide any support."
msgstr "Indica l’angolo minimo degli sbalzi per i quali viene aggiunto il supporto. A un valore di 0 ° tutti gli sbalzi vengono supportati, con un valore di 90 ° non sarà fornito alcun supporto."

#: fdmprinter.def.json
msgctxt "retraction_min_travel description"
msgid "The minimum distance of travel needed for a retraction to happen at all. This helps to get fewer retractions in a small area."
msgstr "Determina la distanza minima necessaria affinché avvenga una retrazione. Questo consente di avere un minor numero di retrazioni in piccole aree."

#: fdmprinter.def.json
msgctxt "skirt_brim_minimal_length description"
msgid "The minimum length of the skirt or brim. If this length is not reached by all skirt or brim lines together, more skirt or brim lines will be added until the minimum length is reached. Note: If the line count is set to 0 this is ignored."
msgstr "Indica la lunghezza minima dello skirt o del brim. Se tale lunghezza minima non viene raggiunta da tutte le linee skirt o brim insieme, saranno aggiunte più linee di skirt o brim fino a raggiungere la lunghezza minima. Nota: se il valore è impostato a 0, questa funzione viene ignorata."

#: fdmprinter.def.json
msgctxt "min_odd_wall_line_width description"
msgid "The minimum line width for middle line gap filler polyline walls. This setting determines at which model thickness we switch from printing two wall lines, to printing two outer walls and a single central wall in the middle. A higher Minimum Odd Wall Line Width leads to a higher maximum even wall line width. The maximum odd wall line width is calculated as 2 * Minimum Even Wall Line Width."
msgstr "La larghezza minima della linea per pareti polilinea di riempimento interstizi linea intermedia. Questa impostazione determina lo spessore modello in corrispondenza del quale si passa dalla stampa di due linee perimetrali alla stampa di due pareti esterne e di una singola parete centrale al centro. Una larghezza minima della linea perimetrale pari più elevata porta a una larghezza massima della linea perimetrale dispari più elevata. La larghezza massima della linea di parete dispari viene calcolata come 2 * Larghezza minima della linea di parete pari."

#: fdmprinter.def.json
msgctxt "min_even_wall_line_width description"
msgid "The minimum line width for normal polygonal walls. This setting determines at which model thickness we switch from printing a single thin wall line, to printing two wall lines. A higher Minimum Even Wall Line Width leads to a higher maximum odd wall line width. The maximum even wall line width is calculated as Outer Wall Line Width + 0.5 * Minimum Odd Wall Line Width."
msgstr "La larghezza minima della linea per normali pareti poligonali. Questa impostazione determina lo spessore modello in corrispondenza del quale si passa dalla stampa di una singola linea perimetrale sottile alla stampa di due linee perimetrali. Una larghezza minima della linea perimetrale pari più elevata porta a una larghezza massima della linea perimetrale dispari più elevata. La larghezza massima della linea perimetrale pari viene calcolata come Larghezza della linea perimetrale esterna + 0,5 * Larghezza minima della linea perimetrale dispari."

#: fdmprinter.def.json
msgctxt "cool_min_speed description"
msgid "The minimum print speed, despite slowing down due to the minimum layer time. When the printer would slow down too much, the pressure in the nozzle would be too low and result in bad print quality."
msgstr "Indica la velocità minima di stampa, a prescindere dal rallentamento per il tempo minimo per strato. Quando la stampante rallenta eccessivamente, la pressione nell’ugello risulta insufficiente con conseguente scarsa qualità di stampa."

#: fdmprinter.def.json
msgctxt "meshfix_maximum_resolution description"
msgid "The minimum size of a line segment after slicing. If you increase this, the mesh will have a lower resolution. This may allow the printer to keep up with the speed it has to process g-code and will increase slice speed by removing details of the mesh that it can't process anyway."
msgstr "La dimensione minima di un segmento di linea dopo il sezionamento. Se tale dimensione aumenta, la maglia avrà una risoluzione inferiore. Questo può consentire alla stampante di mantenere la velocità per processare il g-code ed aumenterà la velocità di sezionamento eliminando i dettagli della maglia che non è comunque in grado di processare."

#: fdmprinter.def.json
msgctxt "meshfix_maximum_travel_resolution description"
msgid "The minimum size of a travel line segment after slicing. If you increase this, the travel moves will have less smooth corners. This may allow the printer to keep up with the speed it has to process g-code, but it may cause model avoidance to become less accurate."
msgstr "La dimensione minima di un segmento lineare di spostamento dopo il sezionamento. Aumentando tale dimensione, le corse di spostamento avranno meno angoli arrotondati. La stampante può così mantenere la velocità per processare il g-code, ma si può verificare una riduzione della precisione di aggiramento del modello."

#: fdmprinter.def.json
msgctxt "support_bottom_stair_step_min_slope description"
msgid "The minimum slope of the area for stair-stepping to take effect. Low values should make support easier to remove on shallower slopes, but really low values may result in some very counter-intuitive results on other parts of the model."
msgstr "La pendenza minima dell'area alla quale ha effetto la creazione dei gradini. Valori bassi dovrebbero semplificare la rimozione del supporto sulle pendenze meno profonde, ma in realtà dei valori bassi possono generare risultati molto irrazionali sulle altre parti del modello."

#: fdmprinter.def.json
msgctxt "cool_min_layer_time description"
msgid "The minimum time spent in a layer. This forces the printer to slow down, to at least spend the time set here in one layer. This allows the printed material to cool down properly before printing the next layer. Layers may still take shorter than the minimal layer time if Lift Head is disabled and if the Minimum Speed would otherwise be violated."
msgstr "Indica il tempo minimo dedicato a uno strato. Questo forza la stampante a rallentare, per impiegare almeno il tempo impostato qui per uno strato. Questo consente il corretto raffreddamento del materiale stampato prima di procedere alla stampa dello strato successivo. La stampa degli strati potrebbe richiedere un tempo inferiore al minimo se la funzione Sollevamento della testina è disabilitata e se la velocità minima non viene rispettata."

#: fdmprinter.def.json
msgctxt "prime_tower_min_volume description"
msgid "The minimum volume for each layer of the prime tower in order to purge enough material."
msgstr "Il volume minimo per ciascuno strato della torre di innesco per scaricare materiale a sufficienza."

#: fdmprinter.def.json
msgctxt "support_tree_max_diameter_increase_by_merges_when_support_to_model description"
msgid "The most the diameter of a branch that has to connect to the model may increase by merging with branches that could reach the buildplate. Increasing this reduces print time, but increases the area of support that rests on model"
msgstr ""

#: fdmprinter.def.json
msgctxt "machine_name description"
msgid "The name of your 3D printer model."
msgstr "Il nome del modello della stampante 3D in uso."

#: fdmprinter.def.json
msgctxt "machine_nozzle_id description"
msgid "The nozzle ID for an extruder train, such as \"AA 0.4\" and \"BB 0.8\"."
msgstr "ID ugello per un treno estrusore, come \"AA 0.4\" e \"BB 0.8\"."

#: fdmprinter.def.json
msgctxt "travel_avoid_other_parts description"
msgid "The nozzle avoids already printed parts when traveling. This option is only available when combing is enabled."
msgstr "Durante lo spostamento l’ugello evita le parti già stampate. Questa opzione è disponibile solo quando è abilitata la funzione Combing."

#: fdmprinter.def.json
msgctxt "travel_avoid_supports description"
msgid "The nozzle avoids already printed supports when traveling. This option is only available when combing is enabled."
msgstr "Durante lo spostamento l'ugello evita i supporti già stampati. Questa opzione è disponibile solo quando è abilitata la funzione combing."

#: fdmprinter.def.json
msgctxt "bottom_layers description"
msgid "The number of bottom layers. When calculated by the bottom thickness, this value is rounded to a whole number."
msgstr "Indica il numero degli strati inferiori. Quando calcolato mediante lo spessore dello strato inferiore, il valore viene arrotondato a numero intero."

#: fdmprinter.def.json
msgctxt "raft_base_wall_count description"
msgid "The number of contours to print around the linear pattern in the base layer of the raft."
msgstr "Il numero di contorni da stampare intorno alla configurazione lineare nello strato di base del raft."

#: fdmprinter.def.json
msgctxt "skin_edge_support_layers description"
msgid "The number of infill layers that supports skin edges."
msgstr "Numero di layer di riempimento che supportano i bordi del rivestimento."

#: fdmprinter.def.json
msgctxt "initial_bottom_layers description"
msgid "The number of initial bottom layers, from the build-plate upwards. When calculated by the bottom thickness, this value is rounded to a whole number."
msgstr "Il numero di layer inferiori iniziali, dal piano di stampa verso l'alto. Quando viene calcolato mediante lo spessore inferiore, questo valore viene arrotondato a un numero intero."

#: fdmprinter.def.json
msgctxt "raft_interface_layers description"
msgid "The number of layers between the base and the surface of the raft. These comprise the main thickness of the raft. Increasing this creates a thicker, sturdier raft."
msgstr "Il numero di strati tra la base e la superficie del raft. Questi costituiscono lo spessore principale del raft. L'incremento di questo numero crea un raft più spesso e robusto."

#: fdmprinter.def.json
msgctxt "brim_line_count description"
msgid "The number of lines used for a brim. More brim lines enhance adhesion to the build plate, but also reduces the effective print area."
msgstr "Corrisponde al numero di linee utilizzate per un brim. Più linee brim migliorano l’adesione al piano di stampa, ma con riduzione dell'area di stampa."

#: fdmprinter.def.json
msgctxt "support_brim_line_count description"
msgid "The number of lines used for the support brim. More brim lines enhance adhesion to the build plate, at the cost of some extra material."
msgstr "Corrisponde al numero di linee utilizzate per il brim del supporto. Più linee brim migliorano l’adesione al piano di stampa, ma utilizzano una maggiore quantità di materiale."

#: fdmprinter.def.json
msgctxt "raft_surface_layers description"
msgid "The number of top layers on top of the 2nd raft layer. These are fully filled layers that the model sits on. 2 layers result in a smoother top surface than 1."
msgstr "Numero di strati sulla parte superiore del secondo strato del raft. Si tratta di strati completamente riempiti su cui poggia il modello. 2 strati danno come risultato una superficie superiore più levigata rispetto ad 1 solo strato."

#: fdmprinter.def.json
msgctxt "top_layers description"
msgid "The number of top layers. When calculated by the top thickness, this value is rounded to a whole number."
msgstr "Indica il numero degli strati superiori. Quando calcolato mediante lo spessore dello strato superiore, il valore viene arrotondato a numero intero."

#: fdmprinter.def.json
msgctxt "roofing_layer_count description"
msgid "The number of top most skin layers. Usually only one top most layer is sufficient to generate higher quality top surfaces."
msgstr "Numero degli strati di rivestimento superiori. Solitamente è sufficiente un unico strato di sommità per ottenere superfici superiori di qualità elevata."

#: fdmprinter.def.json
msgctxt "support_wall_count description"
msgid "The number of walls with which to surround support infill. Adding a wall can make support print more reliably and can support overhangs better, but increases print time and material used."
msgstr "Il numero di pareti circostanti il riempimento di supporto. L'aggiunta di una parete può rendere la stampa del supporto più affidabile ed in grado di supportare meglio gli sbalzi, ma aumenta il tempo di stampa ed il materiale utilizzato."

#: fdmprinter.def.json
msgctxt "support_bottom_wall_count description"
msgid "The number of walls with which to surround support interface floor. Adding a wall can make support print more reliably and can support overhangs better, but increases print time and material used."
msgstr "Il numero di pareti con cui circondare il pavimento dell'interfaccia di supporto. L'aggiunta di una parete può rendere la stampa di supporto più affidabile e può supportare meglio gli sbalzi, ma aumenta il tempo di stampa e il materiale utilizzato."

#: fdmprinter.def.json
msgctxt "support_roof_wall_count description"
msgid "The number of walls with which to surround support interface roof. Adding a wall can make support print more reliably and can support overhangs better, but increases print time and material used."
msgstr "Il numero di pareti con cui circondare il tetto dell'interfaccia di supporto. L'aggiunta di una parete può rendere la stampa di supporto più affidabile e può supportare meglio gli sbalzi, ma aumenta il tempo di stampa e il materiale utilizzato."

#: fdmprinter.def.json
msgctxt "support_interface_wall_count description"
msgid "The number of walls with which to surround support interface. Adding a wall can make support print more reliably and can support overhangs better, but increases print time and material used."
msgstr "Il numero di pareti con cui circondare l'interfaccia di supporto. L'aggiunta di una parete può rendere la stampa di supporto più affidabile e può supportare meglio gli sbalzi, ma aumenta il tempo di stampa e il materiale utilizzato."

#: fdmprinter.def.json
msgctxt "wall_distribution_count description"
msgid "The number of walls, counted from the center, over which the variation needs to be spread. Lower values mean that the outer walls don't change in width."
msgstr "Il numero di pareti, conteggiate dal centro, su cui occorre distribuire la variazione. Valori più bassi indicano che la larghezza delle pareti esterne non cambia."

#: fdmprinter.def.json
msgctxt "wall_line_count description"
msgid "The number of walls. When calculated by the wall thickness, this value is rounded to a whole number."
msgstr "Indica il numero delle pareti. Quando calcolato mediante lo spessore della parete, il valore viene arrotondato a numero intero."

#: fdmprinter.def.json
msgctxt "machine_nozzle_tip_outer_diameter description"
msgid "The outer diameter of the tip of the nozzle."
msgstr "Il diametro esterno della punta dell'ugello."

#: fdmprinter.def.json
msgctxt "infill_pattern description"
msgid "The pattern of the infill material of the print. The line and zig zag infill swap direction on alternate layers, reducing material cost. The grid, triangle, tri-hexagon, cubic, octet, quarter cubic, cross and concentric patterns are fully printed every layer. Gyroid, cubic, quarter cubic and octet infill change with every layer to provide a more equal distribution of strength over each direction. Lightning infill tries to minimize the infill, by only supporting the ceiling of the object."
msgstr "Configurazione del materiale di riempimento della stampa. Il riempimento a linea e a zig zag cambia direzione su strati alternati, riducendo il costo del materiale. Le configurazioni a griglia, a triangolo, tri-esagonali, cubiche, ottagonali, a quarto di cubo, incrociate e concentriche sono stampate completamente su ogni strato. Le configurazioni gyroid, cubiche, a quarto di cubo e ottagonali variano per ciascuno strato per garantire una più uniforme distribuzione della forza in ogni direzione. Il riempimento fulmine cerca di minimizzare il riempimento, supportando solo la parte superiore dell'oggetto."

#: fdmprinter.def.json
msgctxt "support_pattern description"
msgid "The pattern of the support structures of the print. The different options available result in sturdy or easy to remove support."
msgstr "Indica la configurazione delle strutture di supporto della stampa. Le diverse opzioni disponibili generano un supporto robusto o facile da rimuovere."

#: fdmprinter.def.json
msgctxt "roofing_pattern description"
msgid "The pattern of the top most layers."
msgstr "Configurazione degli strati superiori."

#: fdmprinter.def.json
msgctxt "top_bottom_pattern description"
msgid "The pattern of the top/bottom layers."
msgstr "Indica la configurazione degli strati superiori/inferiori."

#: fdmprinter.def.json
msgctxt "top_bottom_pattern_0 description"
msgid "The pattern on the bottom of the print on the first layer."
msgstr "La configurazione al fondo della stampa sul primo strato."

#: fdmprinter.def.json
msgctxt "ironing_pattern description"
msgid "The pattern to use for ironing top surfaces."
msgstr "Configurazione utilizzata per la stiratura della superficie superiore."

#: fdmprinter.def.json
msgctxt "support_bottom_pattern description"
msgid "The pattern with which the floors of the support are printed."
msgstr "È la configurazione (o pattern) con cui vengono stampate le parti inferiori del supporto."

#: fdmprinter.def.json
msgctxt "support_interface_pattern description"
msgid "The pattern with which the interface of the support with the model is printed."
msgstr "È la configurazione (o pattern) con cui viene stampata l’interfaccia del supporto con il modello."

#: fdmprinter.def.json
msgctxt "support_roof_pattern description"
msgid "The pattern with which the roofs of the support are printed."
msgstr "È la configurazione (o pattern) con cui vengono stampate le parti superiori del supporto."

#: fdmprinter.def.json
msgctxt "z_seam_position description"
msgid "The position near where to start printing each part in a layer."
msgstr "La posizione accanto al punto in cui avviare la stampa di ciascuna parte in uno layer."

#: fdmprinter.def.json
msgctxt "support_tree_angle_slow description"
msgid "The preferred angle of the branches, when they do not have to avoid the model. Use a lower angle to make them more vertical and more stable. Use a higher angle for branches to merge faster."
msgstr ""

#: fdmprinter.def.json
msgctxt "support_tree_rest_preference description"
msgid "The preferred placement of the support structures. If structures cant be placed at the prefered location, they will be place elsewhere"
msgstr ""

#: fdmprinter.def.json
msgctxt "jerk_layer_0 description"
msgid "The print maximum instantaneous velocity change for the initial layer."
msgstr "Indica il cambio della velocità istantanea massima dello strato iniziale."

#: fdmprinter.def.json
msgctxt "machine_shape description"
msgid "The shape of the build plate without taking unprintable areas into account."
msgstr "La forma del piano di stampa senza tenere conto delle aree non stampabili."

#: fdmprinter.def.json
msgctxt "machine_head_with_fans_polygon description"
msgid "The shape of the print head. These are coordinates relative to the position of the print head, which is usually the position of its first extruder. The dimensions left and in front of the print head must be negative coordinates."
msgstr "La forma della testina di stampa. Queste sono le coordinate relative alla posizione della testina di stampa. Questa coincide in genere con la posizione del primo estrusore. Le posizioni a sinistra e davanti alla testina di stampa devono essere coordinate negative."

#: fdmprinter.def.json
msgctxt "cross_infill_pocket_size description"
msgid "The size of pockets at four-way crossings in the cross 3D pattern at heights where the pattern is touching itself."
msgstr "Dimensioni delle cavità negli incroci a quattro vie nella configurazione 3D incrociata alle altezze a cui la configurazione tocca se stessa."

#: fdmprinter.def.json
msgctxt "coasting_min_volume description"
msgid "The smallest volume an extrusion path should have before allowing coasting. For smaller extrusion paths, less pressure has been built up in the bowden tube and so the coasted volume is scaled linearly. This value should always be larger than the Coasting Volume."
msgstr "È il volume minimo di un percorso di estrusione prima di consentire il coasting. Per percorsi di estrusione inferiori, nel tubo Bowden si è accumulata una pressione inferiore, quindi il volume rilasciato si riduce in modo lineare. Questo valore dovrebbe essere sempre maggiore del volume di Coasting."

#: fdmprinter.def.json
msgctxt "machine_nozzle_cool_down_speed description"
msgid "The speed (°C/s) by which the nozzle cools down averaged over the window of normal printing temperatures and the standby temperature."
msgstr "La velocità (°C/s) alla quale l’ugello si raffredda calcolando la media sulla gamma di temperature di stampa normale e la temperatura di attesa."

#: fdmprinter.def.json
msgctxt "machine_nozzle_heat_up_speed description"
msgid "The speed (°C/s) by which the nozzle heats up averaged over the window of normal printing temperatures and the standby temperature."
msgstr "La velocità (°C/s) alla quale l’ugello si riscalda calcolando la media sulla gamma di temperature di stampa normale e la temperatura di attesa."

#: fdmprinter.def.json
msgctxt "speed_wall_x description"
msgid "The speed at which all inner walls are printed. Printing the inner wall faster than the outer wall will reduce printing time. It works well to set this in between the outer wall speed and the infill speed."
msgstr "Indica la velocità alla quale vengono stampate tutte le pareti interne. La stampa della parete interna eseguita più velocemente di quella della parete esterna consentirà di ridurre il tempo di stampa. Si consiglia di impostare questo parametro ad un valore intermedio tra la velocità della parete esterna e quella di riempimento."

#: fdmprinter.def.json
msgctxt "bridge_skin_speed description"
msgid "The speed at which bridge skin regions are printed."
msgstr "Indica la velocità alla quale vengono stampate le zone di rivestimento esterno del ponte."

#: fdmprinter.def.json
msgctxt "speed_infill description"
msgid "The speed at which infill is printed."
msgstr "Indica la velocità alla quale viene stampato il riempimento."

#: fdmprinter.def.json
msgctxt "speed_print description"
msgid "The speed at which printing happens."
msgstr "Indica la velocità alla quale viene effettuata la stampa."

#: fdmprinter.def.json
msgctxt "raft_base_speed description"
msgid "The speed at which the base raft layer is printed. This should be printed quite slowly, as the volume of material coming out of the nozzle is quite high."
msgstr "Indica la velocità alla quale viene stampata la base del raft. La sua stampa deve avvenire molto lentamente, considerato che il volume di materiale che fuoriesce dall'ugello è piuttosto elevato."

#: fdmprinter.def.json
msgctxt "bridge_wall_speed description"
msgid "The speed at which the bridge walls are printed."
msgstr "Indica la velocità alla quale vengono stampate le pareti ponte."

#: fdmprinter.def.json
msgctxt "cool_fan_speed_0 description"
msgid "The speed at which the fans spin at the start of the print. In subsequent layers the fan speed is gradually increased up to the layer corresponding to Regular Fan Speed at Height."
msgstr "La velocità di rotazione della ventola all’inizio della stampa. Negli strati successivi la velocità della ventola aumenta gradualmente da zero fino allo strato corrispondente alla velocità regolare in altezza."

#: fdmprinter.def.json
msgctxt "cool_fan_speed_min description"
msgid "The speed at which the fans spin before hitting the threshold. When a layer prints faster than the threshold, the fan speed gradually inclines towards the maximum fan speed."
msgstr "Indica la velocità alla quale ruotano le ventole prima di raggiungere la soglia. Quando uno strato viene stampato a una velocità superiore alla soglia, la velocità della ventola tende gradualmente verso la velocità massima della ventola."

#: fdmprinter.def.json
msgctxt "cool_fan_speed_max description"
msgid "The speed at which the fans spin on the minimum layer time. The fan speed gradually increases between the regular fan speed and maximum fan speed when the threshold is hit."
msgstr "Indica la velocità di rotazione della ventola al tempo minimo per strato. La velocità della ventola aumenta gradualmente tra la velocità regolare della ventola e la velocità massima della ventola quando viene raggiunta la soglia."

#: fdmprinter.def.json
msgctxt "retraction_prime_speed description"
msgid "The speed at which the filament is primed during a retraction move."
msgstr "Indica la velocità alla quale il filamento viene preparato durante un movimento di retrazione."

#: fdmprinter.def.json
msgctxt "wipe_retraction_prime_speed description"
msgid "The speed at which the filament is primed during a wipe retraction move."
msgstr "Indica la velocità alla quale il filamento viene preparato durante un movimento di retrazione per pulitura."

#: fdmprinter.def.json
msgctxt "switch_extruder_prime_speed description"
msgid "The speed at which the filament is pushed back after a nozzle switch retraction."
msgstr "Indica la velocità alla quale il filamento viene sospinto indietro dopo la retrazione per cambio ugello."

#: fdmprinter.def.json
msgctxt "retraction_speed description"
msgid "The speed at which the filament is retracted and primed during a retraction move."
msgstr "Indica la velocità alla quale il filamento viene retratto e preparato durante un movimento di retrazione."

#: fdmprinter.def.json
msgctxt "wipe_retraction_speed description"
msgid "The speed at which the filament is retracted and primed during a wipe retraction move."
msgstr "Indica la velocità alla quale il filamento viene retratto e preparato durante un movimento di retrazione per pulitura."

#: fdmprinter.def.json
msgctxt "switch_extruder_retraction_speed description"
msgid "The speed at which the filament is retracted during a nozzle switch retract."
msgstr "Indica la velocità alla quale il filamento viene retratto durante una retrazione per cambio ugello."

#: fdmprinter.def.json
msgctxt "retraction_retract_speed description"
msgid "The speed at which the filament is retracted during a retraction move."
msgstr "Indica la velocità alla quale il filamento viene retratto durante un movimento di retrazione."

#: fdmprinter.def.json
msgctxt "wipe_retraction_retract_speed description"
msgid "The speed at which the filament is retracted during a wipe retraction move."
msgstr "Indica la velocità alla quale il filamento viene retratto durante un movimento di retrazione per pulitura."

#: fdmprinter.def.json
msgctxt "switch_extruder_retraction_speeds description"
msgid "The speed at which the filament is retracted. A higher retraction speed works better, but a very high retraction speed can lead to filament grinding."
msgstr "Indica la velocità di retrazione del filamento. Una maggiore velocità di retrazione funziona bene, ma una velocità di retrazione eccessiva può portare alla deformazione del filamento."

#: fdmprinter.def.json
msgctxt "speed_support_bottom description"
msgid "The speed at which the floor of support is printed. Printing it at lower speed can improve adhesion of support on top of your model."
msgstr "Velocità alla quale viene stampata la parte inferiore del supporto. La stampa ad una velocità inferiore può migliorare l'adesione del supporto nella parte superiore del modello."

#: fdmprinter.def.json
msgctxt "speed_support_infill description"
msgid "The speed at which the infill of support is printed. Printing the infill at lower speeds improves stability."
msgstr "Indica la velocità alla quale viene stampato il riempimento del supporto. La stampa del riempimento a velocità inferiori migliora la stabilità."

#: fdmprinter.def.json
msgctxt "raft_interface_speed description"
msgid "The speed at which the middle raft layer is printed. This should be printed quite slowly, as the volume of material coming out of the nozzle is quite high."
msgstr "Indica la velocità alla quale viene stampato lo strato intermedio del raft. La sua stampa deve avvenire molto lentamente, considerato che il volume di materiale che fuoriesce dall'ugello è piuttosto elevato."

#: fdmprinter.def.json
msgctxt "speed_wall_0 description"
msgid "The speed at which the outermost walls are printed. Printing the outer wall at a lower speed improves the final skin quality. However, having a large difference between the inner wall speed and the outer wall speed will affect quality in a negative way."
msgstr "Indica la velocità alla quale vengono stampate le pareti più esterne. La stampa della parete esterna ad una velocità inferiore migliora la qualità finale del rivestimento. Tuttavia, una grande differenza tra la velocità di stampa della parete interna e quella della parete esterna avrà effetti negativi sulla qualità."

#: fdmprinter.def.json
msgctxt "speed_prime_tower description"
msgid "The speed at which the prime tower is printed. Printing the prime tower slower can make it more stable when the adhesion between the different filaments is suboptimal."
msgstr "Indica la velocità alla quale è stampata la torre di innesco. La stampa della torre di innesco a una velocità inferiore può renderla maggiormente stabile quando l’adesione tra i diversi filamenti non è ottimale."

#: fdmprinter.def.json
msgctxt "cool_fan_speed description"
msgid "The speed at which the print cooling fans spin."
msgstr "Indica la velocità di rotazione delle ventole di raffreddamento stampa."

#: fdmprinter.def.json
msgctxt "raft_speed description"
msgid "The speed at which the raft is printed."
msgstr "Indica la velocità alla quale il raft è stampato."

#: fdmprinter.def.json
msgctxt "speed_support_interface description"
msgid "The speed at which the roofs and floors of support are printed. Printing them at lower speeds can improve overhang quality."
msgstr "Velocità alla quale vengono stampate le parti superiori e inferiori del supporto. La loro stampa a velocità inferiori può migliorare la qualità dello sbalzo."

#: fdmprinter.def.json
msgctxt "speed_support_roof description"
msgid "The speed at which the roofs of support are printed. Printing them at lower speeds can improve overhang quality."
msgstr "Velocità alla quale vengono stampate le parti superiori del supporto. La loro stampa a velocità inferiori può migliorare la qualità dello sbalzo."

#: fdmprinter.def.json
msgctxt "skirt_brim_speed description"
msgid "The speed at which the skirt and brim are printed. Normally this is done at the initial layer speed, but sometimes you might want to print the skirt or brim at a different speed."
msgstr "Indica la velocità a cui sono stampati lo skirt ed il brim. Normalmente questa operazione viene svolta alla velocità di stampa dello strato iniziale, ma a volte è possibile che si desideri stampare lo skirt o il brim ad una velocità diversa."

#: fdmprinter.def.json
msgctxt "speed_support description"
msgid "The speed at which the support structure is printed. Printing support at higher speeds can greatly reduce printing time. The surface quality of the support structure is not important since it is removed after printing."
msgstr "Indica la velocità alla quale viene stampata la struttura di supporto. La stampa della struttura di supporto a velocità elevate può ridurre considerevolmente i tempi di stampa. La qualità superficiale della struttura di supporto di norma non riveste grande importanza in quanto viene rimossa dopo la stampa."

#: fdmprinter.def.json
msgctxt "raft_surface_speed description"
msgid "The speed at which the top raft layers are printed. These should be printed a bit slower, so that the nozzle can slowly smooth out adjacent surface lines."
msgstr "Indica la velocità alla quale sono stampati gli strati superiori del raft. La stampa di questi strati deve avvenire un po' più lentamente, in modo da consentire all'ugello di levigare lentamente le linee superficiali adiacenti."

#: fdmprinter.def.json
msgctxt "speed_z_hop description"
msgid "The speed at which the vertical Z movement is made for Z Hops. This is typically lower than the print speed since the build plate or machine's gantry is harder to move."
msgstr "Velocità alla quale viene eseguito il movimento Z verticale per i sollevamenti in Z. In genere è inferiore alla velocità di stampa, dal momento che il piano o il corpo di stampa della macchina sono più difficili da spostare."

#: fdmprinter.def.json
msgctxt "speed_wall description"
msgid "The speed at which the walls are printed."
msgstr "Indica la velocità alla quale vengono stampate le pareti."

#: fdmprinter.def.json
msgctxt "speed_ironing description"
msgid "The speed at which to pass over the top surface."
msgstr "Velocità alla quale passare sopra la superficie superiore."

#: fdmprinter.def.json
msgctxt "material_break_speed description"
msgid "The speed at which to retract the filament in order to break it cleanly."
msgstr "La velocità alla quale retrarre il filamento al fine di romperlo in modo netto."

#: fdmprinter.def.json
msgctxt "speed_roofing description"
msgid "The speed at which top surface skin layers are printed."
msgstr "Indica la velocità di stampa degli strati superiori."

#: fdmprinter.def.json
msgctxt "speed_topbottom description"
msgid "The speed at which top/bottom layers are printed."
msgstr "Indica la velocità alla quale vengono stampati gli strati superiore/inferiore."

#: fdmprinter.def.json
msgctxt "speed_travel description"
msgid "The speed at which travel moves are made."
msgstr "Indica la velocità alla quale vengono effettuati gli spostamenti."

#: fdmprinter.def.json
msgctxt "coasting_speed description"
msgid "The speed by which to move during coasting, relative to the speed of the extrusion path. A value slightly under 100% is advised, since during the coasting move the pressure in the bowden tube drops."
msgstr "È la velocità a cui eseguire lo spostamento durante il Coasting, rispetto alla velocità del percorso di estrusione. Si consiglia di impostare un valore leggermente al di sotto del 100%, poiché durante il Coasting la pressione nel tubo Bowden scende."

#: fdmprinter.def.json
msgctxt "speed_layer_0 description"
msgid "The speed for the initial layer. A lower value is advised to improve adhesion to the build plate. Does not affect the build plate adhesion structures themselves, like brim and raft."
msgstr "La velocità dello strato iniziale. È consigliabile un valore inferiore per migliorare l'adesione al piano di stampa. Non influisce sulle strutture di adesione del piano di stampa stesse, come brim e raft."

#: fdmprinter.def.json
msgctxt "speed_print_layer_0 description"
msgid "The speed of printing for the initial layer. A lower value is advised to improve adhesion to the build plate."
msgstr "Indica la velocità di stampa per lo strato iniziale. Un valore inferiore è consigliabile per migliorare l’adesione al piano di stampa."

#: fdmprinter.def.json
msgctxt "speed_travel_layer_0 description"
msgid "The speed of travel moves in the initial layer. A lower value is advised to prevent pulling previously printed parts away from the build plate. The value of this setting can automatically be calculated from the ratio between the Travel Speed and the Print Speed."
msgstr "Indica la velocità di spostamento per lo strato iniziale. Un valore inferiore è consigliabile per evitare di rimuovere le parti precedentemente stampate dal piano di stampa. Il valore di questa impostazione può essere calcolato automaticamente dal rapporto tra la velocità di spostamento e la velocità di stampa."

#: fdmprinter.def.json
msgctxt "material_break_temperature description"
msgid "The temperature at which the filament is broken for a clean break."
msgstr "La temperatura a cui il filamento viene rotto, con una rottura netta."

#: fdmprinter.def.json
msgctxt "build_volume_temperature description"
msgid "The temperature of the environment to print in. If this is 0, the build volume temperature will not be adjusted."
msgstr "La temperatura dell'ambiente in cui stampare. Se il valore è 0, la temperatura del volume di stampa non verrà regolata."

#: fdmprinter.def.json
msgctxt "material_standby_temperature description"
msgid "The temperature of the nozzle when another nozzle is currently used for printing."
msgstr "Indica la temperatura dell'ugello quando un altro ugello è attualmente in uso per la stampa."

#: fdmprinter.def.json
msgctxt "material_final_print_temperature description"
msgid "The temperature to which to already start cooling down just before the end of printing."
msgstr "La temperatura alla quale può già iniziare il raffreddamento prima della fine della stampa."

#: fdmprinter.def.json
msgctxt "material_print_temperature_layer_0 description"
msgid "The temperature used for printing the first layer. Set at 0 to disable special handling of the initial layer."
msgstr "Indica la temperatura usata per la stampa del primo strato. Impostare a 0 per disabilitare la manipolazione speciale dello strato iniziale."

#: fdmprinter.def.json
msgctxt "material_print_temperature description"
msgid "The temperature used for printing."
msgstr "Indica la temperatura usata per la stampa."

#: fdmprinter.def.json
msgctxt "material_bed_temperature_layer_0 description"
msgid "The temperature used for the heated build plate at the first layer. If this is 0, the build plate is left unheated during the first layer."
msgstr "Indica la temperatura usata per il piano di stampa riscaldato per il primo strato. Se questo valore è 0, il piano di stampa viene lasciato non riscaldato per il primo strato."

#: fdmprinter.def.json
msgctxt "material_bed_temperature description"
msgid "The temperature used for the heated build plate. If this is 0, the build plate is left unheated."
msgstr "Indica la temperatura utilizzata per il piano di stampa riscaldato. Se questo valore è 0, il piano di stampa viene lasciato non riscaldato."

#: fdmprinter.def.json
msgctxt "material_break_preparation_temperature description"
msgid "The temperature used to purge material, should be roughly equal to the highest possible printing temperature."
msgstr "La temperatura utilizzata per scaricare il materiale. deve essere più o meno uguale alla massima temperatura di stampa possibile."

#: fdmprinter.def.json
msgctxt "bottom_thickness description"
msgid "The thickness of the bottom layers in the print. This value divided by the layer height defines the number of bottom layers."
msgstr "Indica lo spessore degli strati inferiori nella stampa. Questo valore diviso per la l’altezza dello strato definisce il numero degli strati inferiori."

#: fdmprinter.def.json
msgctxt "skin_edge_support_thickness description"
msgid "The thickness of the extra infill that supports skin edges."
msgstr "Spessore del riempimento supplementare che supporta i bordi del rivestimento."

#: fdmprinter.def.json
msgctxt "support_interface_height description"
msgid "The thickness of the interface of the support where it touches with the model on the bottom or the top."
msgstr "Indica lo spessore dell’interfaccia del supporto dove tocca il modello nella parte inferiore o in quella superiore."

#: fdmprinter.def.json
msgctxt "support_bottom_height description"
msgid "The thickness of the support floors. This controls the number of dense layers that are printed on top of places of a model on which support rests."
msgstr "Indica lo spessore delle parti inferiori del supporto. Questo controlla il numero di strati fitti stampati sulla sommità dei punti di un modello su cui appoggia un supporto."

#: fdmprinter.def.json
msgctxt "support_roof_height description"
msgid "The thickness of the support roofs. This controls the amount of dense layers at the top of the support on which the model rests."
msgstr "Lo spessore delle parti superiori del supporto. Questo controlla la quantità di strati fitti alla sommità del supporto su cui appoggia il modello."

#: fdmprinter.def.json
msgctxt "top_thickness description"
msgid "The thickness of the top layers in the print. This value divided by the layer height defines the number of top layers."
msgstr "Indica lo spessore degli strati superiori nella stampa. Questo valore diviso per la l’altezza dello strato definisce il numero degli strati superiori."

#: fdmprinter.def.json
msgctxt "top_bottom_thickness description"
msgid "The thickness of the top/bottom layers in the print. This value divided by the layer height defines the number of top/bottom layers."
msgstr "Indica lo spessore degli strati superiore/inferiore nella stampa. Questo valore diviso per la l’altezza dello strato definisce il numero degli strati superiori/inferiori."

#: fdmprinter.def.json
msgctxt "wall_thickness description"
msgid "The thickness of the walls in the horizontal direction. This value divided by the wall line width defines the number of walls."
msgstr "Spessore delle pareti in direzione orizzontale. Questo valore diviso per la larghezza della linea della parete definisce il numero di pareti."

#: fdmprinter.def.json
msgctxt "infill_sparse_thickness description"
msgid "The thickness per layer of infill material. This value should always be a multiple of the layer height and is otherwise rounded."
msgstr "Indica lo spessore per strato di materiale di riempimento. Questo valore deve sempre essere un multiplo dell’altezza dello strato e in caso contrario viene arrotondato."

#: fdmprinter.def.json
msgctxt "support_infill_sparse_thickness description"
msgid "The thickness per layer of support infill material. This value should always be a multiple of the layer height and is otherwise rounded."
msgstr "Indica lo spessore per strato del materiale di riempimento del supporto. Questo valore deve sempre essere un multiplo dell’altezza dello strato e in caso contrario viene arrotondato."

#: fdmprinter.def.json
msgctxt "machine_gcode_flavor description"
msgid "The type of g-code to be generated."
msgstr "Il tipo di codice G da generare."

#: fdmprinter.def.json
msgctxt "coasting_volume description"
msgid "The volume otherwise oozed. This value should generally be close to the nozzle diameter cubed."
msgstr "È il volume di materiale fuoriuscito. Questo valore deve di norma essere prossimo al diametro dell'ugello al cubo."

#: fdmprinter.def.json
msgctxt "machine_width description"
msgid "The width (X-direction) of the printable area."
msgstr "La larghezza (direzione X) dell’area stampabile."

#: fdmprinter.def.json
msgctxt "support_brim_width description"
msgid "The width of the brim to print underneath the support. A larger brim enhances adhesion to the build plate, at the cost of some extra material."
msgstr "Corrisponde alla larghezza del brim da stampare al di sotto del supporto. Un brim più largo migliora l’adesione al piano di stampa, ma utilizza una maggiore quantità di materiale."

#: fdmprinter.def.json
msgctxt "interlocking_beam_width description"
msgid "The width of the interlocking structure beams."
msgstr "La larghezza delle travi della struttura ad incastro."

#: fdmprinter.def.json
msgctxt "prime_tower_size description"
msgid "The width of the prime tower."
msgstr "Indica la larghezza della torre di innesco."

#: fdmprinter.def.json
msgctxt "magic_fuzzy_skin_thickness description"
msgid "The width within which to jitter. It's advised to keep this below the outer wall width, since the inner walls are unaltered."
msgstr "Indica la larghezza entro cui è ammessa la distorsione (jitter). Si consiglia di impostare questo valore ad un livello inferiore rispetto alla larghezza della parete esterna, poiché le pareti interne rimangono inalterate."

#: fdmprinter.def.json
msgctxt "retraction_extrusion_window description"
msgid "The window in which the maximum retraction count is enforced. This value should be approximately the same as the retraction distance, so that effectively the number of times a retraction passes the same patch of material is limited."
msgstr "La finestra in cui è impostato il massimo numero di retrazioni. Questo valore deve corrispondere all'incirca alla distanza di retrazione, in modo da limitare effettivamente il numero di volte che una retrazione interessa lo stesso spezzone di materiale."

#: fdmprinter.def.json
msgctxt "prime_tower_position_x description"
msgid "The x coordinate of the position of the prime tower."
msgstr "Indica la coordinata X della posizione della torre di innesco."

#: fdmprinter.def.json
msgctxt "prime_tower_position_y description"
msgid "The y coordinate of the position of the prime tower."
msgstr "Indica la coordinata Y della posizione della torre di innesco."

#: fdmprinter.def.json
msgctxt "support_meshes_present description"
msgid "There are support meshes present in the scene. This setting is controlled by Cura."
msgstr "Nella scena sono presenti maglie di supporto. Questa impostazione è controllata da Cura."

#: fdmprinter.def.json
msgctxt "bridge_wall_coast description"
msgid "This controls the distance the extruder should coast immediately before a bridge wall begins. Coasting before the bridge starts can reduce the pressure in the nozzle and may produce a flatter bridge."
msgstr "Questo comanda la distanza che l’estrusore deve percorrere in coasting immediatamente dopo l’inizio di una parete ponte. Il coasting prima dell’inizio del ponte può ridurre la pressione nell’ugello e generare un ponte più piatto."

#: fdmprinter.def.json
msgctxt "raft_smoothing description"
msgid "This setting controls how much inner corners in the raft outline are rounded. Inward corners are rounded to a semi circle with a radius equal to the value given here. This setting also removes holes in the raft outline which are smaller than such a circle."
msgstr "Questa impostazione controlla l'entità dell'arrotondamento degli angoli interni sul profilo raft. Gli angoli interni vengono arrotondati a semicerchio con un raggio pari al valore indicato. Questa impostazione elimina inoltre i fori sul profilo raft più piccoli di tale cerchio."

#: fdmprinter.def.json
msgctxt "retraction_count_max description"
msgid "This setting limits the number of retractions occurring within the minimum extrusion distance window. Further retractions within this window will be ignored. This avoids retracting repeatedly on the same piece of filament, as that can flatten the filament and cause grinding issues."
msgstr "Questa impostazione limita il numero di retrazioni previste all'interno della finestra di minima distanza di estrusione. Ulteriori retrazioni nell'ambito di questa finestra saranno ignorate. Questo evita di eseguire ripetute retrazioni sullo stesso pezzo di filamento, onde evitarne l'appiattimento e conseguenti problemi di deformazione."

#: fdmprinter.def.json
msgctxt "draft_shield_enabled description"
msgid "This will create a wall around the model, which traps (hot) air and shields against exterior airflow. Especially useful for materials which warp easily."
msgstr "In tal modo si creerà una protezione attorno al modello che intrappola l'aria (calda) e lo protegge da flussi d’aria esterna. Particolarmente utile per i materiali soggetti a deformazione."

#: fdmprinter.def.json
msgctxt "material_shrinkage_percentage_xy description"
msgid "To compensate for the shrinkage of the material as it cools down, the model will be scaled with this factor in the XY-direction (horizontally)."
msgstr "Per compensare la contrazione del materiale durante il raffreddamento, il modello sarà scalato con questo fattore nella direzione XY (orizzontalmente)."

#: fdmprinter.def.json
msgctxt "material_shrinkage_percentage_z description"
msgid "To compensate for the shrinkage of the material as it cools down, the model will be scaled with this factor in the Z-direction (vertically)."
msgstr "Per compensare la contrazione del materiale durante il raffreddamento, il modello sarà scalato con questo fattore nella direzione Z (verticalmente)."

#: fdmprinter.def.json
msgctxt "material_shrinkage_percentage description"
msgid "To compensate for the shrinkage of the material as it cools down, the model will be scaled with this factor."
msgstr "Per compensare la contrazione del materiale durante il raffreddamento, il modello sarà scalato con questo fattore."

#: fdmprinter.def.json
msgctxt "top_layers label"
msgid "Top Layers"
msgstr "Strati superiori"

#: fdmprinter.def.json
msgctxt "top_skin_expand_distance label"
msgid "Top Skin Expand Distance"
msgstr "Distanza prolunga rivestimento superiore"

#: fdmprinter.def.json
msgctxt "top_skin_preshrink label"
msgid "Top Skin Removal Width"
msgstr "Larghezza rimozione rivestimento superiore"

#: fdmprinter.def.json
msgctxt "acceleration_roofing label"
msgid "Top Surface Skin Acceleration"
msgstr "Accelerazione del rivestimento superficie superiore"

#: fdmprinter.def.json
msgctxt "roofing_extruder_nr label"
msgid "Top Surface Skin Extruder"
msgstr "Estrusore rivestimento superficie superiore"

#: fdmprinter.def.json
msgctxt "roofing_material_flow label"
msgid "Top Surface Skin Flow"
msgstr "Flusso rivestimento esterno superficie superiore"

#: fdmprinter.def.json
msgctxt "jerk_roofing label"
msgid "Top Surface Skin Jerk"
msgstr "Jerk del rivestimento superficie superiore"

#: fdmprinter.def.json
msgctxt "roofing_layer_count label"
msgid "Top Surface Skin Layers"
msgstr "Strati di rivestimento superficie superiore"

#: fdmprinter.def.json
msgctxt "roofing_angles label"
msgid "Top Surface Skin Line Directions"
msgstr "Direzioni linea rivestimento superficie superiore"

#: fdmprinter.def.json
msgctxt "roofing_line_width label"
msgid "Top Surface Skin Line Width"
msgstr "Larghezza linea rivestimento superficie superiore"

#: fdmprinter.def.json
msgctxt "roofing_pattern label"
msgid "Top Surface Skin Pattern"
msgstr "Configurazione del rivestimento superficie superiore"

#: fdmprinter.def.json
msgctxt "speed_roofing label"
msgid "Top Surface Skin Speed"
msgstr "Velocità del rivestimento superficie"

#: fdmprinter.def.json
msgctxt "top_thickness label"
msgid "Top Thickness"
msgstr "Spessore dello strato superiore"

#: fdmprinter.def.json
msgctxt "max_skin_angle_for_expansion description"
msgid "Top and/or bottom surfaces of your object with an angle larger than this setting, won't have their top/bottom skin expanded. This avoids expanding the narrow skin areas that are created when the model surface has a near vertical slope. An angle of 0° is horizontal and will cause no skin to be expanded, while an angle of 90° is vertical and will cause all skin to be expanded."
msgstr "Nelle superfici superiore e/o inferiore dell'oggetto con un angolo più grande di questa impostazione, il rivestimento esterno non sarà prolungato. Questo evita il prolungamento delle aree del rivestimento esterno strette che vengono create quando la pendenza della superficie del modello è quasi verticale. Un angolo di 0° è orizzontale e non causa il prolungamento di alcun rivestimento esterno, mentre un angolo di 90° è verticale e causa il prolungamento di tutto il rivestimento esterno."

#: fdmprinter.def.json
msgctxt "top_bottom description"
msgid "Top/Bottom"
msgstr "Superiore / Inferiore"

#: fdmprinter.def.json
msgctxt "top_bottom label"
msgid "Top/Bottom"
msgstr "Superiore / Inferiore"

#: fdmprinter.def.json
msgctxt "acceleration_topbottom label"
msgid "Top/Bottom Acceleration"
msgstr "Accelerazione strato superiore/inferiore"

#: fdmprinter.def.json
msgctxt "top_bottom_extruder_nr label"
msgid "Top/Bottom Extruder"
msgstr "Estrusore superiore/inferiore"

#: fdmprinter.def.json
msgctxt "skin_material_flow label"
msgid "Top/Bottom Flow"
msgstr "Flusso superiore/inferiore"

#: fdmprinter.def.json
msgctxt "jerk_topbottom label"
msgid "Top/Bottom Jerk"
msgstr "Jerk strato superiore/inferiore"

#: fdmprinter.def.json
msgctxt "skin_angles label"
msgid "Top/Bottom Line Directions"
msgstr "Direzioni delle linee superiori/inferiori"

#: fdmprinter.def.json
msgctxt "skin_line_width label"
msgid "Top/Bottom Line Width"
msgstr "Larghezza delle linee superiore/inferiore"

#: fdmprinter.def.json
msgctxt "top_bottom_pattern label"
msgid "Top/Bottom Pattern"
msgstr "Configurazione dello strato superiore/inferiore"

#: fdmprinter.def.json
msgctxt "speed_topbottom label"
msgid "Top/Bottom Speed"
msgstr "Velocità di stampa delle parti superiore/inferiore"

#: fdmprinter.def.json
msgctxt "top_bottom_thickness label"
msgid "Top/Bottom Thickness"
msgstr "Spessore dello strato superiore/inferiore"

#: fdmprinter.def.json
msgctxt "support_type option buildplate"
msgid "Touching Buildplate"
msgstr "Contatto con il Piano di Stampa"

#: fdmprinter.def.json
msgctxt "support_tower_diameter label"
msgid "Tower Diameter"
msgstr "Diametro della torre"

#: fdmprinter.def.json
msgctxt "support_tower_roof_angle label"
msgid "Tower Roof Angle"
msgstr "Angolazione della parte superiore (tetto) della torre"

#: fdmprinter.def.json
msgctxt "mesh_rotation_matrix description"
msgid "Transformation matrix to be applied to the model when loading it from file."
msgstr "Matrice di rotazione da applicare al modello quando caricato dal file."

#: fdmprinter.def.json
msgctxt "travel label"
msgid "Travel"
msgstr "Spostamenti"

#: fdmprinter.def.json
msgctxt "acceleration_travel label"
msgid "Travel Acceleration"
msgstr "Accelerazione spostamenti"

#: fdmprinter.def.json
msgctxt "travel_avoid_distance label"
msgid "Travel Avoid Distance"
msgstr "Distanza di aggiramento durante gli spostamenti"

#: fdmprinter.def.json
msgctxt "jerk_travel label"
msgid "Travel Jerk"
msgstr "Jerk spostamenti"

#: fdmprinter.def.json
msgctxt "speed_travel label"
msgid "Travel Speed"
msgstr "Velocità degli spostamenti"

#: fdmprinter.def.json
msgctxt "magic_mesh_surface_mode description"
msgid "Treat the model as a surface only, a volume, or volumes with loose surfaces. The normal print mode only prints enclosed volumes. \"Surface\" prints a single wall tracing the mesh surface with no infill and no top/bottom skin. \"Both\" prints enclosed volumes like normal and any remaining polygons as surfaces."
msgstr "Trattare il modello solo come una superficie, un volume o volumi con superfici libere. Il modo di stampa normale stampa solo volumi delimitati. “Superficie” stampa una parete singola tracciando la superficie della maglia senza riempimento e senza rivestimento esterno superiore/inferiore. “Entrambi” stampa i volumi delimitati come normali ed eventuali poligoni rimanenti come superfici."

#: fdmprinter.def.json
msgctxt "support_structure option tree"
msgid "Tree"
msgstr "Albero"

#: fdmprinter.def.json
msgctxt "support_tree_angle label"
msgid "Tree Support Branch Angle"
msgstr "Angolo ramo supporto ad albero"

#: fdmprinter.def.json
msgctxt "support_tree_top_rate label"
msgid "Tree Support Branch Density"
msgstr ""

#: fdmprinter.def.json
msgctxt "support_tree_branch_diameter label"
msgid "Tree Support Branch Diameter"
msgstr "Diametro ramo supporto ad albero"

#: fdmprinter.def.json
msgctxt "support_tree_branch_diameter_angle label"
msgid "Tree Support Branch Diameter Angle"
msgstr "Angolo diametro ramo supporto ad albero"

#: fdmprinter.def.json
msgctxt "support_tree_branch_distance label"
msgid "Tree Support Branch Distance"
msgstr "Distanza ramo supporto ad albero"

#: fdmprinter.def.json
msgctxt "support_tree_collision_resolution label"
msgid "Tree Support Collision Resolution"
msgstr "Risoluzione collisione supporto ad albero"

#: fdmprinter.def.json
msgctxt "support_tree_max_diameter_increase_by_merges_when_support_to_model label"
msgid "Tree Support Diameter Increase To Model"
msgstr ""

#: fdmprinter.def.json
msgctxt "support_tree_bp_diameter label"
msgid "Tree Support Inital Layer Diameter"
msgstr ""

#: fdmprinter.def.json
msgctxt "support_tree_limit_branch_reach label"
msgid "Tree Support Limit Branch Reach"
msgstr ""

#: fdmprinter.def.json
msgctxt "support_tree_min_height_to_model label"
msgid "Tree Support Minimum Height To Model"
msgstr ""

#: fdmprinter.def.json
msgctxt "support_tree_branch_reach_limit label"
msgid "Tree Support Optimal Branch Range"
msgstr ""

#: fdmprinter.def.json
msgctxt "support_tree_angle_slow label"
msgid "Tree Support Preferred Branch Angle"
msgstr ""

#: fdmprinter.def.json
msgctxt "support_tree_rest_preference label"
msgid "Tree Support Rest Preference"
msgstr ""

#: fdmprinter.def.json
msgctxt "support_tree_tip_diameter label"
msgid "Tree Support Tip Diameter"
msgstr ""

#: fdmprinter.def.json
msgctxt "support_tree_max_diameter label"
msgid "Tree Support Trunk Diameter"
msgstr "Diametro del tronco di supporto dell'albero"

#: fdmprinter.def.json
msgctxt "infill_pattern option trihexagon"
msgid "Tri-Hexagon"
msgstr "Tri-esagonale"

#: fdmprinter.def.json
msgctxt "infill_pattern option triangles"
msgid "Triangles"
msgstr "Triangoli"

#: fdmprinter.def.json
msgctxt "support_bottom_pattern option triangles"
msgid "Triangles"
msgstr "Triangoli"

#: fdmprinter.def.json
msgctxt "support_interface_pattern option triangles"
msgid "Triangles"
msgstr "Triangoli"

#: fdmprinter.def.json
msgctxt "support_pattern option triangles"
msgid "Triangles"
msgstr "Triangoli"

#: fdmprinter.def.json
msgctxt "support_roof_pattern option triangles"
msgid "Triangles"
msgstr "Triangoli"

#: fdmprinter.def.json
msgctxt "machine_gcode_flavor option UltiGCode"
msgid "Ultimaker 2"
msgstr "Ultimaker 2"

#: fdmprinter.def.json
msgctxt "meshfix_union_all label"
msgid "Union Overlapping Volumes"
msgstr "Unione dei volumi in sovrapposizione"

#: fdmprinter.def.json
msgctxt "bridge_wall_min_length description"
msgid "Unsupported walls shorter than this will be printed using the normal wall settings. Longer unsupported walls will be printed using the bridge wall settings."
msgstr "Le pareti non supportate di lunghezza inferiore a questo valore verranno stampate utilizzando le normali impostazioni parete. Le pareti non supportate di lunghezza superiore verranno stampate utilizzando le impostazioni parete ponte."

#: fdmprinter.def.json
msgctxt "adaptive_layer_height_enabled label"
msgid "Use Adaptive Layers"
msgstr "Uso di strati adattivi"

#: fdmprinter.def.json
msgctxt "support_use_towers label"
msgid "Use Towers"
msgstr "Utilizzo delle torri"

#: fdmprinter.def.json
msgctxt "acceleration_travel_enabled description"
msgid "Use a separate acceleration rate for travel moves. If disabled, travel moves will use the acceleration value of the printed line at their destination."
msgstr "Usa una velocità di accelerazione separata per i movimenti di spostamento. Se disabilitato, i movimenti di spostamento utilizzeranno il valore di accelerazione della linea stampata alla destinazione."

#: fdmprinter.def.json
msgctxt "jerk_travel_enabled description"
msgid "Use a separate jerk rate for travel moves. If disabled, travel moves will use the jerk value of the printed line at their destination."
msgstr "Usa un tasso di jerk separato per i movimenti di spostamento. Se disabilitata, i movimenti di spostamento utilizzeranno il valore di jerk della linea stampata alla destinazione."

#: fdmprinter.def.json
msgctxt "relative_extrusion description"
msgid "Use relative extrusion rather than absolute extrusion. Using relative E-steps makes for easier post-processing of the g-code. However, it's not supported by all printers and it may produce very slight deviations in the amount of deposited material compared to absolute E-steps. Irrespective of this setting, the extrusion mode will always be set to absolute before any g-code script is output."
msgstr "Utilizza l'estrusione relativa invece di quella assoluta. L'utilizzo di fasi E relative facilita la post-elaborazione del codice G. Tuttavia, questa impostazione non è supportata da tutte le stampanti e può causare deviazioni molto piccole nella quantità di materiale depositato rispetto alle fasi E assolute. Indipendentemente da questa impostazione, la modalità estrusione sarà sempre impostata su assoluta prima che venga generato uno script in codice G."

#: fdmprinter.def.json
msgctxt "support_use_towers description"
msgid "Use specialized towers to support tiny overhang areas. These towers have a larger diameter than the region they support. Near the overhang the towers' diameter decreases, forming a roof."
msgstr "Utilizza speciali torri per il supporto di piccolissime aree di sbalzo. Queste torri hanno un diametro maggiore rispetto a quello dell'area che supportano. In prossimità dello sbalzo il diametro delle torri diminuisce, formando un 'tetto'."

#: fdmprinter.def.json
msgctxt "infill_mesh description"
msgid "Use this mesh to modify the infill of other meshes with which it overlaps. Replaces infill regions of other meshes with regions for this mesh. It's suggested to only print one Wall and no Top/Bottom Skin for this mesh."
msgstr "Utilizzare questa maglia per modificare il riempimento di altre maglie a cui è sovrapposta. Sostituisce le regioni di riempimento di altre maglie con le regioni di questa maglia. Si consiglia di stampare solo una parete e non il rivestimento esterno superiore/inferiore per questa maglia."

#: fdmprinter.def.json
msgctxt "support_mesh description"
msgid "Use this mesh to specify support areas. This can be used to generate support structure."
msgstr "Utilizzare questa maglia per specificare le aree di supporto. Può essere usata per generare una struttura di supporto."

#: fdmprinter.def.json
msgctxt "anti_overhang_mesh description"
msgid "Use this mesh to specify where no part of the model should be detected as overhang. This can be used to remove unwanted support structure."
msgstr "Utilizzare questa maglia per specificare dove nessuna parte del modello deve essere rilevata come in sovrapposizione. Può essere usato per rimuovere struttura di supporto indesiderata."

#: fdmprinter.def.json
msgctxt "z_seam_type option back"
msgid "User Specified"
msgstr "Specificato dall’utente"

#: fdmprinter.def.json
msgctxt "material_shrinkage_percentage_z label"
msgid "Vertical Scaling Factor Shrinkage Compensation"
msgstr "Fattore di scala verticale per la compensazione della contrazione"

#: fdmprinter.def.json
msgctxt "slicing_tolerance description"
msgid "Vertical tolerance in the sliced layers. The contours of a layer are normally generated by taking cross sections through the middle of each layer's thickness (Middle). Alternatively each layer can have the areas which fall inside of the volume throughout the entire thickness of the layer (Exclusive) or a layer has the areas which fall inside anywhere within the layer (Inclusive). Inclusive retains the most details, Exclusive makes for the best fit and Middle stays closest to the original surface."
msgstr "Tolleranza verticale negli strati sezionati. Di norma i contorni di uno strato vengono generati prendendo le sezioni incrociate fino al centro dello spessore di ciascun livello (intermedie). In alternativa, ogni strato può avere le aree che cadono all'interno del volume per tutto lo spessore dello strato (esclusive) oppure uno strato presenta le aree che rientrano all'interno di qualsiasi punto dello strato (inclusive). Le aree inclusive conservano la maggior parte dei dettagli; le esclusive generano la soluzione migliore, mentre le intermedie restano più vicine alla superficie originale."

#: fdmprinter.def.json
msgctxt "material_bed_temp_wait label"
msgid "Wait for Build Plate Heatup"
msgstr "Attendi il riscaldamento del piano di stampa"

#: fdmprinter.def.json
msgctxt "material_print_temp_wait label"
msgid "Wait for Nozzle Heatup"
msgstr "Attendi il riscaldamento dell’ugello"

#: fdmprinter.def.json
msgctxt "acceleration_wall label"
msgid "Wall Acceleration"
msgstr "Accelerazione parete"

#: fdmprinter.def.json
msgctxt "wall_distribution_count label"
msgid "Wall Distribution Count"
msgstr "Conteggio distribuzione parete"

#: fdmprinter.def.json
msgctxt "wall_extruder_nr label"
msgid "Wall Extruder"
msgstr "Estrusore pareti"

#: fdmprinter.def.json
msgctxt "wall_material_flow label"
msgid "Wall Flow"
msgstr "Flusso della parete"

#: fdmprinter.def.json
msgctxt "jerk_wall label"
msgid "Wall Jerk"
msgstr "Jerk parete"

#: fdmprinter.def.json
msgctxt "wall_line_count label"
msgid "Wall Line Count"
msgstr "Numero delle linee perimetrali"

#: fdmprinter.def.json
msgctxt "wall_line_width label"
msgid "Wall Line Width"
msgstr "Larghezza delle linee perimetrali"

#: fdmprinter.def.json
msgctxt "inset_direction label"
msgid "Wall Ordering"
msgstr "Ordinamento parete"

#: fdmprinter.def.json
msgctxt "speed_wall label"
msgid "Wall Speed"
msgstr "Velocità di stampa della parete"

#: fdmprinter.def.json
msgctxt "wall_thickness label"
msgid "Wall Thickness"
msgstr "Spessore delle pareti"

#: fdmprinter.def.json
msgctxt "wall_transition_length label"
msgid "Wall Transition Length"
msgstr "Lunghezza transizione parete"

#: fdmprinter.def.json
msgctxt "wall_transition_filter_distance label"
msgid "Wall Transitioning Filter Distance"
msgstr "Distanza di filtro transizione parete"

#: fdmprinter.def.json
msgctxt "wall_transition_filter_deviation label"
msgid "Wall Transitioning Filter Margin"
msgstr "Margine filtro di transizione parete"

#: fdmprinter.def.json
msgctxt "wall_transition_angle label"
msgid "Wall Transitioning Threshold Angle"
msgstr "Angolo di soglia di transizione parete"

#: fdmprinter.def.json
msgctxt "shell label"
msgid "Walls"
msgstr "Pareti"

#: fdmprinter.def.json
msgctxt "wall_overhang_angle description"
msgid "Walls that overhang more than this angle will be printed using overhanging wall settings. When the value is 90, no walls will be treated as overhanging. Overhang that gets supported by support will not be treated as overhang either."
msgstr "Le pareti con uno sbalzo superiore a quest'angolo saranno stampate con le impostazioni per le pareti a sbalzo. Se il valore è 90, nessuna parete sarà trattata come parete a sbalzo. Nemmeno lo sbalzo supportato dal supporto sarà trattato come tale."

#: fdmprinter.def.json
msgctxt "support_interface_skip_height description"
msgid "When checking where there's model above and below the support, take steps of the given height. Lower values will slice slower, while higher values may cause normal support to be printed in some places where there should have been support interface."
msgstr "Quando si controlla dove si trova il modello sopra e sotto il supporto, procedere ad intervalli di altezza prestabilita. Valori inferiori causeranno un sezionamento più lento, mentre valori più alti potrebbero causare la stampa del supporto normale in alcuni punti in cui dovrebbe esserci un'interfaccia di supporto."

#: fdmprinter.def.json
msgctxt "infill_enable_travel_optimization description"
msgid "When enabled, the order in which the infill lines are printed is optimized to reduce the distance travelled. The reduction in travel time achieved very much depends on the model being sliced, infill pattern, density, etc. Note that, for some models that have many small areas of infill, the time to slice the model may be greatly increased."
msgstr "Quando abilitato, l’ordine di stampa delle linee di riempimento viene ottimizzato per ridurre la distanza percorsa. La riduzione del tempo di spostamento ottenuta dipende in particolare dal modello sezionato, dalla configurazione di riempimento, dalla densità, ecc. Si noti che, per alcuni modelli che hanno piccole aree di riempimento, il tempo di sezionamento del modello può aumentare notevolmente."

#: fdmprinter.def.json
msgctxt "support_fan_enable description"
msgid "When enabled, the print cooling fan speed is altered for the skin regions immediately above the support."
msgstr "Quando abilitata, la velocità della ventola di raffreddamento stampa viene modificata per le zone del rivestimento esterno subito sopra il supporto."

#: fdmprinter.def.json
msgctxt "z_seam_relative description"
msgid "When enabled, the z seam coordinates are relative to each part's centre. When disabled, the coordinates define an absolute position on the build plate."
msgstr "Se abilitato, le coordinate della giunzione Z sono riferite al centro di ogni parte. Se disabilitato, le coordinate definiscono una posizione assoluta sul piano di stampa."

#: fdmprinter.def.json
msgctxt "retraction_combing_max_distance description"
msgid "When greater than zero, combing travel moves that are longer than this distance will use retraction. If set to zero, there is no maximum and combing moves will not use retraction."
msgstr "Per un valore superiore a zero, le corse di spostamento in modalità combing superiori a tale distanza utilizzeranno la retrazione. Se il valore impostato è zero, non è presente un valore massimo e le corse in modalità combing non utilizzeranno la retrazione."

#: fdmprinter.def.json
msgctxt "hole_xy_offset_max_diameter description"
msgid "When greater than zero, the Hole Horizontal Expansion is gradually applied on small holes (small holes are expanded more). When set to zero the Hole Horizontal Expansion will be applied to all holes. Holes larger than the Hole Horizontal Expansion Max Diameter are not expanded."
msgstr ""

#: fdmprinter.def.json
msgctxt "bridge_skin_material_flow description"
msgid "When printing bridge skin regions, the amount of material extruded is multiplied by this value."
msgstr "Quando si stampano le zone di rivestimento esterno ponte, la quantità di materiale estruso viene moltiplicata per questo valore."

#: fdmprinter.def.json
msgctxt "bridge_wall_material_flow description"
msgid "When printing bridge walls, the amount of material extruded is multiplied by this value."
msgstr "Quando si stampano le pareti ponte, la quantità di materiale estruso viene moltiplicata per questo valore."

#: fdmprinter.def.json
msgctxt "bridge_skin_material_flow_2 description"
msgid "When printing the second bridge skin layer, the amount of material extruded is multiplied by this value."
msgstr "Quando si stampa il secondo strato del rivestimento esterno ponte, la quantità di materiale estruso viene moltiplicata per questo valore."

#: fdmprinter.def.json
msgctxt "bridge_skin_material_flow_3 description"
msgid "When printing the third bridge skin layer, the amount of material extruded is multiplied by this value."
msgstr "Quando si stampa il terzo strato del rivestimento esterno ponte, la quantità di materiale estruso viene moltiplicata per questo valore."

#: fdmprinter.def.json
msgctxt "cool_lift_head description"
msgid "When the minimum speed is hit because of minimum layer time, lift the head away from the print and wait the extra time until the minimum layer time is reached."
msgstr "Quando viene raggiunta la velocità minima per il tempo minimo per strato, sollevare la testina dalla stampa e attendere il tempo supplementare fino al raggiungimento del valore per tempo minimo per strato."

#: fdmprinter.def.json
msgctxt "skin_no_small_gaps_heuristic description"
msgid "When the model has small vertical gaps of only a few layers, there should normally be skin around those layers in the narrow space. Enable this setting to not generate skin if the vertical gap is very small. This improves printing time and slicing time, but technically leaves infill exposed to the air."
msgstr "Quando il modello presenta piccoli spazi vuoti verticali composti da un numero ridotto di strati, intorno a questi strati di norma dovrebbe essere presente un rivestimento esterno nell'interstizio. Abilitare questa impostazione per non generare il rivestimento esterno se l'interstizio verticale è molto piccolo. Ciò consente di migliorare il tempo di stampa e il tempo di sezionamento, ma dal punto di vista tecnico lascia il riempimento esposto all'aria."

#: fdmprinter.def.json
msgctxt "wall_transition_angle description"
msgid "When to create transitions between even and odd numbers of walls. A wedge shape with an angle greater than this setting will not have transitions and no walls will be printed in the center to fill the remaining space. Reducing this setting reduces the number and length of these center walls, but may leave gaps or overextrude."
msgstr "Quando creare transizioni tra numeri di parete pari e dispari. Una forma a cuneo con un angolo maggiore di questa impostazione non presenta transazioni e nessuna parete verrà stampata al centro per riempire lo spazio rimanente. Riducendo questa impostazione si riduce il numero e la lunghezza di queste pareti centrali, ma potrebbe lasciare spazi vuoti o sovraestrusione."

#: fdmprinter.def.json
msgctxt "wall_transition_length description"
msgid "When transitioning between different numbers of walls as the part becomes thinner, a certain amount of space is allotted to split or join the wall lines."
msgstr "Quando si esegue la transizione tra numeri di parete diversi poiché la parte diventa più sottile, viene allocata una determinata quantità di spazio per dividere o unire le linee perimetrali."

#: fdmprinter.def.json
msgctxt "wipe_hop_enable description"
msgid "When wiping, the build plate is lowered to create clearance between the nozzle and the print. It prevents the nozzle from hitting the print during travel moves, reducing the chance to knock the print from the build plate."
msgstr "Durante la pulizia, il piano di stampa viene abbassato per creare uno spazio tra l'ugello e la stampa. Questo impedisce l'urto dell'ugello sulla stampa durante gli spostamenti, riducendo la possibilità di far cadere la stampa dal piano."

#: fdmprinter.def.json
msgctxt "retraction_hop_enabled description"
msgid "Whenever a retraction is done, the build plate is lowered to create clearance between the nozzle and the print. It prevents the nozzle from hitting the print during travel moves, reducing the chance to knock the print from the build plate."
msgstr "Ogniqualvolta avviene una retrazione, il piano di stampa viene abbassato per creare uno spazio tra l’ugello e la stampa. Previene l’urto dell’ugello sulla stampa durante gli spostamenti riducendo la possibilità di far cadere la stampa dal piano."

#: fdmprinter.def.json
msgctxt "support_xy_overrides_z description"
msgid "Whether the Support X/Y Distance overrides the Support Z Distance or vice versa. When X/Y overrides Z the X/Y distance can push away the support from the model, influencing the actual Z distance to the overhang. We can disable this by not applying the X/Y distance around overhangs."
msgstr "Indica se la distanza X/Y del supporto esclude la distanza Z del supporto o viceversa. Quando X/Y esclude Z, la distanza X/Y può allontanare il supporto dal modello, influenzando l’effettiva distanza Z allo sbalzo. È possibile disabilitare questa funzione non applicando la distanza X/Y intorno agli sbalzi."

#: fdmprinter.def.json
msgctxt "machine_center_is_zero description"
msgid "Whether the X/Y coordinates of the zero position of the printer is at the center of the printable area."
msgstr "Indica se le coordinate X/Y della posizione zero della stampante sono al centro dell’area stampabile."

#: fdmprinter.def.json
msgctxt "machine_endstop_positive_direction_x description"
msgid "Whether the endstop of the X axis is in the positive direction (high X coordinate) or negative (low X coordinate)."
msgstr "Se l’endstop dell’asse X è in direzione positiva (coordinata X alta) o negativa (coordinata X bassa)."

#: fdmprinter.def.json
msgctxt "machine_endstop_positive_direction_y description"
msgid "Whether the endstop of the Y axis is in the positive direction (high Y coordinate) or negative (low Y coordinate)."
msgstr "Se l’endstop dell’asse Y è in direzione positiva (coordinata Y alta) o negativa (coordinata Y bassa)."

#: fdmprinter.def.json
msgctxt "machine_endstop_positive_direction_z description"
msgid "Whether the endstop of the Z axis is in the positive direction (high Z coordinate) or negative (low Z coordinate)."
msgstr "Se l’endstop dell’asse Z è in direzione positiva (coordinata Z alta) o negativa (coordinata Z bassa)."

#: fdmprinter.def.json
msgctxt "machine_extruders_share_heater description"
msgid "Whether the extruders share a single heater rather than each extruder having its own heater."
msgstr "Indica se gli estrusori condividono un singolo riscaldatore piuttosto che avere ognuno il proprio."

#: fdmprinter.def.json
msgctxt "machine_extruders_share_nozzle description"
msgid "Whether the extruders share a single nozzle rather than each extruder having its own nozzle. When set to true, it is expected that the printer-start gcode script properly sets up all extruders in an initial retraction state that is known and mutually compatible (either zero or one filament not retracted); in that case the initial retraction status is described, per extruder, by the 'machine_extruders_shared_nozzle_initial_retraction' parameter."
msgstr "Indica se gli estrusori condividono un singolo ugello piuttosto che avere ognuno il proprio. Se impostato su true, si prevede che lo script gcode di avvio della stampante imposti tutti gli estrusori su uno stato di retrazione iniziale noto e mutuamente compatibile (nessuno o un solo filamento non retratto); in questo caso lo stato di retrazione iniziale è descritto, per estrusore, dal parametro 'machine_extruders_shared_nozzle_initial_retraction'."

#: fdmprinter.def.json
msgctxt "machine_heated_bed description"
msgid "Whether the machine has a heated build plate present."
msgstr "Indica se la macchina ha un piano di stampa riscaldato."

#: fdmprinter.def.json
msgctxt "machine_heated_build_volume description"
msgid "Whether the machine is able to stabilize the build volume temperature."
msgstr "Se la macchina è in grado di stabilizzare la temperatura del volume di stampa."

#: fdmprinter.def.json
msgctxt "center_object description"
msgid "Whether to center the object on the middle of the build platform (0,0), instead of using the coordinate system in which the object was saved."
msgstr "Per centrare l’oggetto al centro del piano di stampa (0,0) anziché utilizzare il sistema di coordinate in cui l’oggetto è stato salvato."

#: fdmprinter.def.json
msgctxt "machine_nozzle_temp_enabled description"
msgid "Whether to control temperature from Cura. Turn this off to control nozzle temperature from outside of Cura."
msgstr "Per controllare la temperatura da Cura. Disattivare per controllare la temperatura ugello dall’esterno di Cura."

#: fdmprinter.def.json
msgctxt "material_bed_temp_prepend description"
msgid "Whether to include build plate temperature commands at the start of the gcode. When the start_gcode already contains build plate temperature commands Cura frontend will automatically disable this setting."
msgstr "Sceglie se includere comandi temperatura piano di stampa all’avvio del codice G. Quando start_gcode contiene già comandi temperatura piano di stampa la parte anteriore di Cura disabilita automaticamente questa impostazione."

#: fdmprinter.def.json
msgctxt "material_print_temp_prepend description"
msgid "Whether to include nozzle temperature commands at the start of the gcode. When the start_gcode already contains nozzle temperature commands Cura frontend will automatically disable this setting."
msgstr "Sceglie se includere comandi temperatura ugello all’avvio del codice G. Quando start_gcode contiene già comandi temperatura ugello la parte anteriore di Cura disabilita automaticamente questa impostazione."

#: fdmprinter.def.json
msgctxt "clean_between_layers description"
msgid "Whether to include nozzle wipe G-Code between layers (maximum 1 per layer). Enabling this setting could influence behavior of retract at layer change. Please use Wipe Retraction settings to control retraction at layers where the wipe script will be working."
msgstr "Indica se includere nel G-Code la pulitura ugello tra i layer (massimo 1 per layer). L'attivazione di questa impostazione potrebbe influenzare il comportamento della retrazione al cambio layer. Utilizzare le impostazioni di retrazione per pulitura per controllare la retrazione in corrispondenza dei layer in cui sarà in funzione lo script di pulitura."

#: fdmprinter.def.json
msgctxt "material_bed_temp_wait description"
msgid "Whether to insert a command to wait until the build plate temperature is reached at the start."
msgstr "Sceglie se inserire un comando per attendere finché la temperatura del piano di stampa non viene raggiunta all’avvio."

#: fdmprinter.def.json
msgctxt "prime_blob_enable description"
msgid "Whether to prime the filament with a blob before printing. Turning this setting on will ensure that the extruder will have material ready at the nozzle before printing. Printing Brim or Skirt can act like priming too, in which case turning this setting off saves some time."
msgstr "Eventuale innesco del filamento con un blob prima della stampa. L'attivazione di questa impostazione garantisce che l'estrusore avrà il materiale pronto all'ugello prima della stampa. Anche la stampa Brim o Skirt può funzionare da innesco, nel qual caso la disabilitazione di questa impostazione consente di risparmiare tempo."

#: fdmprinter.def.json
msgctxt "print_sequence description"
msgid "Whether to print all models one layer at a time or to wait for one model to finish, before moving on to the next. One at a time mode is possible if a) only one extruder is enabled and b) all models are separated in such a way that the whole print head can move in between and all models are lower than the distance between the nozzle and the X/Y axes."
msgstr "Indica se stampare tutti i modelli un layer alla volta o se attendere di terminare un modello prima di passare al successivo. La modalità \"uno per volta\" è possibile solo se a) è abilitato solo un estrusore b) tutti i modelli sono separati in modo tale che l'intera testina di stampa possa muoversi tra di essi e che tutti i modelli siano più bassi della distanza tra l'ugello e gli assi X/Y."

#: fdmprinter.def.json
msgctxt "machine_show_variants description"
msgid "Whether to show the different variants of this machine, which are described in separate json files."
msgstr "Sceglie se mostrare le diverse varianti di questa macchina, descritte in file json a parte."

#: fdmprinter.def.json
msgctxt "machine_firmware_retract description"
msgid "Whether to use firmware retract commands (G10/G11) instead of using the E property in G1 commands to retract the material."
msgstr "Specifica se usare comandi di retrazione firmware (G10/G11) anziché utilizzare la proprietà E nei comandi G1 per retrarre il materiale."

#: fdmprinter.def.json
msgctxt "material_print_temp_wait description"
msgid "Whether to wait until the nozzle temperature is reached at the start."
msgstr "Sceglie se attendere finché la temperatura dell’ugello non viene raggiunta all’avvio."

#: fdmprinter.def.json
msgctxt "infill_line_width description"
msgid "Width of a single infill line."
msgstr "Indica la larghezza di una singola linea di riempimento."

#: fdmprinter.def.json
msgctxt "support_interface_line_width description"
msgid "Width of a single line of support roof or floor."
msgstr "Indica la larghezza di una singola linea di supporto superiore o inferiore."

#: fdmprinter.def.json
msgctxt "roofing_line_width description"
msgid "Width of a single line of the areas at the top of the print."
msgstr "Larghezza di un singola linea delle aree nella parte superiore della stampa."

#: fdmprinter.def.json
msgctxt "line_width description"
msgid "Width of a single line. Generally, the width of each line should correspond to the width of the nozzle. However, slightly reducing this value could produce better prints."
msgstr "Indica la larghezza di una linea singola. In generale, la larghezza di ciascuna linea deve corrispondere alla larghezza dell’ugello. Tuttavia, una lieve riduzione di questo valore potrebbe generare stampe migliori."

#: fdmprinter.def.json
msgctxt "prime_tower_line_width description"
msgid "Width of a single prime tower line."
msgstr "Indica la larghezza di una singola linea della torre di innesco."

#: fdmprinter.def.json
msgctxt "skirt_brim_line_width description"
msgid "Width of a single skirt or brim line."
msgstr "Indica la larghezza di una singola linea dello skirt o del brim."

#: fdmprinter.def.json
msgctxt "support_bottom_line_width description"
msgid "Width of a single support floor line."
msgstr "Indica la larghezza di una singola linea di supporto inferiore."

#: fdmprinter.def.json
msgctxt "support_roof_line_width description"
msgid "Width of a single support roof line."
msgstr "Indica la larghezza di una singola linea di supporto superiore."

#: fdmprinter.def.json
msgctxt "support_line_width description"
msgid "Width of a single support structure line."
msgstr "Indica la larghezza di una singola linea di supporto."

#: fdmprinter.def.json
msgctxt "skin_line_width description"
msgid "Width of a single top/bottom line."
msgstr "Indica la larghezza di una singola linea superiore/inferiore."

#: fdmprinter.def.json
msgctxt "wall_line_width_x description"
msgid "Width of a single wall line for all wall lines except the outermost one."
msgstr "Indica la larghezza di una singola linea della parete per tutte le linee della parete tranne quella più esterna."

#: fdmprinter.def.json
msgctxt "wall_line_width description"
msgid "Width of a single wall line."
msgstr "Indica la larghezza di una singola linea perimetrale."

#: fdmprinter.def.json
msgctxt "raft_base_line_width description"
msgid "Width of the lines in the base raft layer. These should be thick lines to assist in build plate adhesion."
msgstr "Indica la larghezza delle linee dello strato di base del raft. Le linee di questo strato devono essere spesse per favorire l'adesione al piano di stampa."

#: fdmprinter.def.json
msgctxt "raft_interface_line_width description"
msgid "Width of the lines in the middle raft layer. Making the second layer extrude more causes the lines to stick to the build plate."
msgstr "Indica la larghezza delle linee dello strato intermedio del raft. Una maggiore estrusione del secondo strato provoca l'incollamento delle linee al piano di stampa."

#: fdmprinter.def.json
msgctxt "raft_surface_line_width description"
msgid "Width of the lines in the top surface of the raft. These can be thin lines so that the top of the raft becomes smooth."
msgstr "Indica la larghezza delle linee della superficie superiore del raft. Queste possono essere linee sottili atte a levigare la parte superiore del raft."

#: fdmprinter.def.json
msgctxt "wall_line_width_0 description"
msgid "Width of the outermost wall line. By lowering this value, higher levels of detail can be printed."
msgstr "Indica la larghezza della linea della parete esterna. Riducendo questo valore, è possibile stampare livelli di dettaglio più elevati."

#: fdmprinter.def.json
msgctxt "min_bead_width description"
msgid "Width of the wall that will replace thin features (according to the Minimum Feature Size) of the model. If the Minimum Wall Line Width is thinner than the thickness of the feature, the wall will become as thick as the feature itself."
msgstr "Larghezza della parete che sostituirà feature sottili (in base alle dimensioni minime della feature) del modello. Se la larghezza minima della linea perimetrale è più sottile dello spessore della feature, la parete diventerà spessa come la feature stessa."

#: fdmprinter.def.json
msgctxt "wipe_brush_pos_x label"
msgid "Wipe Brush X Position"
msgstr "Posizione X spazzolino di pulitura"

#: fdmprinter.def.json
msgctxt "wipe_hop_speed label"
msgid "Wipe Hop Speed"
msgstr "Velocità di sollevamento (Hop) per pulitura"

#: fdmprinter.def.json
msgctxt "prime_tower_wipe_enabled label"
msgid "Wipe Inactive Nozzle on Prime Tower"
msgstr "Ugello pulitura inattiva sulla torre di innesco"

#: fdmprinter.def.json
msgctxt "wipe_move_distance label"
msgid "Wipe Move Distance"
msgstr "Distanza spostamento longitudinale di pulitura"

#: fdmprinter.def.json
msgctxt "clean_between_layers label"
msgid "Wipe Nozzle Between Layers"
msgstr "Pulitura ugello tra gli strati"

#: fdmprinter.def.json
msgctxt "wipe_pause label"
msgid "Wipe Pause"
msgstr "Pausa pulitura"

#: fdmprinter.def.json
msgctxt "wipe_repeat_count label"
msgid "Wipe Repeat Count"
msgstr "Conteggio ripetizioni operazioni di pulitura"

#: fdmprinter.def.json
msgctxt "wipe_retraction_amount label"
msgid "Wipe Retraction Distance"
msgstr "Distanza di retrazione per pulitura"

#: fdmprinter.def.json
msgctxt "wipe_retraction_enable label"
msgid "Wipe Retraction Enable"
msgstr "Retrazione per pulitura abilitata"

#: fdmprinter.def.json
msgctxt "wipe_retraction_extra_prime_amount label"
msgid "Wipe Retraction Extra Prime Amount"
msgstr "Entità di innesco supplementare dopo retrazione per pulitura"

#: fdmprinter.def.json
msgctxt "wipe_retraction_prime_speed label"
msgid "Wipe Retraction Prime Speed"
msgstr "Velocità di pulitura retrazione"

#: fdmprinter.def.json
msgctxt "wipe_retraction_retract_speed label"
msgid "Wipe Retraction Retract Speed"
msgstr "Velocità di retrazione per pulitura"

#: fdmprinter.def.json
msgctxt "wipe_retraction_speed label"
msgid "Wipe Retraction Speed"
msgstr "Velocità di retrazione per pulitura"

#: fdmprinter.def.json
msgctxt "wipe_hop_enable label"
msgid "Wipe Z Hop"
msgstr "Pulitura Z Hop"

#: fdmprinter.def.json
msgctxt "wipe_hop_amount label"
msgid "Wipe Z Hop Height"
msgstr "Altezza Z Hop pulitura"

#: fdmprinter.def.json
msgctxt "retraction_combing option infill"
msgid "Within Infill"
msgstr "Nel riempimento"

#: fdmprinter.def.json
msgctxt "machine_always_write_active_tool description"
msgid "Write active tool after sending temp commands to inactive tool. Required for Dual Extruder printing with Smoothie or other firmware with modal tool commands."
msgstr "Tenere nota dello strumento attivo dopo l'invio di comandi temporanei allo strumento non attivo. Richiesto per la stampa con doppio estrusore con Smoothie o altro firmware con comandi modali dello strumento."

#: fdmprinter.def.json
msgctxt "machine_endstop_positive_direction_x label"
msgid "X Endstop in Positive Direction"
msgstr "Endstop X in direzione positiva"

#: fdmprinter.def.json
msgctxt "wipe_brush_pos_x description"
msgid "X location where wipe script will start."
msgstr "Posizione X in cui verrà avviato lo script di pulitura."

#: fdmprinter.def.json
msgctxt "support_xy_overrides_z option xy_overrides_z"
msgid "X/Y overrides Z"
msgstr "X/Y esclude Z"

#: fdmprinter.def.json
msgctxt "machine_endstop_positive_direction_y label"
msgid "Y Endstop in Positive Direction"
msgstr "Endstop Y in direzione positiva"

#: fdmprinter.def.json
msgctxt "machine_endstop_positive_direction_z label"
msgid "Z Endstop in Positive Direction"
msgstr "Endstop Z in direzione positiva"

#: fdmprinter.def.json
msgctxt "retraction_hop_after_extruder_switch label"
msgid "Z Hop After Extruder Switch"
msgstr "Z Hop dopo cambio estrusore"

#: fdmprinter.def.json
msgctxt "retraction_hop_after_extruder_switch_height label"
msgid "Z Hop After Extruder Switch Height"
msgstr "Z Hop dopo cambio altezza estrusore"

#: fdmprinter.def.json
msgctxt "retraction_hop label"
msgid "Z Hop Height"
msgstr "Altezza Z Hop"

#: fdmprinter.def.json
msgctxt "retraction_hop_only_when_collides label"
msgid "Z Hop Only Over Printed Parts"
msgstr "Z Hop solo su parti stampate"

#: fdmprinter.def.json
msgctxt "speed_z_hop label"
msgid "Z Hop Speed"
msgstr "Velocità di sollevamento Z"

#: fdmprinter.def.json
msgctxt "retraction_hop_enabled label"
msgid "Z Hop When Retracted"
msgstr "Z Hop durante la retrazione"

#: fdmprinter.def.json
msgctxt "z_seam_type label"
msgid "Z Seam Alignment"
msgstr "Allineamento delle giunzioni a Z"

#: fdmprinter.def.json
msgctxt "z_seam_position label"
msgid "Z Seam Position"
msgstr "Posizione della cucitura in Z"

#: fdmprinter.def.json
msgctxt "z_seam_relative label"
msgid "Z Seam Relative"
msgstr "Riferimento giunzione Z"

#: fdmprinter.def.json
msgctxt "z_seam_x label"
msgid "Z Seam X"
msgstr "Giunzione Z X"

#: fdmprinter.def.json
msgctxt "z_seam_y label"
msgid "Z Seam Y"
msgstr "Giunzione Z Y"

#: fdmprinter.def.json
msgctxt "support_xy_overrides_z option z_overrides_xy"
msgid "Z overrides X/Y"
msgstr "Z esclude X/Y"

#: fdmprinter.def.json
msgctxt "infill_pattern option zigzag"
msgid "Zig Zag"
msgstr "Zig Zag"

#: fdmprinter.def.json
msgctxt "ironing_pattern option zigzag"
msgid "Zig Zag"
msgstr "Zig Zag"

#: fdmprinter.def.json
msgctxt "roofing_pattern option zigzag"
msgid "Zig Zag"
msgstr "Zig Zag"

#: fdmprinter.def.json
msgctxt "support_bottom_pattern option zigzag"
msgid "Zig Zag"
msgstr "Zig Zag"

#: fdmprinter.def.json
msgctxt "support_interface_pattern option zigzag"
msgid "Zig Zag"
msgstr "Zig Zag"

#: fdmprinter.def.json
msgctxt "support_pattern option zigzag"
msgid "Zig Zag"
msgstr "Zig Zag"

#: fdmprinter.def.json
msgctxt "support_roof_pattern option zigzag"
msgid "Zig Zag"
msgstr "Zig Zag"

#: fdmprinter.def.json
msgctxt "top_bottom_pattern option zigzag"
msgid "Zig Zag"
msgstr "Zig Zag"

#: fdmprinter.def.json
msgctxt "top_bottom_pattern_0 option zigzag"
msgid "Zig Zag"
msgstr "Zig Zag"

#: fdmprinter.def.json
msgctxt "travel description"
msgid "travel"
msgstr "spostamenti"

#~ msgctxt "wireframe_strategy option compensate"
#~ msgid "Compensate"
#~ msgstr "Compensazione"

#~ msgctxt "wireframe_top_jump description"
#~ msgid "Creates a small knot at the top of an upward line, so that the consecutive horizontal layer has a better chance to connect to it. Only applies to Wire Printing."
#~ msgstr "Crea un piccolo nodo alla sommità di una linea verticale verso l'alto, in modo che lo strato orizzontale consecutivo abbia una migliore possibilità di collegarsi ad essa. Applicabile solo alla funzione Wire Printing."

#~ msgctxt "wireframe_bottom_delay description"
#~ msgid "Delay time after a downward move. Only applies to Wire Printing."
#~ msgstr "Indica il tempo di ritardo dopo uno spostamento verso il basso. Applicabile solo alla funzione Wire Printing."

#~ msgctxt "wireframe_top_delay description"
#~ msgid "Delay time after an upward move, so that the upward line can harden. Only applies to Wire Printing."
#~ msgstr "Indica il tempo di ritardo dopo uno spostamento verso l'alto, in modo da consentire l'indurimento della linea verticale indirizzata verso l'alto. Applicabile solo alla funzione Wire Printing."

#~ msgctxt "wireframe_flat_delay description"
#~ msgid "Delay time between two horizontal segments. Introducing such a delay can cause better adhesion to previous layers at the connection points, while too long delays cause sagging. Only applies to Wire Printing."
#~ msgstr "Indica il tempo di ritardo tra due segmenti orizzontali. Introducendo un tale ritardo si può ottenere una migliore adesione agli strati precedenti in corrispondenza dei punti di collegamento, mentre ritardi troppo prolungati provocano cedimenti. Applicabile solo alla funzione Wire Printing."

#~ msgctxt "wireframe_nozzle_clearance description"
#~ msgid "Distance between the nozzle and horizontally downward lines. Larger clearance results in diagonally downward lines with a less steep angle, which in turn results in less upward connections with the next layer. Only applies to Wire Printing."
#~ msgstr "Indica la distanza tra l'ugello e le linee diagonali verso il basso. Un maggior gioco risulta in linee diagonali verso il basso con un minor angolo di inclinazione, cosa che a sua volta si traduce in meno collegamenti verso l'alto con lo strato successivo. Applicabile solo alla funzione Wire Printing."

#~ msgctxt "wireframe_up_half_speed description"
#~ msgid ""
#~ "Distance of an upward move which is extruded with half speed.\n"
#~ "This can cause better adhesion to previous layers, while not heating the material in those layers too much. Only applies to Wire Printing."
#~ msgstr ""
#~ "Indica la distanza di uno spostamento verso l'alto con estrusione a velocità dimezzata.\n"
#~ "Ciò può garantire una migliore adesione agli strati precedenti, senza eccessivo riscaldamento del materiale su questi strati. Applicabile solo alla funzione Wire Printing."

#~ msgctxt "wireframe_fall_down description"
#~ msgid "Distance with which the material falls down after an upward extrusion. This distance is compensated for. Only applies to Wire Printing."
#~ msgstr "Indica la distanza di caduta del materiale dopo un estrusione verso l'alto. Tale distanza viene compensata. Applicabile solo alla funzione Wire Printing."

#~ msgctxt "wireframe_drag_along description"
#~ msgid "Distance with which the material of an upward extrusion is dragged along with the diagonally downward extrusion. This distance is compensated for. Only applies to Wire Printing."
#~ msgstr "Indica la distanza di trascinamento del materiale di una estrusione verso l'alto nell'estrusione diagonale verso il basso. Tale distanza viene compensata. Applicabile solo alla funzione Wire Printing."

#~ msgctxt "wireframe_flow_connection description"
#~ msgid "Flow compensation when going up or down. Only applies to Wire Printing."
#~ msgstr "Determina la compensazione di flusso nei percorsi verso l'alto o verso il basso. Applicabile solo alla funzione Wire Printing."

#~ msgctxt "wireframe_flow_flat description"
#~ msgid "Flow compensation when printing flat lines. Only applies to Wire Printing."
#~ msgstr "Determina la compensazione di flusso durante la stampa di linee piatte. Applicabile solo alla funzione Wire Printing."

#~ msgctxt "wireframe_flow description"
#~ msgid "Flow compensation: the amount of material extruded is multiplied by this value. Only applies to Wire Printing."
#~ msgstr "Determina la compensazione del flusso: la quantità di materiale estruso viene moltiplicata per questo valore. Applicabile solo alla funzione Wire Printing."

#~ msgctxt "wireframe_strategy option knot"
#~ msgid "Knot"
#~ msgstr "Nodo"

#~ msgctxt "wireframe_straight_before_down description"
#~ msgid "Percentage of a diagonally downward line which is covered by a horizontal line piece. This can prevent sagging of the top most point of upward lines. Only applies to Wire Printing."
#~ msgstr "Indica la percentuale di copertura di una linea diagonale verso il basso da un tratto di linea orizzontale. Questa opzione può impedire il cedimento della sommità delle linee verticali verso l'alto. Applicabile solo alla funzione Wire Printing."

#~ msgctxt "wireframe_enabled description"
#~ msgid "Print only the outside surface with a sparse webbed structure, printing 'in thin air'. This is realized by horizontally printing the contours of the model at given Z intervals which are connected via upward and diagonally downward lines."
#~ msgstr "Consente di stampare solo la superficie esterna come una struttura di linee, realizzando una stampa \"sospesa nell'aria\". Questa funzione si realizza mediante la stampa orizzontale dei contorni del modello con determinati intervalli Z che sono collegati tramite linee che si estendono verticalmente verso l'alto e diagonalmente verso il basso."

#~ msgctxt "wireframe_strategy option retract"
#~ msgid "Retract"
#~ msgstr "Retrazione"

#~ msgctxt "wireframe_printspeed description"
#~ msgid "Speed at which the nozzle moves when extruding material. Only applies to Wire Printing."
#~ msgstr "Indica la velocità a cui l'ugello si muove durante l'estrusione del materiale. Applicabile solo alla funzione Wire Printing."

#~ msgctxt "wireframe_printspeed_down description"
#~ msgid "Speed of printing a line diagonally downward. Only applies to Wire Printing."
#~ msgstr "Indica la velocità di stampa di una linea diagonale verso il basso. Applicabile solo alla funzione Wire Printing."

#~ msgctxt "wireframe_printspeed_up description"
#~ msgid "Speed of printing a line upward 'in thin air'. Only applies to Wire Printing."
#~ msgstr "Indica la velocità di stampa di una linea verticale verso l'alto della struttura \"sospesa nell'aria\". Applicabile solo alla funzione Wire Printing."

#~ msgctxt "wireframe_printspeed_bottom description"
#~ msgid "Speed of printing the first layer, which is the only layer touching the build platform. Only applies to Wire Printing."
#~ msgstr "Indica la velocità di stampa del primo strato, che è il solo strato a contatto con il piano di stampa. Applicabile solo alla funzione Wire Printing."

#~ msgctxt "wireframe_printspeed_flat description"
#~ msgid "Speed of printing the horizontal contours of the model. Only applies to Wire Printing."
#~ msgstr "Indica la velocità di stampa dei contorni orizzontali del modello. Applicabile solo alla funzione Wire Printing."

#~ msgctxt "wireframe_strategy description"
#~ msgid "Strategy for making sure two consecutive layers connect at each connection point. Retraction lets the upward lines harden in the right position, but may cause filament grinding. A knot can be made at the end of an upward line to heighten the chance of connecting to it and to let the line cool; however, it may require slow printing speeds. Another strategy is to compensate for the sagging of the top of an upward line; however, the lines won't always fall down as predicted."
#~ msgstr "Strategia per garantire il collegamento di due strati consecutivi ad ogni punto di connessione. La retrazione consente l'indurimento delle linee verticali verso l'alto nella giusta posizione, ma può causare la deformazione del filamento. È possibile realizzare un nodo all'estremità di una linea verticale verso l'alto per accrescere la possibilità di collegamento e lasciarla raffreddare; tuttavia ciò può richiedere velocità di stampa ridotte. Un'altra strategia consiste nel compensare il cedimento della parte superiore di una linea verticale verso l'alto; tuttavia le linee non sempre ricadono come previsto."

#~ msgctxt "wireframe_roof_inset description"
#~ msgid "The distance covered when making a connection from a roof outline inward. Only applies to Wire Printing."
#~ msgstr "Indica la distanza percorsa durante la realizzazione di una connessione da un profilo della superficie superiore (tetto) verso l'interno. Applicabile solo alla funzione Wire Printing."

#~ msgctxt "wireframe_roof_drag_along description"
#~ msgid "The distance of the end piece of an inward line which gets dragged along when going back to the outer outline of the roof. This distance is compensated for. Only applies to Wire Printing."
#~ msgstr "Indica la distanza di trascinamento dell'estremità di una linea interna durante lo spostamento di ritorno verso il contorno esterno della superficie superiore (tetto). Questa distanza viene compensata. Applicabile solo alla funzione Wire Printing."

#~ msgctxt "wireframe_roof_fall_down description"
#~ msgid "The distance which horizontal roof lines printed 'in thin air' fall down when being printed. This distance is compensated for. Only applies to Wire Printing."
#~ msgstr "Indica la distanza di caduta delle linee della superficie superiore (tetto) della struttura \"sospesa nell'aria\" durante la stampa. Questa distanza viene compensata. Applicabile solo alla funzione Wire Printing."

#~ msgctxt "wireframe_height description"
#~ msgid "The height of the upward and diagonally downward lines between two horizontal parts. This determines the overall density of the net structure. Only applies to Wire Printing."
#~ msgstr "Indica l'altezza delle linee che si estendono verticalmente verso l'alto e diagonalmente verso il basso tra due parti orizzontali. Questo determina la densità complessiva della struttura del reticolo. Applicabile solo alla funzione Wire Printing."

#~ msgctxt "wireframe_roof_outer_delay description"
#~ msgid "Time spent at the outer perimeters of hole which is to become a roof. Longer times can ensure a better connection. Only applies to Wire Printing."
#~ msgstr "Indica il tempo trascorso sul perimetro esterno del foro di una superficie superiore (tetto). Tempi più lunghi possono garantire un migliore collegamento. Applicabile solo alla funzione Wire Printing."

#~ msgctxt "wireframe_bottom_delay label"
#~ msgid "WP Bottom Delay"
#~ msgstr "Ritardo dopo spostamento verso il basso WP"

#~ msgctxt "wireframe_printspeed_bottom label"
#~ msgid "WP Bottom Printing Speed"
#~ msgstr "Velocità di stampa della parte inferiore WP"

#~ msgctxt "wireframe_flow_connection label"
#~ msgid "WP Connection Flow"
#~ msgstr "Flusso di connessione WP"

#~ msgctxt "wireframe_height label"
#~ msgid "WP Connection Height"
#~ msgstr "Altezza di connessione WP"

#~ msgctxt "wireframe_printspeed_down label"
#~ msgid "WP Downward Printing Speed"
#~ msgstr "Velocità di stampa diagonale WP"

#~ msgctxt "wireframe_drag_along label"
#~ msgid "WP Drag Along"
#~ msgstr "Trascinamento WP"

#~ msgctxt "wireframe_up_half_speed label"
#~ msgid "WP Ease Upward"
#~ msgstr "Spostamento verso l'alto a velocità ridotta WP"

#~ msgctxt "wireframe_fall_down label"
#~ msgid "WP Fall Down"
#~ msgstr "Caduta del materiale WP"

#~ msgctxt "wireframe_flat_delay label"
#~ msgid "WP Flat Delay"
#~ msgstr "Ritardo tra due segmenti orizzontali WP"

#~ msgctxt "wireframe_flow_flat label"
#~ msgid "WP Flat Flow"
#~ msgstr "Flusso linee piatte WP"

#~ msgctxt "wireframe_flow label"
#~ msgid "WP Flow"
#~ msgstr "Flusso WP"

#~ msgctxt "wireframe_printspeed_flat label"
#~ msgid "WP Horizontal Printing Speed"
#~ msgstr "Velocità di stampa orizzontale WP"

#~ msgctxt "wireframe_top_jump label"
#~ msgid "WP Knot Size"
#~ msgstr "Dimensione dei nodi WP"

#~ msgctxt "wireframe_nozzle_clearance label"
#~ msgid "WP Nozzle Clearance"
#~ msgstr "Gioco ugello WP"

#~ msgctxt "wireframe_roof_drag_along label"
#~ msgid "WP Roof Drag Along"
#~ msgstr "Trascinamento superficie superiore (tetto) WP"

#~ msgctxt "wireframe_roof_fall_down label"
#~ msgid "WP Roof Fall Down"
#~ msgstr "Caduta delle linee della superficie superiore (tetto) WP"

#~ msgctxt "wireframe_roof_inset label"
#~ msgid "WP Roof Inset Distance"
#~ msgstr "Distanza dalla superficie superiore WP"

#~ msgctxt "wireframe_roof_outer_delay label"
#~ msgid "WP Roof Outer Delay"
#~ msgstr "Ritardo su perimetro esterno foro superficie superiore (tetto) WP"

#~ msgctxt "wireframe_printspeed label"
#~ msgid "WP Speed"
#~ msgstr "Velocità WP"

#~ msgctxt "wireframe_straight_before_down label"
#~ msgid "WP Straighten Downward Lines"
#~ msgstr "Correzione delle linee diagonali WP"

#~ msgctxt "wireframe_strategy label"
#~ msgid "WP Strategy"
#~ msgstr "Strategia WP"

#~ msgctxt "wireframe_top_delay label"
#~ msgid "WP Top Delay"
#~ msgstr "Ritardo dopo spostamento verso l'alto WP"

#~ msgctxt "wireframe_printspeed_up label"
#~ msgid "WP Upward Printing Speed"
#~ msgstr "Velocità di stampa verticale WP"

#~ msgctxt "wireframe_enabled label"
#~ msgid "Wire Printing"
#~ msgstr "Funzione Wire Printing (WP)"<|MERGE_RESOLUTION|>--- conflicted
+++ resolved
@@ -3,11 +3,7 @@
 msgstr ""
 "Project-Id-Version: Uranium json setting files\n"
 "Report-Msgid-Bugs-To: plugins@ultimaker.com\n"
-<<<<<<< HEAD
-"POT-Creation-Date: 2023-03-23 11:03+0000\n"
-=======
 "POT-Creation-Date: 2023-03-28 11:57+0000\n"
->>>>>>> cf7bc063
 "PO-Revision-Date: YEAR-MO-DA HO:MI+ZONE\n"
 "Last-Translator: FULL NAME <EMAIL@ADDRESS>\n"
 "Language-Team: LANGUAGE\n"
@@ -77,11 +73,6 @@
 msgstr "Una parte completamente racchiusa all'interno di un'altra parte può generare un brim esterno che tocca l'interno dell'altra parte. Questo rimuove tutti i brim entro questa distanza dai fori interni."
 
 #: fdmprinter.def.json
-msgctxt "support_tree_branch_reach_limit description"
-msgid "A recomendation to how far branches can move from the points they support. Branches can violate this value to reach their destination (buildplate or a flat part of the model). Lowering this value will make the support more sturdy, but increase the amount of branches (and because of that material usage/print time) "
-msgstr ""
-
-#: fdmprinter.def.json
 msgctxt "extruder_prime_pos_abs label"
 msgid "Absolute Extruder Prime Position"
 msgstr "Posizione assoluta di innesco estrusore"
@@ -146,11 +137,6 @@
 msgstr "Regola la densità delle parti superiori e inferiori della struttura di supporto. Un valore superiore genera sbalzi migliori, ma i supporti sono più difficili da rimuovere."
 
 #: fdmprinter.def.json
-msgctxt "support_tree_top_rate description"
-msgid "Adjusts the density of the support structure used to generate the tips of the branches. A higher value results in better overhangs, but the supports are harder to remove. Use Support Roof for very high values or ensure support density is similarly high at the top."
-msgstr ""
-
-#: fdmprinter.def.json
 msgctxt "support_infill_rate description"
 msgid "Adjusts the density of the support structure. A higher value results in better overhangs, but the supports are harder to remove."
 msgstr "Regola la densità della struttura di supporto. Un valore superiore genera sbalzi migliori, ma i supporti sono più difficili da rimuovere."
@@ -331,11 +317,6 @@
 msgstr "Entrambi"
 
 #: fdmprinter.def.json
-msgctxt "support_interface_priority option nothing"
-msgid "Both overlap"
-msgstr ""
-
-#: fdmprinter.def.json
 msgctxt "bottom_layers label"
 msgid "Bottom Layers"
 msgstr "Strati inferiori"
@@ -561,11 +542,6 @@
 msgstr "Temperatura volume di stampa"
 
 #: fdmprinter.def.json
-msgctxt "support_tree_rest_preference option buildplate"
-msgid "Buildplate"
-msgstr ""
-
-#: fdmprinter.def.json
 msgctxt "center_object label"
 msgid "Center Object"
 msgstr "Centra oggetto"
@@ -874,11 +850,6 @@
 msgctxt "material_diameter label"
 msgid "Diameter"
 msgstr "Diametro"
-
-#: fdmprinter.def.json
-msgctxt "support_tree_bp_diameter description"
-msgid "Diameter every branch tries to achieve when reaching the buildplate. Improves bed adhesion."
-msgstr ""
 
 #: fdmprinter.def.json
 msgctxt "adhesion_type description"
@@ -1709,16 +1680,6 @@
 msgstr "La quantità di filamento di ogni estrusore che si presume sia stata retratta dalla punta dell'ugello condiviso al termine dello script gcode di avvio stampante; il valore deve essere uguale o maggiore della lunghezza della parte comune dei condotti dell'ugello."
 
 #: fdmprinter.def.json
-msgctxt "support_interface_priority description"
-msgid "How support interface and support will interact when they overlap. Currently only implemented for support roof."
-msgstr ""
-
-#: fdmprinter.def.json
-msgctxt "support_tree_min_height_to_model description"
-msgid "How tall a branch has to be if it is placed on the model. Prevents small blobs of support. This setting is ignored when a branch is supporting a support roof."
-msgstr ""
-
-#: fdmprinter.def.json
 msgctxt "bridge_skin_support_threshold description"
 msgid "If a skin region is supported for less than this percentage of its area, print it using the bridge settings. Otherwise it is printed using the normal skin settings."
 msgstr "Se una zona di rivestimento esterno è supportata per meno di questa percentuale della sua area, effettuare la stampa utilizzando le impostazioni ponte. In caso contrario viene stampata utilizzando le normali impostazioni rivestimento esterno."
@@ -2024,16 +1985,6 @@
 msgstr "Dall'interno all'esterno"
 
 #: fdmprinter.def.json
-msgctxt "support_interface_priority option interface_lines_overwrite_support_area"
-msgid "Interface lines preferred"
-msgstr ""
-
-#: fdmprinter.def.json
-msgctxt "support_interface_priority option interface_area_overwrite_support_area"
-msgid "Interface preferred"
-msgstr ""
-
-#: fdmprinter.def.json
 msgctxt "interlocking_beam_layer_count label"
 msgid "Interlocking Beam Layer Count"
 msgstr "Conteggio degli strati delle travi ad incastro"
@@ -2189,11 +2140,6 @@
 msgstr "Angolo di supporto riempimento fulmine"
 
 #: fdmprinter.def.json
-msgctxt "support_tree_limit_branch_reach description"
-msgid "Limit how far each branch should travel from the point it supports. This can make the support more sturdy, but will increase the amount of branches (and because of that material usage/print time)"
-msgstr ""
-
-#: fdmprinter.def.json
 msgctxt "cutting_mesh description"
 msgid "Limit the volume of this mesh to within other meshes. You can use this to make certain areas of one mesh print with different settings and with a whole different extruder."
 msgstr "Limita il volume di questa maglia all'interno di altre maglie. Questo può essere utilizzato per stampare talune aree di una maglia con impostazioni diverse e con un diverso estrusore."
@@ -2879,11 +2825,6 @@
 msgstr "Offset con estrusore"
 
 #: fdmprinter.def.json
-msgctxt "support_tree_rest_preference option graceful"
-msgid "On any flat surface"
-msgstr ""
-
-#: fdmprinter.def.json
 msgctxt "print_sequence option one_at_a_time"
 msgid "One at a Time"
 msgstr "Uno alla volta"
@@ -4044,11 +3985,6 @@
 msgstr "Configurazione interfaccia supporto"
 
 #: fdmprinter.def.json
-msgctxt "support_interface_priority label"
-msgid "Support Interface Priority"
-msgstr ""
-
-#: fdmprinter.def.json
 msgctxt "support_interface_skip_height label"
 msgid "Support Interface Resolution"
 msgstr "Risoluzione interfaccia supporto"
@@ -4219,16 +4155,6 @@
 msgstr "Distanza Z supporto"
 
 #: fdmprinter.def.json
-msgctxt "support_interface_priority option support_lines_overwrite_interface_area"
-msgid "Support lines preferred"
-msgstr ""
-
-#: fdmprinter.def.json
-msgctxt "support_interface_priority option support_area_overwrite_interface_area"
-msgid "Support preferred"
-msgstr ""
-
-#: fdmprinter.def.json
 msgctxt "support_supported_skin_fan_speed label"
 msgid "Supported Skin Fan Speed"
 msgstr "Velocità della ventola del rivestimento esterno supportato"
@@ -4542,11 +4468,6 @@
 msgctxt "support_tree_branch_diameter description"
 msgid "The diameter of the thinnest branches of tree support. Thicker branches are more sturdy. Branches towards the base will be thicker than this."
 msgstr "Il diametro dei rami più sottili del supporto. I rami più spessi sono più resistenti. I rami verso la base avranno spessore maggiore."
-
-#: fdmprinter.def.json
-msgctxt "support_tree_tip_diameter description"
-msgid "The diameter of the top of the tip of the branches of tree support."
-msgstr ""
 
 #: fdmprinter.def.json
 msgctxt "machine_feeder_wheel_diameter description"
@@ -5158,11 +5079,6 @@
 msgstr "Il volume minimo per ciascuno strato della torre di innesco per scaricare materiale a sufficienza."
 
 #: fdmprinter.def.json
-msgctxt "support_tree_max_diameter_increase_by_merges_when_support_to_model description"
-msgid "The most the diameter of a branch that has to connect to the model may increase by merging with branches that could reach the buildplate. Increasing this reduces print time, but increases the area of support that rests on model"
-msgstr ""
-
-#: fdmprinter.def.json
 msgctxt "machine_name description"
 msgid "The name of your 3D printer model."
 msgstr "Il nome del modello della stampante 3D in uso."
@@ -5318,16 +5234,6 @@
 msgstr "La posizione accanto al punto in cui avviare la stampa di ciascuna parte in uno layer."
 
 #: fdmprinter.def.json
-msgctxt "support_tree_angle_slow description"
-msgid "The preferred angle of the branches, when they do not have to avoid the model. Use a lower angle to make them more vertical and more stable. Use a higher angle for branches to merge faster."
-msgstr ""
-
-#: fdmprinter.def.json
-msgctxt "support_tree_rest_preference description"
-msgid "The preferred placement of the support structures. If structures cant be placed at the prefered location, they will be place elsewhere"
-msgstr ""
-
-#: fdmprinter.def.json
 msgctxt "jerk_layer_0 description"
 msgid "The print maximum instantaneous velocity change for the initial layer."
 msgstr "Indica il cambio della velocità istantanea massima dello strato iniziale."
@@ -5938,11 +5844,6 @@
 msgstr "Angolo ramo supporto ad albero"
 
 #: fdmprinter.def.json
-msgctxt "support_tree_top_rate label"
-msgid "Tree Support Branch Density"
-msgstr ""
-
-#: fdmprinter.def.json
 msgctxt "support_tree_branch_diameter label"
 msgid "Tree Support Branch Diameter"
 msgstr "Diametro ramo supporto ad albero"
@@ -5961,46 +5862,6 @@
 msgctxt "support_tree_collision_resolution label"
 msgid "Tree Support Collision Resolution"
 msgstr "Risoluzione collisione supporto ad albero"
-
-#: fdmprinter.def.json
-msgctxt "support_tree_max_diameter_increase_by_merges_when_support_to_model label"
-msgid "Tree Support Diameter Increase To Model"
-msgstr ""
-
-#: fdmprinter.def.json
-msgctxt "support_tree_bp_diameter label"
-msgid "Tree Support Inital Layer Diameter"
-msgstr ""
-
-#: fdmprinter.def.json
-msgctxt "support_tree_limit_branch_reach label"
-msgid "Tree Support Limit Branch Reach"
-msgstr ""
-
-#: fdmprinter.def.json
-msgctxt "support_tree_min_height_to_model label"
-msgid "Tree Support Minimum Height To Model"
-msgstr ""
-
-#: fdmprinter.def.json
-msgctxt "support_tree_branch_reach_limit label"
-msgid "Tree Support Optimal Branch Range"
-msgstr ""
-
-#: fdmprinter.def.json
-msgctxt "support_tree_angle_slow label"
-msgid "Tree Support Preferred Branch Angle"
-msgstr ""
-
-#: fdmprinter.def.json
-msgctxt "support_tree_rest_preference label"
-msgid "Tree Support Rest Preference"
-msgstr ""
-
-#: fdmprinter.def.json
-msgctxt "support_tree_tip_diameter label"
-msgid "Tree Support Tip Diameter"
-msgstr ""
 
 #: fdmprinter.def.json
 msgctxt "support_tree_max_diameter label"

--- conflicted
+++ resolved
@@ -2,15 +2,6 @@
     "version": 2,
     "name": "Extruder 1",
     "inherits": "fdmextruder",
-<<<<<<< HEAD
-    "metadata": {
-        "machine": "elegoo_base",
-        "position": "0"
-    },
-
-    "overrides": {
-        "extruder_nr": {"default_value": 0},
-=======
     "metadata":
     {
         "machine": "elegoo_neptune_2",
@@ -22,7 +13,6 @@
         "machine_extruder_end_code": { "default_value": "" },
         "machine_extruder_start_code": { "default_value": "" },
         "machine_nozzle_size": { "default_value": 0.4 },
->>>>>>> 38b4d8f2
         "material_diameter": { "default_value": 1.75 }
     }
 }
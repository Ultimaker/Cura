__copyright__ = "Copyright (C) 2013 David Braam - Released under terms of the AGPLv3 License"

import wx
import numpy
import math
import threading

import OpenGL
OpenGL.ERROR_CHECKING = False
from OpenGL.GLU import *
from OpenGL.GL import *

from Cura.util import profile
from Cura.gui.util import openglHelpers
from Cura.gui.util import openglGui

class engineResultView(object):
	def __init__(self, parent):
		self._parent = parent
		self._result = None
		self._enabled = False
		self._singleLayer = False
		self._gcodeLoadProgress = 0
		self._resultLock = threading.Lock()
		self._layerVBOs = []
		self._layer20VBOs = []

<<<<<<< HEAD
		self.layerSelect = openglGui.glSlider(self._parent, 10000, 1, 1, (-1,-2), lambda : self._parent.QueueRefresh())
=======
		self.layerSelect = openglGui.glSlider(self._parent, 10000, 0, 1, (-1,-2), lambda : self._parent.QueueRefresh())
		self.singleLayerToggle = openglGui.glButton(self._parent, 23, _("Single Layer"), (-1,-1.5), self.OnSingleLayerToggle, 0.5) #stay half size of the base size
>>>>>>> 6b2c7e2a

	def setResult(self, result):
		if self._result == result:
			return
		if result is None:
			self.setEnabled(False)

		self._resultLock.acquire()
		self._result = result

		#Clean the saved VBO's
		for layer in self._layerVBOs:
			for typeName in layer.keys():
				self._parent.glReleaseList.append(layer[typeName])
		for layer in self._layer20VBOs:
			for typeName in layer.keys():
				self._parent.glReleaseList.append(layer[typeName])
		self._layerVBOs = []
		self._layer20VBOs = []
		self._resultLock.release()

	def OnSingleLayerToggle(self, button):
		self._singleLayer = not self._singleLayer
		if self._singleLayer:
			self.singleLayerToggle._tooltip = "Multi Layer"
		else:
			self.singleLayerToggle._tooltip = "Single Layer"

	def setEnabled(self, enabled):
		self._enabled = enabled
		self._singleLayer = False
		self.layerSelect.setHidden(not enabled)
		self.singleLayerToggle.setHidden(not enabled)
		

	def _gcodeLoadCallback(self, result, progress):
		if result != self._result:
			#Abort loading from this thread.
			return True
		self._gcodeLoadProgress = progress
		self._parent._queueRefresh()
		return False

	def OnDraw(self):
		if not self._enabled:
			return

		self._resultLock.acquire()
		result = self._result
		if result is not None:
			gcodeLayers = result.getGCodeLayers(self._gcodeLoadCallback)
			if result._polygons is not None and len(result._polygons) > 0:
				self.layerSelect.setRange(1, len(result._polygons))
			elif gcodeLayers is not None and len(gcodeLayers) > 0:
				self.layerSelect.setRange(1, len(gcodeLayers))
		else:
			gcodeLayers = None

		glPushMatrix()
		glEnable(GL_BLEND)
		if profile.getMachineSetting('machine_center_is_zero') != 'True':
			glTranslate(-profile.getMachineSettingFloat('machine_width') / 2, -profile.getMachineSettingFloat('machine_depth') / 2, 0)
		glLineWidth(2)

		layerNr = self.layerSelect.getValue()
		if layerNr == self.layerSelect.getMaxValue() and result is not None and len(result._polygons) > 0:
			layerNr = max(layerNr, len(result._polygons))
		if result is not None and len(result._polygons) > layerNr-1 and 'inset0' in result._polygons[layerNr-1] and len(result._polygons[layerNr-1]['inset0']) > 0 and len(result._polygons[layerNr-1]['inset0'][0]) > 0:
			viewZ = result._polygons[layerNr-1]['inset0'][0][0][2]
		else:
			viewZ = (layerNr - 1) * profile.getProfileSettingFloat('layer_height') + profile.getProfileSettingFloat('bottom_thickness')
		self._parent._viewTarget[2] = viewZ
		msize = max(profile.getMachineSettingFloat('machine_width'), profile.getMachineSettingFloat('machine_depth'))
		lineTypeList = [
			('inset0',     'WALL-OUTER', [1,0,0,1]),
			('insetx',     'WALL-INNER', [0,1,0,1]),
			('openoutline', None,        [1,0,0,1]),
			('skin',       'SKIN',       [1,1,0,1]),
			('infill',     'FILL',       [1,1,0,1]),
			('support',    'SUPPORT',    [0,1,1,1]),
			('skirt',      'SKIRT',      [0,1,1,1]),
			('outline',     None,        [0,0,0,1])
		]
		n = layerNr - 1
		generatedVBO = False
		if result is not None:
			while n >= 0:
				if layerNr - n > 30 and n % 20 == 0 and len(result._polygons) > 0:
					idx = n / 20
					while len(self._layer20VBOs) < idx + 1:
						self._layer20VBOs.append({})
					if result._polygons is not None and n + 20 < len(result._polygons):
						layerVBOs = self._layer20VBOs[idx]
						for typeName, typeNameGCode, color in lineTypeList:
							allow = typeName in result._polygons[n + 19]
							if typeName == 'skirt':
								for i in xrange(0, 20):
									if typeName in result._polygons[n + i]:
										allow = True
							if allow:
								if typeName not in layerVBOs:
									if generatedVBO:
										continue
									polygons = []
									for i in xrange(0, 20):
										if typeName in result._polygons[n + i]:
											polygons += result._polygons[n + i][typeName]
									layerVBOs[typeName] = self._polygonsToVBO_lines(polygons)
									generatedVBO = True

								if not self._singleLayer or n == layerNr - 1:
									glColor4f(color[0]*0.5,color[1]*0.5,color[2]*0.5,color[3])
									layerVBOs[typeName].render()
					n -= 20
				else:
					c = 1.0 - ((layerNr - n) - 1) * 0.05
					c = max(0.5, c)
					while len(self._layerVBOs) < n + 1:
						self._layerVBOs.append({})
					layerVBOs = self._layerVBOs[n]
					if gcodeLayers is not None and ((layerNr - 10 < n < (len(gcodeLayers) - 1)) or len(result._polygons) < 1):
						for typeNamePolygons, typeName, color in lineTypeList:
							if typeName is None:
								continue
							if 'GCODE-' + typeName not in layerVBOs:
								layerVBOs['GCODE-' + typeName] = self._gcodeToVBO_quads(gcodeLayers[n+1:n+2], typeName)

							if not self._singleLayer or n == layerNr - 1:
								glColor4f(color[0]*c,color[1]*c,color[2]*c,color[3])
								layerVBOs['GCODE-' + typeName].render()

						if n == layerNr - 1:
							if 'GCODE-MOVE' not in layerVBOs:
								layerVBOs['GCODE-MOVE'] = self._gcodeToVBO_lines(gcodeLayers[n+1:n+2])
							glColor4f(0,0,c,1)
							layerVBOs['GCODE-MOVE'].render()
					elif n < len(result._polygons):
						polygons = result._polygons[n]
						for typeName, typeNameGCode, color in lineTypeList:
							if typeName in polygons:
								if typeName not in layerVBOs:
									layerVBOs[typeName] = self._polygonsToVBO_lines(polygons[typeName])

								if not self._singleLayer or n == layerNr - 1:
									glColor4f(color[0]*c,color[1]*c,color[2]*c,color[3])
									layerVBOs[typeName].render()
					n -= 1
		glPopMatrix()
		if generatedVBO:
			self._parent._queueRefresh()

		if gcodeLayers is not None and self._gcodeLoadProgress != 0.0 and self._gcodeLoadProgress != 1.0:
			glPushMatrix()
			glLoadIdentity()
			glTranslate(0,-0.8,-2)
			glColor4ub(60,60,60,255)
			openglHelpers.glDrawStringCenter(_("Loading toolpath for visualization (%d%%)") % (self._gcodeLoadProgress * 100))
			glPopMatrix()
		self._resultLock.release()

	def _polygonsToVBO_lines(self, polygons):
		verts = numpy.zeros((0, 3), numpy.float32)
		indices = numpy.zeros((0), numpy.uint32)
		for poly in polygons:
			if len(poly) > 2:
				i = numpy.arange(len(verts), len(verts) + len(poly) + 1, 1, numpy.uint32)
				i[-1] = len(verts)
				i = numpy.dstack((i[0:-1],i[1:])).flatten()
			else:
				i = numpy.arange(len(verts), len(verts) + len(poly), 1, numpy.uint32)
			indices = numpy.concatenate((indices, i), 0)
			verts = numpy.concatenate((verts, poly), 0)
		return openglHelpers.GLVBO(GL_LINES, verts, indicesArray=indices)

	def _polygonsToVBO_quads(self, polygons):
		verts = numpy.zeros((0, 3), numpy.float32)
		indices = numpy.zeros((0), numpy.uint32)
		for poly in polygons:
			i = numpy.arange(len(verts), len(verts) + len(poly) + 1, 1, numpy.uint32)
			i2 = numpy.arange(len(verts) + len(poly), len(verts) + len(poly) + len(poly) + 1, 1, numpy.uint32)
			i[-1] = len(verts)
			i2[-1] = len(verts) + len(poly)
			i = numpy.dstack((i[0:-1],i2[0:-1],i2[1:],i[1:])).flatten()
			indices = numpy.concatenate((indices, i), 0)
			verts = numpy.concatenate((verts, poly), 0)
			verts = numpy.concatenate((verts, poly * numpy.array([1,0,1],numpy.float32) + numpy.array([0,-100,0],numpy.float32)), 0)
		return openglHelpers.GLVBO(GL_QUADS, verts, indicesArray=indices)

	def _gcodeToVBO_lines(self, gcodeLayers, extrudeType):
		if ':' in extrudeType:
			extruder = int(extrudeType[extrudeType.find(':')+1:])
			extrudeType = extrudeType[0:extrudeType.find(':')]
		else:
			extruder = None
		verts = numpy.zeros((0, 3), numpy.float32)
		indices = numpy.zeros((0), numpy.uint32)
		for layer in gcodeLayers:
			for path in layer:
				if path['type'] == 'extrude' and path['pathType'] == extrudeType and (extruder is None or path['extruder'] == extruder):
					i = numpy.arange(len(verts), len(verts) + len(path['points']), 1, numpy.uint32)
					i = numpy.dstack((i[0:-1],i[1:])).flatten()
					indices = numpy.concatenate((indices, i), 0)
					verts = numpy.concatenate((verts, path['points']))
		return openglHelpers.GLVBO(GL_LINES, verts, indicesArray=indices)

	def _gcodeToVBO_quads(self, gcodeLayers, extrudeType):
		useFilamentArea = profile.getMachineSetting('gcode_flavor') == 'UltiGCode'
		filamentRadius = profile.getProfileSettingFloat('filament_diameter') / 2
		filamentArea = math.pi * filamentRadius * filamentRadius

		if ':' in extrudeType:
			extruder = int(extrudeType[extrudeType.find(':')+1:])
			extrudeType = extrudeType[0:extrudeType.find(':')]
		else:
			extruder = None

		verts = numpy.zeros((0, 3), numpy.float32)
		indices = numpy.zeros((0), numpy.uint32)
		for layer in gcodeLayers:
			for path in layer:
				if path['type'] == 'extrude' and path['pathType'] == extrudeType and (extruder is None or path['extruder'] == extruder):
					a = path['points']
					if extrudeType == 'FILL':
						a[:,2] += 0.01

					#Construct the normals of each line 90deg rotated on the X/Y plane
					normals = a[1:] - a[:-1]
					lengths = numpy.sqrt(normals[:,0]**2 + normals[:,1]**2)
					normals[:,0], normals[:,1] = -normals[:,1] / lengths, normals[:,0] / lengths
					normals[:,2] /= lengths

					ePerDist = path['extrusion'][1:] / lengths
					if useFilamentArea:
						lineWidth = ePerDist / path['layerThickness'] / 2.0
					else:
						lineWidth = ePerDist * (filamentArea / path['layerThickness'] / 2)

					normals[:,0] *= lineWidth
					normals[:,1] *= lineWidth

					b = numpy.zeros((len(a)-1, 0), numpy.float32)
					b = numpy.concatenate((b, a[1:] + normals), 1)
					b = numpy.concatenate((b, a[1:] - normals), 1)
					b = numpy.concatenate((b, a[:-1] - normals), 1)
					b = numpy.concatenate((b, a[:-1] + normals), 1)
					b = b.reshape((len(b) * 4, 3))

					i = numpy.arange(len(verts), len(verts) + len(b), 1, numpy.uint32)

					verts = numpy.concatenate((verts, b))
					indices = numpy.concatenate((indices, i))
		return openglHelpers.GLVBO(GL_QUADS, verts, indicesArray=indices)

	def _gcodeToVBO_lines(self, gcodeLayers):
		verts = numpy.zeros((0,3), numpy.float32)
		indices = numpy.zeros((0), numpy.uint32)
		for layer in gcodeLayers:
			for path in layer:
				if path['type'] == 'move':
					a = path['points'] + numpy.array([0,0,0.02], numpy.float32)
					i = numpy.arange(len(verts), len(verts) + len(a), 1, numpy.uint32)
					i = numpy.dstack((i[0:-1],i[1:])).flatten()
					verts = numpy.concatenate((verts, a))
					indices = numpy.concatenate((indices, i))
				if path['type'] == 'retract':
					a = path['points'] + numpy.array([0,0,0.02], numpy.float32)
					a = numpy.concatenate((a[:-1], a[1:] + numpy.array([0,0,1], numpy.float32)), 1)
					a = a.reshape((len(a) * 2, 3))
					i = numpy.arange(len(verts), len(verts) + len(a), 1, numpy.uint32)
					verts = numpy.concatenate((verts, a))
					indices = numpy.concatenate((indices, i))
		return openglHelpers.GLVBO(GL_LINES, verts, indicesArray=indices)

	def OnKeyChar(self, keyCode):
		if not self._enabled:
			return
		#TODO: This is strange behaviour. Overloaded functionality of keyboard buttons!
		if wx.GetKeyState(wx.WXK_SHIFT) or wx.GetKeyState(wx.WXK_CONTROL):
			if keyCode == wx.WXK_UP:
				self.layerSelect.setValue(self.layerSelect.getValue() + 1)
				self._parent.QueueRefresh()
				return True
			elif keyCode == wx.WXK_DOWN:
				self.layerSelect.setValue(self.layerSelect.getValue() - 1)
				self._parent.QueueRefresh()
				return True
			elif keyCode == wx.WXK_PAGEUP:
				self.layerSelect.setValue(self.layerSelect.getValue() + 10)
				self._parent.QueueRefresh()
				return True
			elif keyCode == wx.WXK_PAGEDOWN:
				self.layerSelect.setValue(self.layerSelect.getValue() - 10)
				self._parent.QueueRefresh()
				return True
		return False<|MERGE_RESOLUTION|>--- conflicted
+++ resolved
@@ -25,12 +25,8 @@
 		self._layerVBOs = []
 		self._layer20VBOs = []
 
-<<<<<<< HEAD
 		self.layerSelect = openglGui.glSlider(self._parent, 10000, 1, 1, (-1,-2), lambda : self._parent.QueueRefresh())
-=======
-		self.layerSelect = openglGui.glSlider(self._parent, 10000, 0, 1, (-1,-2), lambda : self._parent.QueueRefresh())
 		self.singleLayerToggle = openglGui.glButton(self._parent, 23, _("Single Layer"), (-1,-1.5), self.OnSingleLayerToggle, 0.5) #stay half size of the base size
->>>>>>> 6b2c7e2a
 
 	def setResult(self, result):
 		if self._result == result:

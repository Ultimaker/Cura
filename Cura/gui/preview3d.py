--- conflicted
+++ resolved
@@ -1,736 +1,727 @@
-from __future__ import division
-
-import sys
-import math
-import threading
-import re
-import time
-import os
-
-from wx import glcanvas
-from wx.lib import buttons
-import wx
-try:
-	import OpenGL
-	OpenGL.ERROR_CHECKING = False
-	from OpenGL.GLU import *
-	from OpenGL.GL import *
-	hasOpenGLlibs = True
-except:
-	print "Failed to find PyOpenGL: http://pyopengl.sourceforge.net/"
-	hasOpenGLlibs = False
-
-from gui import opengl
-
-from util import profile
-from util import gcodeInterpreter
-from util import stl
-from util import util3d
-
-IdMirrorX2 = 10
-
-class previewPanel(wx.Panel):
-	def __init__(self, parent):
-		wx.Panel.__init__(self, parent,-1)
-		
-		self.SetBackgroundColour(wx.SystemSettings.GetColour(wx.SYS_COLOUR_3DDKSHADOW))
-		self.SetMinSize((440,320))
-		
-		# Create popup window
-		self.popup = wx.PopupWindow(self, flags=wx.BORDER_SIMPLE)
-		self.popup.SetBackgroundColour(wx.SystemSettings.GetColour(wx.SYS_COLOUR_INFOBK))
-		self.popup.text = wx.StaticText(self.popup, -1, '')
-		self.popup.sizer = wx.BoxSizer()
-		self.popup.sizer.Add(self.popup.text, flag=wx.EXPAND|wx.ALL, border=1)
-		self.popup.SetSizer(self.popup.sizer)
-		
-		self.glCanvas = PreviewGLCanvas(self)
-		self.init = 0
-		self.triangleMesh = None
-		self.gcode = None
-		self.modelFilename = None
-		self.loadingProgressAmount = 0
-		self.loadThread = None
-		self.machineSize = util3d.Vector3(float(profile.getPreference('machine_width')), float(profile.getPreference('machine_depth')), float(profile.getPreference('machine_height')))
-		self.machineCenter = util3d.Vector3(float(profile.getProfileSetting('machine_center_x')), float(profile.getProfileSetting('machine_center_y')), 0)
-		
-		self.toolbar = wx.ToolBar( self, -1 )
-		self.toolbar.SetToolBitmapSize( ( 21, 21 ) )
-
-		button = wx.Button(self.toolbar, -1, "3D", size=(21*2,21))
-		self.toolbar.AddControl(button)
-		self.Bind(wx.EVT_BUTTON, self.On3DClick, button)
-		
-		button = wx.Button(self.toolbar, -1, "Top", size=(21*2,21))
-		self.toolbar.AddControl(button)
-		self.Bind(wx.EVT_BUTTON, self.OnTopClick, button)
-
-		self.viewSelect = wx.ComboBox(self.toolbar, -1, 'Model - Normal', choices=['Model - Normal', 'Model - Transparent', 'Model - X-Ray', 'GCode', 'Mixed'], style=wx.CB_DROPDOWN|wx.CB_READONLY)
-		self.toolbar.AddControl(self.viewSelect)
-		self.viewSelect.Bind(wx.EVT_COMBOBOX, self.OnViewChange)
-		self.glCanvas.viewMode = self.viewSelect.GetValue()
-
-		self.layerSpin = wx.SpinCtrl(self.toolbar, -1, '', size=(21*4,21), style=wx.SP_ARROW_KEYS)
-		self.toolbar.AddControl(self.layerSpin)
-		self.Bind(wx.EVT_SPINCTRL, self.OnLayerNrChange, self.layerSpin)
-		
-		self.toolbar2 = wx.ToolBar( self, -1, style = wx.TB_HORIZONTAL | wx.NO_BORDER )
-		self.toolbar2.SetToolBitmapSize( ( 21, 21 ) )
-		self.toolbar2.AddSeparator()
-
-
-		self.mirrorX = buttons.GenBitmapToggleButton(self.toolbar2, -1, wx.Bitmap('Cura/images/object-mirror-x-off.png'), style=0, size=(20,20))
-		self.mirrorX.SetBezelWidth(1)
-		self.mirrorX.SetUseFocusIndicator(False)
-		self.mirrorX.SetValue(profile.getProfileSetting('flip_x') == 'True')
-		if self.mirrorX.GetValue():
-			self.mirrorX.SetBitmapLabel(wx.Bitmap('Cura/images/object-mirror-x-on.png'))
-		self.mirrorX.helpText = 'Mirror X'
-		self.mirrorX.Bind(wx.EVT_ENTER_WINDOW, self.OnPopupDisplay)
-		self.mirrorX.Bind(wx.EVT_LEAVE_WINDOW, self.OnPopupHide)
-		self.mirrorX.Bind(wx.EVT_BUTTON, self.OnFlipXClick)
-		self.toolbar2.AddControl(self.mirrorX)
-
-		self.mirrorY = buttons.GenBitmapToggleButton(self.toolbar2, -1, wx.Bitmap('Cura/images/object-mirror-y-off.png'), size=(20,20))
-		self.mirrorY.SetBezelWidth(1)
-		self.mirrorY.SetUseFocusIndicator(False)
-		self.mirrorY.SetValue(profile.getProfileSetting('flip_y') == 'True')
-		if self.mirrorY.GetValue():
-			self.mirrorY.SetBitmapLabel(wx.Bitmap('Cura/images/object-mirror-x-on.png'))
-		self.mirrorY.helpText = 'Mirror Y'
-		self.mirrorY.Bind(wx.EVT_ENTER_WINDOW, self.OnPopupDisplay)
-		self.mirrorY.Bind(wx.EVT_LEAVE_WINDOW, self.OnPopupHide)
-		self.mirrorY.Bind(wx.EVT_BUTTON, self.OnFlipYClick)
-		self.toolbar2.AddControl(self.mirrorY)
-
-		self.mirrorZ = buttons.GenBitmapToggleButton(self.toolbar2, -1, wx.Bitmap('Cura/images/object-mirror-z-off.png'), size=(20,20))
-		self.mirrorZ.SetBezelWidth(1)
-		self.mirrorZ.SetUseFocusIndicator(False)
-		self.mirrorZ.SetValue(profile.getProfileSetting('flip_z') == 'True')
-		if self.mirrorZ.GetValue():
-			self.mirrorZ.SetBitmapLabel(wx.Bitmap('Cura/images/object-mirror-z-on.png'))
-		self.mirrorZ.helpText = 'Mirror Z'
-		self.mirrorZ.Bind(wx.EVT_ENTER_WINDOW, self.OnPopupDisplay)
-		self.mirrorZ.Bind(wx.EVT_LEAVE_WINDOW, self.OnPopupHide)
-		self.mirrorZ.Bind(wx.EVT_BUTTON, self.OnFlipZClick)
-		self.toolbar2.AddControl(self.mirrorZ)
-
-		self.toolbar2.AddSeparator()
-
-		self.swapXZ = buttons.GenBitmapToggleButton(self.toolbar2, -1, wx.Bitmap('Cura/images/object-swap-xz-off.png'), size=(20,20))
-		self.swapXZ.SetBezelWidth(1)
-		self.swapXZ.SetUseFocusIndicator(False)
-		if self.swapXZ.GetValue():
-			self.swapXZ.SetBitmapLabel(wx.Bitmap('Cura/images/object-swap-xz-on.png'))
-		self.swapXZ.helpText = 'Swap XZ'
-		self.swapXZ.Bind(wx.EVT_ENTER_WINDOW, self.OnPopupDisplay)
-		self.swapXZ.Bind(wx.EVT_LEAVE_WINDOW, self.OnPopupHide)
-		self.swapXZ.SetValue(profile.getProfileSetting('swap_xz') == 'True')
-		self.toolbar2.AddControl(self.swapXZ)
-		self.Bind(wx.EVT_BUTTON, self.OnSwapXZClick, self.swapXZ)
-
-		self.swapYZ = buttons.GenBitmapToggleButton(self.toolbar2, -1, wx.Bitmap('Cura/images/object-swap-yz-off.png'), size=(20,20))
-		self.swapYZ.SetBezelWidth(1)
-		self.swapYZ.SetUseFocusIndicator(False)
-		self.swapYZ.helpText = 'Swap YZ'
-		self.swapYZ.Bind(wx.EVT_ENTER_WINDOW, self.OnPopupDisplay)
-		self.swapYZ.Bind(wx.EVT_LEAVE_WINDOW, self.OnPopupHide)
-		self.swapYZ.SetValue(profile.getProfileSetting('swap_yz') == 'True')
-		self.toolbar2.AddControl(self.swapYZ)
-		self.Bind(wx.EVT_BUTTON, self.OnSwapYZClick, self.swapYZ)
-		
-<<<<<<< HEAD
-		#self.toolbar2.InsertSeparator(self.toolbar2.GetToolsCount())
-		#self.toolbar2.AddControl(wx.StaticText(self.toolbar2, -1, 'Scale'))
-		#self.scale = wx.TextCtrl(self.toolbar2, -1, profile.getProfileSetting('model_scale'), size=(21*2,21))
-		#self.toolbar2.AddControl(self.scale)
-		#self.Bind(wx.EVT_TEXT, self.OnScale, self.scale)
-
-		#self.toolbar2.InsertSeparator(self.toolbar2.GetToolsCount())
-		#self.toolbar2.AddControl(wx.StaticText(self.toolbar2, -1, 'Copy'))
-		#self.mulXsub = wx.Button(self.toolbar2, -1, '-', size=(21,21))
-		#self.toolbar2.AddControl(self.mulXsub)
-		#self.Bind(wx.EVT_BUTTON, self.OnMulXSubClick, self.mulXsub)
-		#self.mulXadd = wx.Button(self.toolbar2, -1, '+', size=(21,21))
-		#self.toolbar2.AddControl(self.mulXadd)
-		#self.Bind(wx.EVT_BUTTON, self.OnMulXAddClick, self.mulXadd)
-
-		#self.mulYsub = wx.Button(self.toolbar2, -1, '-', size=(21,21))
-		#self.toolbar2.AddControl(self.mulYsub)
-		#self.Bind(wx.EVT_BUTTON, self.OnMulYSubClick, self.mulYsub)
-		#self.mulYadd = wx.Button(self.toolbar2, -1, '+', size=(21,21))
-		#self.toolbar2.AddControl(self.mulYadd)
-		#self.Bind(wx.EVT_BUTTON, self.OnMulYAddClick, self.mulYadd)
-		
-		#self.toolbar2.InsertSeparator(self.toolbar2.GetToolsCount())
-		#self.toolbar2.AddControl(wx.StaticText(self.toolbar2, -1, 'Rot'))
-		#self.rotate = wx.SpinCtrl(self.toolbar2, -1, profile.getProfileSetting('model_rotate_base'), size=(21*3,21), style=wx.SP_WRAP|wx.SP_ARROW_KEYS)
-		#self.rotate.SetRange(0, 360)
-		#self.toolbar2.AddControl(self.rotate)
-		#self.Bind(wx.EVT_SPINCTRL, self.OnRotate, self.rotate)
-=======
-		self.toolbar2.InsertSeparator(self.toolbar2.GetToolsCount())
-		self.toolbar2.AddControl(wx.StaticText(self.toolbar2, -1, 'Rot'))
-		self.rotate = wx.SpinCtrl(self.toolbar2, -1, profile.getProfileSetting('model_rotate_base'), size=(21*3,21), style=wx.SP_WRAP|wx.SP_ARROW_KEYS)
-		self.rotate.SetRange(0, 360)
-		self.toolbar2.AddControl(self.rotate)
-		self.Bind(wx.EVT_SPINCTRL, self.OnRotate, self.rotate)
-
-		self.scaleMax = wx.Button(self.toolbar, -1, 'Max size', size=(21*3.5,21))
-		self.toolbar.AddControl(self.scaleMax)
-		self.Bind(wx.EVT_BUTTON, self.OnScaleMax, self.scaleMax)
->>>>>>> f5257537
-
-		self.toolbar2.Realize()
-		self.updateToolbar()
-		
-		sizer = wx.BoxSizer(wx.VERTICAL)
-		sizer.Add(self.toolbar, 0, flag=wx.EXPAND|wx.TOP|wx.LEFT|wx.RIGHT, border=1)
-		sizer.Add(self.glCanvas, 1, flag=wx.EXPAND)
-		sizer.Add(self.toolbar2, 0, flag=wx.EXPAND|wx.BOTTOM|wx.LEFT|wx.RIGHT, border=1)
-		self.SetSizer(sizer)
-	
-	def OnPopupDisplay(self, e):
-		self.UpdatePopup(e.GetEventObject())
-		self.popup.Show(True)
-	
-	def OnPopupHide(self, e):
-		self.popup.Show(False)
-	
-	def UpdatePopup(self, control):
-		self.popup.text.SetLabel(control.helpText)
-		self.popup.text.Wrap(350)
-		self.popup.Fit();
-		if os.name == 'darwin':
-			x, y = self.ClientToScreenXY(0, 0)
-			sx, sy = self.GetClientSizeTuple()
-		else:
-			x, y = control.ClientToScreenXY(0, 0)
-			sx, sy = control.GetSizeTuple()
-		self.popup.SetPosition((x, y+sy))
-	
-	def OnFlipXClick(self, e):
-		profile.putProfileSetting('flip_x', str(self.mirrorX.GetValue()))
-		if self.mirrorX.GetValue():
-			self.mirrorX.SetBitmapLabel(wx.Bitmap('Cura/images/object-mirror-x-on.png'))
-		else:
-			self.mirrorX.SetBitmapLabel(wx.Bitmap('Cura/images/object-mirror-x-off.png'))
-		self.updateModelTransform()
-		
-	def OnFlipYClick(self, e):
-		profile.putProfileSetting('flip_y', str(self.mirrorY.GetValue()))
-		if self.mirrorY.GetValue():
-			self.mirrorY.SetBitmapLabel(wx.Bitmap('Cura/images/object-mirror-y-on.png'))
-		else:
-			self.mirrorY.SetBitmapLabel(wx.Bitmap('Cura/images/object-mirror-y-off.png'))
-		self.updateModelTransform()
-
-	def OnFlipZClick(self, e):
-		profile.putProfileSetting('flip_z', str(self.mirrorZ.GetValue()))
-		if self.mirrorZ.GetValue():
-			self.mirrorZ.SetBitmapLabel(wx.Bitmap('Cura/images/object-mirror-z-on.png'))
-		else:
-			self.mirrorZ.SetBitmapLabel(wx.Bitmap('Cura/images/object-mirror-z-off.png'))
-		self.updateModelTransform()
-
-	def OnSwapXZClick(self, e):
-		profile.putProfileSetting('swap_xz', str(self.swapXZ.GetValue()))
-		if self.swapXZ.GetValue():
-			self.swapXZ.SetBitmapLabel(wx.Bitmap('Cura/images/object-swap-xz-on.png'))
-		else:
-			self.swapXZ.SetBitmapLabel(wx.Bitmap('Cura/images/object-swap-xz-off.png'))
-		self.updateModelTransform()
-
-	def OnSwapYZClick(self, e):
-		profile.putProfileSetting('swap_yz', str(self.swapYZ.GetValue()))
-		if self.swapYZ.GetValue():
-			self.swapYZ.SetBitmapLabel(wx.Bitmap('Cura/images/object-swap-yz-on.png'))
-		else:
-			self.swapYZ.SetBitmapLabel(wx.Bitmap('Cura/images/object-swap-yz-off.png'))
-		self.updateModelTransform()
-
-	def OnMulXAddClick(self, e):
-		profile.putProfileSetting('model_multiply_x', str(max(1, int(profile.getProfileSetting('model_multiply_x'))+1)))
-		self.updateModelTransform()
-
-	def OnMulXSubClick(self, e):
-		profile.putProfileSetting('model_multiply_x', str(max(1, int(profile.getProfileSetting('model_multiply_x'))-1)))
-		self.updateModelTransform()
-
-	def OnMulYAddClick(self, e):
-		profile.putProfileSetting('model_multiply_y', str(max(1, int(profile.getProfileSetting('model_multiply_y'))+1)))
-		self.updateModelTransform()
-
-	def OnMulYSubClick(self, e):
-		profile.putProfileSetting('model_multiply_y', str(max(1, int(profile.getProfileSetting('model_multiply_y'))-1)))
-		self.updateModelTransform()
-
-	def OnScale(self, e):
-		profile.putProfileSetting('model_scale', self.scale.GetValue())
-		self.updateModelTransform()
-	
-	def OnScaleMax(self, e):
-		if self.triangleMesh == None:
-			return
-		scale = float(self.scale.GetValue())
-		vMin = self.triangleMesh.getMinimum() / scale
-		vMax = self.triangleMesh.getMaximum() / scale
-		scaleX1 = (self.machineSize.x - self.machineCenter.x) / ((vMax.x - vMin.x) / 2)
-		scaleY1 = (self.machineSize.y - self.machineCenter.y) / ((vMax.y - vMin.y) / 2)
-		scaleX2 = (self.machineCenter.x) / ((vMax.x - vMin.x) / 2)
-		scaleY2 = (self.machineCenter.y) / ((vMax.y - vMin.y) / 2)
-		scaleZ = self.machineSize.z / (vMax.z - vMin.z)
-		scale = min(scaleX1, scaleY1, scaleX2, scaleY2, scaleZ)
-		self.scale.SetValue(str(scale))
-		profile.putProfileSetting('model_scale', self.scale.GetValue())
-		self.updateModelTransform()
-	
-	def OnRotate(self, e):
-		profile.putProfileSetting('model_rotate_base', self.rotate.GetValue())
-		self.updateModelTransform()
-
-	def On3DClick(self, e):
-		self.glCanvas.yaw = 30
-		self.glCanvas.pitch = 60
-		self.glCanvas.zoom = 150
-		self.glCanvas.view3D = True
-		self.glCanvas.Refresh()
-
-	def OnTopClick(self, e):
-		self.glCanvas.view3D = False
-		self.glCanvas.zoom = 100
-		self.glCanvas.offsetX = 0
-		self.glCanvas.offsetY = 0
-		self.glCanvas.Refresh()
-
-	def OnLayerNrChange(self, e):
-		self.gcodeDirty = True
-		self.glCanvas.Refresh()
-
-	def updateCenterX(self, x):
-		self.machineCenter.x = x
-		self.moveModel()
-		self.glCanvas.Refresh()
-
-	def updateCenterY(self, y):
-		self.machineCenter.y = y
-		self.moveModel()
-		self.glCanvas.Refresh()
-	
-	def setViewMode(self, mode):
-		self.viewSelect.SetValue(mode)
-		self.glCanvas.viewMode = self.viewSelect.GetValue()
-		wx.CallAfter(self.glCanvas.Refresh)
-	
-	def loadModelFile(self, filename):
-		if self.modelFilename != filename:
-			self.modelFileTime = None
-			self.gcodeFileTime = None
-			self.logFileTime = None
-		
-		self.modelFilename = filename
-		self.gcodeFilename = filename[: filename.rfind('.')] + "_export.gcode"
-		self.logFilename = filename[: filename.rfind('.')] + "_export.log"
-		#Do the STL file loading in a background thread so we don't block the UI.
-		if self.loadThread != None and self.loadThread.isAlive():
-			self.loadThread.join()
-		self.loadThread = threading.Thread(target=self.doFileLoadThread)
-		self.loadThread.daemon = True
-		self.loadThread.start()
-	
-	def loadReModelFile(self, filename):
-		#Only load this again if the filename matches the file we have already loaded (for auto loading GCode after slicing)
-		if self.modelFilename != filename:
-			return False
-		self.loadModelFile(filename)
-		return True
-	
-	def doFileLoadThread(self):
-		if os.path.isfile(self.modelFilename) and self.modelFileTime != os.stat(self.modelFilename).st_mtime:
-			self.modelFileTime = os.stat(self.modelFilename).st_mtime
-			triangleMesh = stl.stlModel()
-			triangleMesh.load(self.modelFilename)
-			triangleMesh.origonalVertexes = list(triangleMesh.vertexes)
-			for i in xrange(0, len(triangleMesh.origonalVertexes)):
-				triangleMesh.origonalVertexes[i] = triangleMesh.origonalVertexes[i].copy()
-			triangleMesh.getMinimumZ()
-			self.modelDirty = False
-			self.errorList = []
-			self.triangleMesh = triangleMesh
-			self.updateModelTransform()
-			wx.CallAfter(self.updateToolbar)
-			wx.CallAfter(self.glCanvas.Refresh)
-		
-		if os.path.isfile(self.gcodeFilename) and self.gcodeFileTime != os.stat(self.gcodeFilename).st_mtime:
-			self.gcodeFileTime = os.stat(self.gcodeFilename).st_mtime
-			gcode = gcodeInterpreter.gcode()
-			gcode.progressCallback = self.loadProgress
-			gcode.load(self.gcodeFilename)
-			self.loadingProgressAmount = 0
-			self.gcodeDirty = False
-			self.errorList = []
-			self.gcode = gcode
-			self.gcodeDirty = True
-			wx.CallAfter(self.updateToolbar)
-			wx.CallAfter(self.glCanvas.Refresh)
-		elif not os.path.isfile(self.gcodeFilename):
-			self.gcode = None
-		
-		if os.path.isfile(self.logFilename):
-			errorList = []
-			for line in open(self.logFilename, "rt"):
-				res = re.search('Model error\(([a-z ]*)\): \(([0-9\.\-e]*), ([0-9\.\-e]*), ([0-9\.\-e]*)\) \(([0-9\.\-e]*), ([0-9\.\-e]*), ([0-9\.\-e]*)\)', line)
-				if res != None:
-					v1 = util3d.Vector3(float(res.group(2)), float(res.group(3)), float(res.group(4)))
-					v2 = util3d.Vector3(float(res.group(5)), float(res.group(6)), float(res.group(7)))
-					errorList.append([v1, v2])
-			self.errorList = errorList
-			wx.CallAfter(self.glCanvas.Refresh)
-	
-	def loadProgress(self, progress):
-		self.loadingProgressAmount = progress
-		wx.CallAfter(self.glCanvas.Refresh)
-	
-	def updateToolbar(self):
-		self.layerSpin.Show(self.gcode != None)
-		if self.gcode != None:
-			self.layerSpin.SetRange(1, len(self.gcode.layerList))
-		self.toolbar.Realize()
-	
-	def OnViewChange(self, e):
-		self.glCanvas.viewMode = self.viewSelect.GetValue()
-		self.glCanvas.Refresh()
-	
-	def updateModelTransform(self, f=0):
-		if self.triangleMesh == None:
-			return
-		scale = 1.0
-		rotate = 0.0
-		try:
-			scale = profile.getProfileSettingFloat('model_scale')
-			rotate = profile.getProfileSettingFloat('model_rotate_base') / 180.0 * math.pi
-		except:
-			pass
-		scaleX = scale
-		scaleY = scale
-		scaleZ = scale
-		if profile.getProfileSetting('flip_x') == 'True':
-			scaleX = -scaleX
-		if profile.getProfileSetting('flip_y') == 'True':
-			scaleY = -scaleY
-		if profile.getProfileSetting('flip_z') == 'True':
-			scaleZ = -scaleZ
-		swapXZ = profile.getProfileSetting('swap_xz') == 'True'
-		swapYZ = profile.getProfileSetting('swap_yz') == 'True'
-		mat00 = math.cos(rotate) * scaleX
-		mat01 =-math.sin(rotate) * scaleY
-		mat10 = math.sin(rotate) * scaleX
-		mat11 = math.cos(rotate) * scaleY
-		
-		for i in xrange(0, len(self.triangleMesh.origonalVertexes)):
-			x = self.triangleMesh.origonalVertexes[i].x
-			y = self.triangleMesh.origonalVertexes[i].y
-			z = self.triangleMesh.origonalVertexes[i].z
-			if swapXZ:
-				x, z = z, x
-			if swapYZ:
-				y, z = z, y
-			self.triangleMesh.vertexes[i].x = x * mat00 + y * mat01
-			self.triangleMesh.vertexes[i].y = x * mat10 + y * mat11
-			self.triangleMesh.vertexes[i].z = z * scaleZ
-
-		for face in self.triangleMesh.faces:
-			v1 = face.v[0]
-			v2 = face.v[1]
-			v3 = face.v[2]
-			face.normal = (v2 - v1).cross(v3 - v1)
-			face.normal.normalize()
-
-		self.moveModel()
-	
-	def moveModel(self):
-		if self.triangleMesh == None:
-			return
-		minZ = self.triangleMesh.getMinimumZ()
-		min = self.triangleMesh.getMinimum()
-		max = self.triangleMesh.getMaximum()
-		for v in self.triangleMesh.vertexes:
-			v.z -= minZ
-			v.x -= min.x + (max.x - min.x) / 2
-			v.y -= min.y + (max.y - min.y) / 2
-			v.x += self.machineCenter.x
-			v.y += self.machineCenter.y
-		self.triangleMesh.getMinimumZ()
-		self.modelDirty = True
-		self.glCanvas.Refresh()
-
-class PreviewGLCanvas(glcanvas.GLCanvas):
-	def __init__(self, parent):
-		attribList = (glcanvas.WX_GL_RGBA, glcanvas.WX_GL_DOUBLEBUFFER, glcanvas.WX_GL_DEPTH_SIZE, 24, glcanvas.WX_GL_STENCIL_SIZE, 8)
-		glcanvas.GLCanvas.__init__(self, parent, attribList = attribList)
-		self.parent = parent
-		self.context = glcanvas.GLContext(self)
-		wx.EVT_PAINT(self, self.OnPaint)
-		wx.EVT_SIZE(self, self.OnSize)
-		wx.EVT_ERASE_BACKGROUND(self, self.OnEraseBackground)
-		wx.EVT_MOTION(self, self.OnMouseMotion)
-		wx.EVT_MOUSEWHEEL(self, self.OnMouseWheel)
-		self.yaw = 30
-		self.pitch = 60
-		self.zoom = 300
-		self.offsetX = 0
-		self.offsetY = 0
-		self.view3D = True
-		self.modelDisplayList = None
-		self.gcodeDisplayList = None
-	
-	def OnMouseMotion(self,e):
-		if e.Dragging() and e.LeftIsDown():
-			if self.view3D:
-				self.yaw += e.GetX() - self.oldX
-				self.pitch -= e.GetY() - self.oldY
-				if self.pitch > 170:
-					self.pitch = 170
-				if self.pitch < 10:
-					self.pitch = 10
-			else:
-				self.offsetX += float(e.GetX() - self.oldX) * self.zoom / self.GetSize().GetHeight() * 2
-				self.offsetY -= float(e.GetY() - self.oldY) * self.zoom / self.GetSize().GetHeight() * 2
-			self.Refresh()
-		if e.Dragging() and e.RightIsDown():
-			self.zoom += e.GetY() - self.oldY
-			if self.zoom < 1:
-				self.zoom = 1
-			self.Refresh()
-		self.oldX = e.GetX()
-		self.oldY = e.GetY()
-	
-	def OnMouseWheel(self,e):
-		self.zoom *= 1.0 - float(e.GetWheelRotation() / e.GetWheelDelta()) / 10.0
-		if self.zoom < 1.0:
-			self.zoom = 1.0
-		self.Refresh()
-	
-	def OnEraseBackground(self,event):
-		#Workaround for windows background redraw flicker.
-		pass
-	
-	def OnSize(self,event):
-		self.Refresh()
-
-	def OnPaint(self,event):
-		dc = wx.PaintDC(self)
-		if not hasOpenGLlibs:
-			dc.Clear()
-			dc.DrawText("No PyOpenGL installation found.\nNo preview window available.", 10, 10)
-			return
-		self.SetCurrent(self.context)
-		opengl.InitGL(self, self.view3D, self.zoom)
-		if self.view3D:
-			glTranslate(0,0,-self.zoom)
-			glRotate(-self.pitch, 1,0,0)
-			glRotate(self.yaw, 0,0,1)
-			if self.parent.triangleMesh != None:
-				glTranslate(0,0,-self.parent.triangleMesh.getMaximum().z / 2)
-		else:
-			glScale(1.0/self.zoom, 1.0/self.zoom, 1.0)
-			glTranslate(self.offsetX, self.offsetY, 0.0)
-		glTranslate(-self.parent.machineCenter.x, -self.parent.machineCenter.y, 0)
-
-		self.OnDraw()
-		self.SwapBuffers()
-
-	def OnDraw(self):
-		machineSize = self.parent.machineSize
-		opengl.DrawMachine(machineSize)
-
-		if self.parent.gcode != None:
-			if self.gcodeDisplayList == None:
-				self.gcodeDisplayList = glGenLists(1);
-			if self.parent.gcodeDirty:
-				self.parent.gcodeDirty = False
-				glNewList(self.gcodeDisplayList, GL_COMPILE)
-				prevLayerZ = 0.0
-				curLayerZ = 0.0
-				
-				layerThickness = 0.0
-				filamentRadius = float(profile.getProfileSetting('filament_diameter')) / 2
-				filamentArea = math.pi * filamentRadius * filamentRadius
-				lineWidth = float(profile.getProfileSetting('nozzle_size')) / 2 / 10
-				
-				curLayerNum = 0
-				for layer in self.parent.gcode.layerList:
-					curLayerZ = layer[0].list[1].z
-					layerThickness = curLayerZ - prevLayerZ
-					prevLayerZ = layer[-1].list[-1].z
-					for path in layer:
-						c = 1.0
-						if curLayerNum != self.parent.layerSpin.GetValue():
-							if curLayerNum < self.parent.layerSpin.GetValue():
-								c = 0.9 - (self.parent.layerSpin.GetValue() - curLayerNum) * 0.1
-								if c < 0.4:
-									c = 0.4
-							else:
-								break
-						if path.type == 'move':
-							glColor3f(0,0,c)
-						if path.type == 'extrude':
-							if path.pathType == 'FILL':
-								glColor3f(c/2,c/2,0)
-							elif path.pathType == 'WALL-INNER':
-								glColor3f(0,c,0)
-							elif path.pathType == 'SUPPORT':
-								glColor3f(0,c,c)
-							elif path.pathType == 'SKIRT':
-								glColor3f(0,c/2,c/2)
-							else:
-								glColor3f(c,0,0)
-						if path.type == 'retract':
-							glColor3f(0,c,c)
-						if c > 0.4 and path.type == 'extrude':
-							for i in xrange(0, len(path.list)-1):
-								v0 = path.list[i]
-								v1 = path.list[i+1]
-
-								# Calculate line width from ePerDistance (needs layer thickness and filament diameter)
-								dist = (v0 - v1).vsize()
-								if dist > 0 and layerThickness > 0:
-									extrusionMMperDist = (v1.e - v0.e) / dist
-									lineWidth = extrusionMMperDist * filamentArea / layerThickness / 2
-
-								normal = (v0 - v1).cross(util3d.Vector3(0,0,1))
-								normal.normalize()
-								v2 = v0 + normal * lineWidth
-								v3 = v1 + normal * lineWidth
-								v0 = v0 - normal * lineWidth
-								v1 = v1 - normal * lineWidth
-
-								glBegin(GL_QUADS)
-								if path.pathType == 'FILL':	#Remove depth buffer fighting on infill/wall overlap
-									glVertex3f(v0.x, v0.y, v0.z - 0.02)
-									glVertex3f(v1.x, v1.y, v1.z - 0.02)
-									glVertex3f(v3.x, v3.y, v3.z - 0.02)
-									glVertex3f(v2.x, v2.y, v2.z - 0.02)
-								else:
-									glVertex3f(v0.x, v0.y, v0.z - 0.01)
-									glVertex3f(v1.x, v1.y, v1.z - 0.01)
-									glVertex3f(v3.x, v3.y, v3.z - 0.01)
-									glVertex3f(v2.x, v2.y, v2.z - 0.01)
-								glEnd()
-						
-							#for v in path['list']:
-							#	glBegin(GL_TRIANGLE_FAN)
-							#	glVertex3f(v.x, v.y, v.z - 0.001)
-							#	for i in xrange(0, 16+1):
-							#		if path['pathType'] == 'FILL':	#Remove depth buffer fighting on infill/wall overlap
-							#			glVertex3f(v.x + math.cos(math.pi*2/16*i) * lineWidth, v.y + math.sin(math.pi*2/16*i) * lineWidth, v.z - 0.02)
-							#		else:
-							#			glVertex3f(v.x + math.cos(math.pi*2/16*i) * lineWidth, v.y + math.sin(math.pi*2/16*i) * lineWidth, v.z - 0.01)
-							#	glEnd()
-						else:
-							glBegin(GL_LINE_STRIP)
-							for v in path.list:
-								glVertex3f(v.x, v.y, v.z)
-							glEnd()
-					curLayerNum += 1
-				glEndList()
-			if self.viewMode == "GCode" or self.viewMode == "Mixed":
-				glCallList(self.gcodeDisplayList)
-		
-		if self.parent.triangleMesh != None:
-			if self.modelDisplayList == None:
-				self.modelDisplayList = glGenLists(1);
-			if self.parent.modelDirty:
-				self.parent.modelDirty = False
-				multiX = int(profile.getProfileSetting('model_multiply_x'))
-				multiY = int(profile.getProfileSetting('model_multiply_y'))
-				modelSize = self.parent.triangleMesh.getMaximum() - self.parent.triangleMesh.getMinimum()
-				glNewList(self.modelDisplayList, GL_COMPILE)
-				glPushMatrix()
-				glTranslate(-(modelSize.x+10)*(multiX-1)/2,-(modelSize.y+10)*(multiY-1)/2, 0)
-				for mx in xrange(0, multiX):
-					for my in xrange(0, multiY):
-						glPushMatrix()
-						glTranslate((modelSize.x+10)*mx,(modelSize.y+10)*my, 0)
-						opengl.DrawSTL(self.parent.triangleMesh)
-						glPopMatrix()
-				glPopMatrix()
-				glEndList()
-			
-			if self.viewMode == "Model - Transparent" or self.viewMode == "Mixed":
-				glLightfv(GL_LIGHT0, GL_DIFFUSE,  [0.5, 0.4, 0.3, 1.0])
-				glLightfv(GL_LIGHT0, GL_AMBIENT,  [0.1, 0.1, 0.1, 0.0])
-				#If we want transparent, then first render a solid black model to remove the printer size lines.
-				if self.viewMode != "Mixed":
-					glDisable(GL_BLEND)
-					glDisable(GL_LIGHTING)
-					glColor3f(0,0,0)
-					glCallList(self.modelDisplayList)
-					glColor3f(1,1,1)
-				#After the black model is rendered, render the model again but now with lighting and no depth testing.
-				glDisable(GL_DEPTH_TEST)
-				glEnable(GL_LIGHTING)
-				glEnable(GL_BLEND)
-				glBlendFunc(GL_ONE, GL_ONE)
-				glEnable(GL_LIGHTING)
-				glCallList(self.modelDisplayList)
-			elif self.viewMode == "Model - X-Ray":
-				glColorMask(GL_FALSE, GL_FALSE, GL_FALSE, GL_FALSE)
-				glDisable(GL_DEPTH_TEST)
-				glEnable(GL_STENCIL_TEST);
-				glStencilFunc(GL_ALWAYS, 1, 1)
-				glStencilOp(GL_INCR, GL_INCR, GL_INCR)
-				glCallList(self.modelDisplayList)
-				glStencilOp (GL_KEEP, GL_KEEP, GL_KEEP);
-				
-				glColorMask(GL_TRUE, GL_TRUE, GL_TRUE, GL_TRUE)
-				glStencilFunc(GL_EQUAL, 0, 1);
-				glColor(1, 1, 1)
-				glCallList(self.modelDisplayList)
-				glStencilFunc(GL_EQUAL, 1, 1);
-				glColor(1, 0, 0)
-				glCallList(self.modelDisplayList)
-
-				glPushMatrix()
-				glLoadIdentity()
-				for i in xrange(2, 15, 2):
-					glStencilFunc(GL_EQUAL, i, 0xFF);
-					glColor(float(i)/10, float(i)/10, float(i)/5)
-					glBegin(GL_QUADS)
-					glVertex3f(-1000,-1000,-1)
-					glVertex3f( 1000,-1000,-1)
-					glVertex3f( 1000, 1000,-1)
-					glVertex3f(-1000, 1000,-1)
-					glEnd()
-				for i in xrange(1, 15, 2):
-					glStencilFunc(GL_EQUAL, i, 0xFF);
-					glColor(float(i)/10, 0, 0)
-					glBegin(GL_QUADS)
-					glVertex3f(-1000,-1000,-1)
-					glVertex3f( 1000,-1000,-1)
-					glVertex3f( 1000, 1000,-1)
-					glVertex3f(-1000, 1000,-1)
-					glEnd()
-				glPopMatrix()
-
-				glDisable(GL_STENCIL_TEST);
-				glEnable(GL_DEPTH_TEST)
-			elif self.viewMode == "Model - Normal":
-				glLightfv(GL_LIGHT0, GL_DIFFUSE,  [1.0, 0.8, 0.6, 1.0])
-				glLightfv(GL_LIGHT0, GL_AMBIENT,  [0.2, 0.2, 0.2, 0.0])
-				glEnable(GL_LIGHTING)
-				glCallList(self.modelDisplayList)
-			
-			if self.viewMode == "Model - Normal" or self.viewMode == "Model - Transparent" or self.viewMode == "Model - X-Ray":
-				glDisable(GL_LIGHTING)
-				glDisable(GL_DEPTH_TEST)
-				glDisable(GL_BLEND)
-				glColor3f(1,0,0)
-				glTranslate(self.parent.machineCenter.x, self.parent.machineCenter.y, 0)
-				glBegin(GL_LINES)
-				for err in self.parent.errorList:
-					glVertex3f(err[0].x, err[0].y, err[0].z)
-					glVertex3f(err[1].x, err[1].y, err[1].z)
-				glEnd()
-		
-		glFlush()
+from __future__ import division
+
+import sys
+import math
+import threading
+import re
+import time
+import os
+
+from wx import glcanvas
+from wx.lib import buttons
+import wx
+try:
+	import OpenGL
+	OpenGL.ERROR_CHECKING = False
+	from OpenGL.GLU import *
+	from OpenGL.GL import *
+	hasOpenGLlibs = True
+except:
+	print "Failed to find PyOpenGL: http://pyopengl.sourceforge.net/"
+	hasOpenGLlibs = False
+
+from gui import opengl
+
+from util import profile
+from util import gcodeInterpreter
+from util import stl
+from util import util3d
+
+IdMirrorX2 = 10
+
+class previewPanel(wx.Panel):
+	def __init__(self, parent):
+		wx.Panel.__init__(self, parent,-1)
+		
+		self.SetBackgroundColour(wx.SystemSettings.GetColour(wx.SYS_COLOUR_3DDKSHADOW))
+		self.SetMinSize((440,320))
+		
+		# Create popup window
+		self.popup = wx.PopupWindow(self, flags=wx.BORDER_SIMPLE)
+		self.popup.SetBackgroundColour(wx.SystemSettings.GetColour(wx.SYS_COLOUR_INFOBK))
+		self.popup.text = wx.StaticText(self.popup, -1, '')
+		self.popup.sizer = wx.BoxSizer()
+		self.popup.sizer.Add(self.popup.text, flag=wx.EXPAND|wx.ALL, border=1)
+		self.popup.SetSizer(self.popup.sizer)
+		
+		self.glCanvas = PreviewGLCanvas(self)
+		self.init = 0
+		self.triangleMesh = None
+		self.gcode = None
+		self.modelFilename = None
+		self.loadingProgressAmount = 0
+		self.loadThread = None
+		self.machineSize = util3d.Vector3(float(profile.getPreference('machine_width')), float(profile.getPreference('machine_depth')), float(profile.getPreference('machine_height')))
+		self.machineCenter = util3d.Vector3(float(profile.getProfileSetting('machine_center_x')), float(profile.getProfileSetting('machine_center_y')), 0)
+		
+		self.toolbar = wx.ToolBar( self, -1 )
+		self.toolbar.SetToolBitmapSize( ( 21, 21 ) )
+
+		button = wx.Button(self.toolbar, -1, "3D", size=(21*2,21))
+		self.toolbar.AddControl(button)
+		self.Bind(wx.EVT_BUTTON, self.On3DClick, button)
+		
+		button = wx.Button(self.toolbar, -1, "Top", size=(21*2,21))
+		self.toolbar.AddControl(button)
+		self.Bind(wx.EVT_BUTTON, self.OnTopClick, button)
+
+		self.viewSelect = wx.ComboBox(self.toolbar, -1, 'Model - Normal', choices=['Model - Normal', 'Model - Transparent', 'Model - X-Ray', 'GCode', 'Mixed'], style=wx.CB_DROPDOWN|wx.CB_READONLY)
+		self.toolbar.AddControl(self.viewSelect)
+		self.viewSelect.Bind(wx.EVT_COMBOBOX, self.OnViewChange)
+		self.glCanvas.viewMode = self.viewSelect.GetValue()
+
+		self.layerSpin = wx.SpinCtrl(self.toolbar, -1, '', size=(21*4,21), style=wx.SP_ARROW_KEYS)
+		self.toolbar.AddControl(self.layerSpin)
+		self.Bind(wx.EVT_SPINCTRL, self.OnLayerNrChange, self.layerSpin)
+		
+		self.toolbar2 = wx.ToolBar( self, -1, style = wx.TB_HORIZONTAL | wx.NO_BORDER )
+		self.toolbar2.SetToolBitmapSize( ( 21, 21 ) )
+		self.toolbar2.AddSeparator()
+
+
+		self.mirrorX = buttons.GenBitmapToggleButton(self.toolbar2, -1, wx.Bitmap('Cura/images/object-mirror-x-off.png'), style=0, size=(20,20))
+		self.mirrorX.SetBezelWidth(1)
+		self.mirrorX.SetUseFocusIndicator(False)
+		self.mirrorX.SetValue(profile.getProfileSetting('flip_x') == 'True')
+		if self.mirrorX.GetValue():
+			self.mirrorX.SetBitmapLabel(wx.Bitmap('Cura/images/object-mirror-x-on.png'))
+		self.mirrorX.helpText = 'Mirror X'
+		self.mirrorX.Bind(wx.EVT_ENTER_WINDOW, self.OnPopupDisplay)
+		self.mirrorX.Bind(wx.EVT_LEAVE_WINDOW, self.OnPopupHide)
+		self.mirrorX.Bind(wx.EVT_BUTTON, self.OnFlipXClick)
+		self.toolbar2.AddControl(self.mirrorX)
+
+		self.mirrorY = buttons.GenBitmapToggleButton(self.toolbar2, -1, wx.Bitmap('Cura/images/object-mirror-y-off.png'), size=(20,20))
+		self.mirrorY.SetBezelWidth(1)
+		self.mirrorY.SetUseFocusIndicator(False)
+		self.mirrorY.SetValue(profile.getProfileSetting('flip_y') == 'True')
+		if self.mirrorY.GetValue():
+			self.mirrorY.SetBitmapLabel(wx.Bitmap('Cura/images/object-mirror-x-on.png'))
+		self.mirrorY.helpText = 'Mirror Y'
+		self.mirrorY.Bind(wx.EVT_ENTER_WINDOW, self.OnPopupDisplay)
+		self.mirrorY.Bind(wx.EVT_LEAVE_WINDOW, self.OnPopupHide)
+		self.mirrorY.Bind(wx.EVT_BUTTON, self.OnFlipYClick)
+		self.toolbar2.AddControl(self.mirrorY)
+
+		self.mirrorZ = buttons.GenBitmapToggleButton(self.toolbar2, -1, wx.Bitmap('Cura/images/object-mirror-z-off.png'), size=(20,20))
+		self.mirrorZ.SetBezelWidth(1)
+		self.mirrorZ.SetUseFocusIndicator(False)
+		self.mirrorZ.SetValue(profile.getProfileSetting('flip_z') == 'True')
+		if self.mirrorZ.GetValue():
+			self.mirrorZ.SetBitmapLabel(wx.Bitmap('Cura/images/object-mirror-z-on.png'))
+		self.mirrorZ.helpText = 'Mirror Z'
+		self.mirrorZ.Bind(wx.EVT_ENTER_WINDOW, self.OnPopupDisplay)
+		self.mirrorZ.Bind(wx.EVT_LEAVE_WINDOW, self.OnPopupHide)
+		self.mirrorZ.Bind(wx.EVT_BUTTON, self.OnFlipZClick)
+		self.toolbar2.AddControl(self.mirrorZ)
+
+		self.toolbar2.AddSeparator()
+
+		self.swapXZ = buttons.GenBitmapToggleButton(self.toolbar2, -1, wx.Bitmap('Cura/images/object-swap-xz-off.png'), size=(20,20))
+		self.swapXZ.SetBezelWidth(1)
+		self.swapXZ.SetUseFocusIndicator(False)
+		if self.swapXZ.GetValue():
+			self.swapXZ.SetBitmapLabel(wx.Bitmap('Cura/images/object-swap-xz-on.png'))
+		self.swapXZ.helpText = 'Swap XZ'
+		self.swapXZ.Bind(wx.EVT_ENTER_WINDOW, self.OnPopupDisplay)
+		self.swapXZ.Bind(wx.EVT_LEAVE_WINDOW, self.OnPopupHide)
+		self.swapXZ.SetValue(profile.getProfileSetting('swap_xz') == 'True')
+		self.toolbar2.AddControl(self.swapXZ)
+		self.Bind(wx.EVT_BUTTON, self.OnSwapXZClick, self.swapXZ)
+
+		self.swapYZ = buttons.GenBitmapToggleButton(self.toolbar2, -1, wx.Bitmap('Cura/images/object-swap-yz-off.png'), size=(20,20))
+		self.swapYZ.SetBezelWidth(1)
+		self.swapYZ.SetUseFocusIndicator(False)
+		self.swapYZ.helpText = 'Swap YZ'
+		self.swapYZ.Bind(wx.EVT_ENTER_WINDOW, self.OnPopupDisplay)
+		self.swapYZ.Bind(wx.EVT_LEAVE_WINDOW, self.OnPopupHide)
+		self.swapYZ.SetValue(profile.getProfileSetting('swap_yz') == 'True')
+		self.toolbar2.AddControl(self.swapYZ)
+		self.Bind(wx.EVT_BUTTON, self.OnSwapYZClick, self.swapYZ)
+		
+		self.toolbar2.InsertSeparator(self.toolbar2.GetToolsCount())
+		self.toolbar2.AddControl(wx.StaticText(self.toolbar2, -1, 'Scale'))
+		self.scale = wx.TextCtrl(self.toolbar2, -1, profile.getProfileSetting('model_scale'), size=(21*2,21))
+		self.toolbar2.AddControl(self.scale)
+		self.Bind(wx.EVT_TEXT, self.OnScale, self.scale)
+
+		self.toolbar2.InsertSeparator(self.toolbar2.GetToolsCount())
+		self.toolbar2.AddControl(wx.StaticText(self.toolbar2, -1, 'Copy'))
+		self.mulXsub = wx.Button(self.toolbar2, -1, '-', size=(21,21))
+		self.toolbar2.AddControl(self.mulXsub)
+		self.Bind(wx.EVT_BUTTON, self.OnMulXSubClick, self.mulXsub)
+		self.mulXadd = wx.Button(self.toolbar2, -1, '+', size=(21,21))
+		self.toolbar2.AddControl(self.mulXadd)
+		self.Bind(wx.EVT_BUTTON, self.OnMulXAddClick, self.mulXadd)
+
+		self.mulYsub = wx.Button(self.toolbar2, -1, '-', size=(21,21))
+		self.toolbar2.AddControl(self.mulYsub)
+		self.Bind(wx.EVT_BUTTON, self.OnMulYSubClick, self.mulYsub)
+		self.mulYadd = wx.Button(self.toolbar2, -1, '+', size=(21,21))
+		self.toolbar2.AddControl(self.mulYadd)
+		self.Bind(wx.EVT_BUTTON, self.OnMulYAddClick, self.mulYadd)
+		
+		self.toolbar2.InsertSeparator(self.toolbar2.GetToolsCount())
+		self.toolbar2.AddControl(wx.StaticText(self.toolbar2, -1, 'Rot'))
+		self.rotate = wx.SpinCtrl(self.toolbar2, -1, profile.getProfileSetting('model_rotate_base'), size=(21*3,21), style=wx.SP_WRAP|wx.SP_ARROW_KEYS)
+		self.rotate.SetRange(0, 360)
+		self.toolbar2.AddControl(self.rotate)
+		self.Bind(wx.EVT_SPINCTRL, self.OnRotate, self.rotate)
+
+		self.scaleMax = wx.Button(self.toolbar, -1, 'Max size', size=(21*3.5,21))
+		self.toolbar.AddControl(self.scaleMax)
+		self.Bind(wx.EVT_BUTTON, self.OnScaleMax, self.scaleMax)
+
+		self.toolbar2.Realize()
+		self.updateToolbar()
+		
+		sizer = wx.BoxSizer(wx.VERTICAL)
+		sizer.Add(self.toolbar, 0, flag=wx.EXPAND|wx.TOP|wx.LEFT|wx.RIGHT, border=1)
+		sizer.Add(self.glCanvas, 1, flag=wx.EXPAND)
+		sizer.Add(self.toolbar2, 0, flag=wx.EXPAND|wx.BOTTOM|wx.LEFT|wx.RIGHT, border=1)
+		self.SetSizer(sizer)
+	
+	def OnPopupDisplay(self, e):
+		self.UpdatePopup(e.GetEventObject())
+		self.popup.Show(True)
+	
+	def OnPopupHide(self, e):
+		self.popup.Show(False)
+	
+	def UpdatePopup(self, control):
+		self.popup.text.SetLabel(control.helpText)
+		self.popup.text.Wrap(350)
+		self.popup.Fit();
+		if os.name == 'darwin':
+			x, y = self.ClientToScreenXY(0, 0)
+			sx, sy = self.GetClientSizeTuple()
+		else:
+			x, y = control.ClientToScreenXY(0, 0)
+			sx, sy = control.GetSizeTuple()
+		self.popup.SetPosition((x, y+sy))
+	
+	def OnFlipXClick(self, e):
+		profile.putProfileSetting('flip_x', str(self.mirrorX.GetValue()))
+		if self.mirrorX.GetValue():
+			self.mirrorX.SetBitmapLabel(wx.Bitmap('Cura/images/object-mirror-x-on.png'))
+		else:
+			self.mirrorX.SetBitmapLabel(wx.Bitmap('Cura/images/object-mirror-x-off.png'))
+		self.updateModelTransform()
+		
+	def OnFlipYClick(self, e):
+		profile.putProfileSetting('flip_y', str(self.mirrorY.GetValue()))
+		if self.mirrorY.GetValue():
+			self.mirrorY.SetBitmapLabel(wx.Bitmap('Cura/images/object-mirror-y-on.png'))
+		else:
+			self.mirrorY.SetBitmapLabel(wx.Bitmap('Cura/images/object-mirror-y-off.png'))
+		self.updateModelTransform()
+
+	def OnFlipZClick(self, e):
+		profile.putProfileSetting('flip_z', str(self.mirrorZ.GetValue()))
+		if self.mirrorZ.GetValue():
+			self.mirrorZ.SetBitmapLabel(wx.Bitmap('Cura/images/object-mirror-z-on.png'))
+		else:
+			self.mirrorZ.SetBitmapLabel(wx.Bitmap('Cura/images/object-mirror-z-off.png'))
+		self.updateModelTransform()
+
+	def OnSwapXZClick(self, e):
+		profile.putProfileSetting('swap_xz', str(self.swapXZ.GetValue()))
+		if self.swapXZ.GetValue():
+			self.swapXZ.SetBitmapLabel(wx.Bitmap('Cura/images/object-swap-xz-on.png'))
+		else:
+			self.swapXZ.SetBitmapLabel(wx.Bitmap('Cura/images/object-swap-xz-off.png'))
+		self.updateModelTransform()
+
+	def OnSwapYZClick(self, e):
+		profile.putProfileSetting('swap_yz', str(self.swapYZ.GetValue()))
+		if self.swapYZ.GetValue():
+			self.swapYZ.SetBitmapLabel(wx.Bitmap('Cura/images/object-swap-yz-on.png'))
+		else:
+			self.swapYZ.SetBitmapLabel(wx.Bitmap('Cura/images/object-swap-yz-off.png'))
+		self.updateModelTransform()
+
+	def OnMulXAddClick(self, e):
+		profile.putProfileSetting('model_multiply_x', str(max(1, int(profile.getProfileSetting('model_multiply_x'))+1)))
+		self.updateModelTransform()
+
+	def OnMulXSubClick(self, e):
+		profile.putProfileSetting('model_multiply_x', str(max(1, int(profile.getProfileSetting('model_multiply_x'))-1)))
+		self.updateModelTransform()
+
+	def OnMulYAddClick(self, e):
+		profile.putProfileSetting('model_multiply_y', str(max(1, int(profile.getProfileSetting('model_multiply_y'))+1)))
+		self.updateModelTransform()
+
+	def OnMulYSubClick(self, e):
+		profile.putProfileSetting('model_multiply_y', str(max(1, int(profile.getProfileSetting('model_multiply_y'))-1)))
+		self.updateModelTransform()
+
+	def OnScale(self, e):
+		profile.putProfileSetting('model_scale', self.scale.GetValue())
+		self.updateModelTransform()
+	
+	def OnScaleMax(self, e):
+		if self.triangleMesh == None:
+			return
+		scale = float(self.scale.GetValue())
+		vMin = self.triangleMesh.getMinimum() / scale
+		vMax = self.triangleMesh.getMaximum() / scale
+		scaleX1 = (self.machineSize.x - self.machineCenter.x) / ((vMax.x - vMin.x) / 2)
+		scaleY1 = (self.machineSize.y - self.machineCenter.y) / ((vMax.y - vMin.y) / 2)
+		scaleX2 = (self.machineCenter.x) / ((vMax.x - vMin.x) / 2)
+		scaleY2 = (self.machineCenter.y) / ((vMax.y - vMin.y) / 2)
+		scaleZ = self.machineSize.z / (vMax.z - vMin.z)
+		scale = min(scaleX1, scaleY1, scaleX2, scaleY2, scaleZ)
+		self.scale.SetValue(str(scale))
+		profile.putProfileSetting('model_scale', self.scale.GetValue())
+		self.updateModelTransform()
+	
+	def OnRotate(self, e):
+		profile.putProfileSetting('model_rotate_base', self.rotate.GetValue())
+		self.updateModelTransform()
+
+	def On3DClick(self, e):
+		self.glCanvas.yaw = 30
+		self.glCanvas.pitch = 60
+		self.glCanvas.zoom = 150
+		self.glCanvas.view3D = True
+		self.glCanvas.Refresh()
+
+	def OnTopClick(self, e):
+		self.glCanvas.view3D = False
+		self.glCanvas.zoom = 100
+		self.glCanvas.offsetX = 0
+		self.glCanvas.offsetY = 0
+		self.glCanvas.Refresh()
+
+	def OnLayerNrChange(self, e):
+		self.gcodeDirty = True
+		self.glCanvas.Refresh()
+
+	def updateCenterX(self, x):
+		self.machineCenter.x = x
+		self.moveModel()
+		self.glCanvas.Refresh()
+
+	def updateCenterY(self, y):
+		self.machineCenter.y = y
+		self.moveModel()
+		self.glCanvas.Refresh()
+	
+	def setViewMode(self, mode):
+		self.viewSelect.SetValue(mode)
+		self.glCanvas.viewMode = self.viewSelect.GetValue()
+		wx.CallAfter(self.glCanvas.Refresh)
+	
+	def loadModelFile(self, filename):
+		if self.modelFilename != filename:
+			self.modelFileTime = None
+			self.gcodeFileTime = None
+			self.logFileTime = None
+		
+		self.modelFilename = filename
+		self.gcodeFilename = filename[: filename.rfind('.')] + "_export.gcode"
+		self.logFilename = filename[: filename.rfind('.')] + "_export.log"
+		#Do the STL file loading in a background thread so we don't block the UI.
+		if self.loadThread != None and self.loadThread.isAlive():
+			self.loadThread.join()
+		self.loadThread = threading.Thread(target=self.doFileLoadThread)
+		self.loadThread.daemon = True
+		self.loadThread.start()
+	
+	def loadReModelFile(self, filename):
+		#Only load this again if the filename matches the file we have already loaded (for auto loading GCode after slicing)
+		if self.modelFilename != filename:
+			return False
+		self.loadModelFile(filename)
+		return True
+	
+	def doFileLoadThread(self):
+		if os.path.isfile(self.modelFilename) and self.modelFileTime != os.stat(self.modelFilename).st_mtime:
+			self.modelFileTime = os.stat(self.modelFilename).st_mtime
+			triangleMesh = stl.stlModel()
+			triangleMesh.load(self.modelFilename)
+			triangleMesh.origonalVertexes = list(triangleMesh.vertexes)
+			for i in xrange(0, len(triangleMesh.origonalVertexes)):
+				triangleMesh.origonalVertexes[i] = triangleMesh.origonalVertexes[i].copy()
+			triangleMesh.getMinimumZ()
+			self.modelDirty = False
+			self.errorList = []
+			self.triangleMesh = triangleMesh
+			self.updateModelTransform()
+			wx.CallAfter(self.updateToolbar)
+			wx.CallAfter(self.glCanvas.Refresh)
+		
+		if os.path.isfile(self.gcodeFilename) and self.gcodeFileTime != os.stat(self.gcodeFilename).st_mtime:
+			self.gcodeFileTime = os.stat(self.gcodeFilename).st_mtime
+			gcode = gcodeInterpreter.gcode()
+			gcode.progressCallback = self.loadProgress
+			gcode.load(self.gcodeFilename)
+			self.loadingProgressAmount = 0
+			self.gcodeDirty = False
+			self.errorList = []
+			self.gcode = gcode
+			self.gcodeDirty = True
+			wx.CallAfter(self.updateToolbar)
+			wx.CallAfter(self.glCanvas.Refresh)
+		elif not os.path.isfile(self.gcodeFilename):
+			self.gcode = None
+		
+		if os.path.isfile(self.logFilename):
+			errorList = []
+			for line in open(self.logFilename, "rt"):
+				res = re.search('Model error\(([a-z ]*)\): \(([0-9\.\-e]*), ([0-9\.\-e]*), ([0-9\.\-e]*)\) \(([0-9\.\-e]*), ([0-9\.\-e]*), ([0-9\.\-e]*)\)', line)
+				if res != None:
+					v1 = util3d.Vector3(float(res.group(2)), float(res.group(3)), float(res.group(4)))
+					v2 = util3d.Vector3(float(res.group(5)), float(res.group(6)), float(res.group(7)))
+					errorList.append([v1, v2])
+			self.errorList = errorList
+			wx.CallAfter(self.glCanvas.Refresh)
+	
+	def loadProgress(self, progress):
+		self.loadingProgressAmount = progress
+		wx.CallAfter(self.glCanvas.Refresh)
+	
+	def updateToolbar(self):
+		self.layerSpin.Show(self.gcode != None)
+		if self.gcode != None:
+			self.layerSpin.SetRange(1, len(self.gcode.layerList))
+		self.toolbar.Realize()
+	
+	def OnViewChange(self, e):
+		self.glCanvas.viewMode = self.viewSelect.GetValue()
+		self.glCanvas.Refresh()
+	
+	def updateModelTransform(self, f=0):
+		if self.triangleMesh == None:
+			return
+		scale = 1.0
+		rotate = 0.0
+		try:
+			scale = profile.getProfileSettingFloat('model_scale')
+			rotate = profile.getProfileSettingFloat('model_rotate_base') / 180.0 * math.pi
+		except:
+			pass
+		scaleX = scale
+		scaleY = scale
+		scaleZ = scale
+		if profile.getProfileSetting('flip_x') == 'True':
+			scaleX = -scaleX
+		if profile.getProfileSetting('flip_y') == 'True':
+			scaleY = -scaleY
+		if profile.getProfileSetting('flip_z') == 'True':
+			scaleZ = -scaleZ
+		swapXZ = profile.getProfileSetting('swap_xz') == 'True'
+		swapYZ = profile.getProfileSetting('swap_yz') == 'True'
+		mat00 = math.cos(rotate) * scaleX
+		mat01 =-math.sin(rotate) * scaleY
+		mat10 = math.sin(rotate) * scaleX
+		mat11 = math.cos(rotate) * scaleY
+		
+		for i in xrange(0, len(self.triangleMesh.origonalVertexes)):
+			x = self.triangleMesh.origonalVertexes[i].x
+			y = self.triangleMesh.origonalVertexes[i].y
+			z = self.triangleMesh.origonalVertexes[i].z
+			if swapXZ:
+				x, z = z, x
+			if swapYZ:
+				y, z = z, y
+			self.triangleMesh.vertexes[i].x = x * mat00 + y * mat01
+			self.triangleMesh.vertexes[i].y = x * mat10 + y * mat11
+			self.triangleMesh.vertexes[i].z = z * scaleZ
+
+		for face in self.triangleMesh.faces:
+			v1 = face.v[0]
+			v2 = face.v[1]
+			v3 = face.v[2]
+			face.normal = (v2 - v1).cross(v3 - v1)
+			face.normal.normalize()
+
+		self.moveModel()
+	
+	def moveModel(self):
+		if self.triangleMesh == None:
+			return
+		minZ = self.triangleMesh.getMinimumZ()
+		min = self.triangleMesh.getMinimum()
+		max = self.triangleMesh.getMaximum()
+		for v in self.triangleMesh.vertexes:
+			v.z -= minZ
+			v.x -= min.x + (max.x - min.x) / 2
+			v.y -= min.y + (max.y - min.y) / 2
+			v.x += self.machineCenter.x
+			v.y += self.machineCenter.y
+		self.triangleMesh.getMinimumZ()
+		self.modelDirty = True
+		self.glCanvas.Refresh()
+
+class PreviewGLCanvas(glcanvas.GLCanvas):
+	def __init__(self, parent):
+		attribList = (glcanvas.WX_GL_RGBA, glcanvas.WX_GL_DOUBLEBUFFER, glcanvas.WX_GL_DEPTH_SIZE, 24, glcanvas.WX_GL_STENCIL_SIZE, 8)
+		glcanvas.GLCanvas.__init__(self, parent, attribList = attribList)
+		self.parent = parent
+		self.context = glcanvas.GLContext(self)
+		wx.EVT_PAINT(self, self.OnPaint)
+		wx.EVT_SIZE(self, self.OnSize)
+		wx.EVT_ERASE_BACKGROUND(self, self.OnEraseBackground)
+		wx.EVT_MOTION(self, self.OnMouseMotion)
+		wx.EVT_MOUSEWHEEL(self, self.OnMouseWheel)
+		self.yaw = 30
+		self.pitch = 60
+		self.zoom = 300
+		self.offsetX = 0
+		self.offsetY = 0
+		self.view3D = True
+		self.modelDisplayList = None
+		self.gcodeDisplayList = None
+	
+	def OnMouseMotion(self,e):
+		if e.Dragging() and e.LeftIsDown():
+			if self.view3D:
+				self.yaw += e.GetX() - self.oldX
+				self.pitch -= e.GetY() - self.oldY
+				if self.pitch > 170:
+					self.pitch = 170
+				if self.pitch < 10:
+					self.pitch = 10
+			else:
+				self.offsetX += float(e.GetX() - self.oldX) * self.zoom / self.GetSize().GetHeight() * 2
+				self.offsetY -= float(e.GetY() - self.oldY) * self.zoom / self.GetSize().GetHeight() * 2
+			self.Refresh()
+		if e.Dragging() and e.RightIsDown():
+			self.zoom += e.GetY() - self.oldY
+			if self.zoom < 1:
+				self.zoom = 1
+			self.Refresh()
+		self.oldX = e.GetX()
+		self.oldY = e.GetY()
+	
+	def OnMouseWheel(self,e):
+		self.zoom *= 1.0 - float(e.GetWheelRotation() / e.GetWheelDelta()) / 10.0
+		if self.zoom < 1.0:
+			self.zoom = 1.0
+		self.Refresh()
+	
+	def OnEraseBackground(self,event):
+		#Workaround for windows background redraw flicker.
+		pass
+	
+	def OnSize(self,event):
+		self.Refresh()
+
+	def OnPaint(self,event):
+		dc = wx.PaintDC(self)
+		if not hasOpenGLlibs:
+			dc.Clear()
+			dc.DrawText("No PyOpenGL installation found.\nNo preview window available.", 10, 10)
+			return
+		self.SetCurrent(self.context)
+		opengl.InitGL(self, self.view3D, self.zoom)
+		if self.view3D:
+			glTranslate(0,0,-self.zoom)
+			glRotate(-self.pitch, 1,0,0)
+			glRotate(self.yaw, 0,0,1)
+			if self.parent.triangleMesh != None:
+				glTranslate(0,0,-self.parent.triangleMesh.getMaximum().z / 2)
+		else:
+			glScale(1.0/self.zoom, 1.0/self.zoom, 1.0)
+			glTranslate(self.offsetX, self.offsetY, 0.0)
+		glTranslate(-self.parent.machineCenter.x, -self.parent.machineCenter.y, 0)
+
+		self.OnDraw()
+		self.SwapBuffers()
+
+	def OnDraw(self):
+		machineSize = self.parent.machineSize
+		opengl.DrawMachine(machineSize)
+
+		if self.parent.gcode != None:
+			if self.gcodeDisplayList == None:
+				self.gcodeDisplayList = glGenLists(1);
+			if self.parent.gcodeDirty:
+				self.parent.gcodeDirty = False
+				glNewList(self.gcodeDisplayList, GL_COMPILE)
+				prevLayerZ = 0.0
+				curLayerZ = 0.0
+				
+				layerThickness = 0.0
+				filamentRadius = float(profile.getProfileSetting('filament_diameter')) / 2
+				filamentArea = math.pi * filamentRadius * filamentRadius
+				lineWidth = float(profile.getProfileSetting('nozzle_size')) / 2 / 10
+				
+				curLayerNum = 0
+				for layer in self.parent.gcode.layerList:
+					curLayerZ = layer[0].list[1].z
+					layerThickness = curLayerZ - prevLayerZ
+					prevLayerZ = layer[-1].list[-1].z
+					for path in layer:
+						c = 1.0
+						if curLayerNum != self.parent.layerSpin.GetValue():
+							if curLayerNum < self.parent.layerSpin.GetValue():
+								c = 0.9 - (self.parent.layerSpin.GetValue() - curLayerNum) * 0.1
+								if c < 0.4:
+									c = 0.4
+							else:
+								break
+						if path.type == 'move':
+							glColor3f(0,0,c)
+						if path.type == 'extrude':
+							if path.pathType == 'FILL':
+								glColor3f(c/2,c/2,0)
+							elif path.pathType == 'WALL-INNER':
+								glColor3f(0,c,0)
+							elif path.pathType == 'SUPPORT':
+								glColor3f(0,c,c)
+							elif path.pathType == 'SKIRT':
+								glColor3f(0,c/2,c/2)
+							else:
+								glColor3f(c,0,0)
+						if path.type == 'retract':
+							glColor3f(0,c,c)
+						if c > 0.4 and path.type == 'extrude':
+							for i in xrange(0, len(path.list)-1):
+								v0 = path.list[i]
+								v1 = path.list[i+1]
+
+								# Calculate line width from ePerDistance (needs layer thickness and filament diameter)
+								dist = (v0 - v1).vsize()
+								if dist > 0 and layerThickness > 0:
+									extrusionMMperDist = (v1.e - v0.e) / dist
+									lineWidth = extrusionMMperDist * filamentArea / layerThickness / 2
+
+								normal = (v0 - v1).cross(util3d.Vector3(0,0,1))
+								normal.normalize()
+								v2 = v0 + normal * lineWidth
+								v3 = v1 + normal * lineWidth
+								v0 = v0 - normal * lineWidth
+								v1 = v1 - normal * lineWidth
+
+								glBegin(GL_QUADS)
+								if path.pathType == 'FILL':	#Remove depth buffer fighting on infill/wall overlap
+									glVertex3f(v0.x, v0.y, v0.z - 0.02)
+									glVertex3f(v1.x, v1.y, v1.z - 0.02)
+									glVertex3f(v3.x, v3.y, v3.z - 0.02)
+									glVertex3f(v2.x, v2.y, v2.z - 0.02)
+								else:
+									glVertex3f(v0.x, v0.y, v0.z - 0.01)
+									glVertex3f(v1.x, v1.y, v1.z - 0.01)
+									glVertex3f(v3.x, v3.y, v3.z - 0.01)
+									glVertex3f(v2.x, v2.y, v2.z - 0.01)
+								glEnd()
+						
+							#for v in path['list']:
+							#	glBegin(GL_TRIANGLE_FAN)
+							#	glVertex3f(v.x, v.y, v.z - 0.001)
+							#	for i in xrange(0, 16+1):
+							#		if path['pathType'] == 'FILL':	#Remove depth buffer fighting on infill/wall overlap
+							#			glVertex3f(v.x + math.cos(math.pi*2/16*i) * lineWidth, v.y + math.sin(math.pi*2/16*i) * lineWidth, v.z - 0.02)
+							#		else:
+							#			glVertex3f(v.x + math.cos(math.pi*2/16*i) * lineWidth, v.y + math.sin(math.pi*2/16*i) * lineWidth, v.z - 0.01)
+							#	glEnd()
+						else:
+							glBegin(GL_LINE_STRIP)
+							for v in path.list:
+								glVertex3f(v.x, v.y, v.z)
+							glEnd()
+					curLayerNum += 1
+				glEndList()
+			if self.viewMode == "GCode" or self.viewMode == "Mixed":
+				glCallList(self.gcodeDisplayList)
+		
+		if self.parent.triangleMesh != None:
+			if self.modelDisplayList == None:
+				self.modelDisplayList = glGenLists(1);
+			if self.parent.modelDirty:
+				self.parent.modelDirty = False
+				multiX = int(profile.getProfileSetting('model_multiply_x'))
+				multiY = int(profile.getProfileSetting('model_multiply_y'))
+				modelSize = self.parent.triangleMesh.getMaximum() - self.parent.triangleMesh.getMinimum()
+				glNewList(self.modelDisplayList, GL_COMPILE)
+				glPushMatrix()
+				glTranslate(-(modelSize.x+10)*(multiX-1)/2,-(modelSize.y+10)*(multiY-1)/2, 0)
+				for mx in xrange(0, multiX):
+					for my in xrange(0, multiY):
+						glPushMatrix()
+						glTranslate((modelSize.x+10)*mx,(modelSize.y+10)*my, 0)
+						opengl.DrawSTL(self.parent.triangleMesh)
+						glPopMatrix()
+				glPopMatrix()
+				glEndList()
+			
+			if self.viewMode == "Model - Transparent" or self.viewMode == "Mixed":
+				glLightfv(GL_LIGHT0, GL_DIFFUSE,  [0.5, 0.4, 0.3, 1.0])
+				glLightfv(GL_LIGHT0, GL_AMBIENT,  [0.1, 0.1, 0.1, 0.0])
+				#If we want transparent, then first render a solid black model to remove the printer size lines.
+				if self.viewMode != "Mixed":
+					glDisable(GL_BLEND)
+					glDisable(GL_LIGHTING)
+					glColor3f(0,0,0)
+					glCallList(self.modelDisplayList)
+					glColor3f(1,1,1)
+				#After the black model is rendered, render the model again but now with lighting and no depth testing.
+				glDisable(GL_DEPTH_TEST)
+				glEnable(GL_LIGHTING)
+				glEnable(GL_BLEND)
+				glBlendFunc(GL_ONE, GL_ONE)
+				glEnable(GL_LIGHTING)
+				glCallList(self.modelDisplayList)
+			elif self.viewMode == "Model - X-Ray":
+				glColorMask(GL_FALSE, GL_FALSE, GL_FALSE, GL_FALSE)
+				glDisable(GL_DEPTH_TEST)
+				glEnable(GL_STENCIL_TEST);
+				glStencilFunc(GL_ALWAYS, 1, 1)
+				glStencilOp(GL_INCR, GL_INCR, GL_INCR)
+				glCallList(self.modelDisplayList)
+				glStencilOp (GL_KEEP, GL_KEEP, GL_KEEP);
+				
+				glColorMask(GL_TRUE, GL_TRUE, GL_TRUE, GL_TRUE)
+				glStencilFunc(GL_EQUAL, 0, 1);
+				glColor(1, 1, 1)
+				glCallList(self.modelDisplayList)
+				glStencilFunc(GL_EQUAL, 1, 1);
+				glColor(1, 0, 0)
+				glCallList(self.modelDisplayList)
+
+				glPushMatrix()
+				glLoadIdentity()
+				for i in xrange(2, 15, 2):
+					glStencilFunc(GL_EQUAL, i, 0xFF);
+					glColor(float(i)/10, float(i)/10, float(i)/5)
+					glBegin(GL_QUADS)
+					glVertex3f(-1000,-1000,-1)
+					glVertex3f( 1000,-1000,-1)
+					glVertex3f( 1000, 1000,-1)
+					glVertex3f(-1000, 1000,-1)
+					glEnd()
+				for i in xrange(1, 15, 2):
+					glStencilFunc(GL_EQUAL, i, 0xFF);
+					glColor(float(i)/10, 0, 0)
+					glBegin(GL_QUADS)
+					glVertex3f(-1000,-1000,-1)
+					glVertex3f( 1000,-1000,-1)
+					glVertex3f( 1000, 1000,-1)
+					glVertex3f(-1000, 1000,-1)
+					glEnd()
+				glPopMatrix()
+
+				glDisable(GL_STENCIL_TEST);
+				glEnable(GL_DEPTH_TEST)
+			elif self.viewMode == "Model - Normal":
+				glLightfv(GL_LIGHT0, GL_DIFFUSE,  [1.0, 0.8, 0.6, 1.0])
+				glLightfv(GL_LIGHT0, GL_AMBIENT,  [0.2, 0.2, 0.2, 0.0])
+				glEnable(GL_LIGHTING)
+				glCallList(self.modelDisplayList)
+			
+			if self.viewMode == "Model - Normal" or self.viewMode == "Model - Transparent" or self.viewMode == "Model - X-Ray":
+				glDisable(GL_LIGHTING)
+				glDisable(GL_DEPTH_TEST)
+				glDisable(GL_BLEND)
+				glColor3f(1,0,0)
+				glTranslate(self.parent.machineCenter.x, self.parent.machineCenter.y, 0)
+				glBegin(GL_LINES)
+				for err in self.parent.errorList:
+					glVertex3f(err[0].x, err[0].y, err[0].z)
+					glVertex3f(err[1].x, err[1].y, err[1].z)
+				glEnd()
+		
+		glFlush()
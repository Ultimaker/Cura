--- conflicted
+++ resolved
@@ -13,11 +13,8 @@
 
 
 set(CURA_VERSION "master" CACHE STRING "Version name of Cura")
-<<<<<<< HEAD
+set(CURA_BUILDTYPE "" CACHE STRING "Build type of Cura, eg. 'PPA'")
 configure_file(${CMAKE_SOURCE_DIR}/cura.desktop.in ${CMAKE_BINARY_DIR}/cura.desktop @ONLY)
-=======
-set(CURA_BUILDTYPE "" CACHE STRING "Build type of Cura, eg. 'PPA'")
->>>>>>> 6b293537
 configure_file(cura/CuraVersion.py.in CuraVersion.py @ONLY)
 
 # Macro needed to list all sub-directory of a directory.

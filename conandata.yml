<<<<<<< HEAD
version: "5.10.3"
requirements:
  - "cura_resources/5.10.3"
  - "uranium/5.10.3"
  - "curaengine/5.10.3"
  - "cura_binary_data/5.10.3"
  - "fdm_materials/5.10.3"
=======
version: "5.11.0-alpha.0"
commit: "unknown"
requirements:
  - "cura_resources/5.11.0-alpha.0@ultimaker/testing"
  - "uranium/5.11.0-alpha.0@ultimaker/testing"
  - "curaengine/5.11.0-alpha.0@ultimaker/testing"
  - "cura_binary_data/5.11.0-alpha.0@ultimaker/testing"
  - "fdm_materials/5.11.0-alpha.0@ultimaker/testing"
>>>>>>> a170b094
  - "dulcificum/5.10.0"
  - "pysavitar/5.11.0-alpha.0"
  - "pynest2d/5.10.0"
requirements_internal:
<<<<<<< HEAD
  - "fdm_materials/5.10.3"
  - "cura_private_data/5.10.0-alpha.0@internal/testing"
=======
  - "fdm_materials/5.11.0-alpha.0@ultimaker/testing"
  - "cura_private_data/5.11.0-alpha.0@internal/testing"
>>>>>>> a170b094
requirements_enterprise:
  - "native_cad_plugin/2.0.0"
urls:
    default:
        cloud_api_root: "https://api.ultimaker.com"
        cloud_account_api_root: "https://account.ultimaker.com"
        marketplace_root: "https://marketplace.ultimaker.com"
        digital_factory_url: "https://digitalfactory.ultimaker.com"
        cura_latest_url: "https://software.ultimaker.com/latest.json"
    staging:
        cloud_api_root: "https://api-staging.ultimaker.com"
        cloud_account_api_root: "https://account-staging.ultimaker.com"
        marketplace_root: "https://marketplace-staging.ultimaker.com"
        digital_factory_url: "https://digitalfactory-staging.ultimaker.com"
        cura_latest_url: "https://software.ultimaker.com/latest.json"

pyinstaller:
    runinfo:
        entrypoint: "cura_app.py"
    datas:
        cura_plugins:
            package: "cura"
            src: "plugins"
            dst: "share/cura/plugins"
        native_cad_plugin:
            package: "native_cad_plugin"
            src: "res/plugins/NativeCADplugin"
            dst: "share/cura/plugins/NativeCADplugin"
            enterprise_only: true
        native_cad_plugin_bundled:
            package: "native_cad_plugin"
            src: "res/bundled_packages"
            dst: "share/cura/resources/bundled_packages"
            enterprise_only: true
        cura_resources:
            package: "cura"
            src: "resources"
            dst: "share/cura/resources"
        cura_shared_resources:
            package: "cura_resources"
            src: "res"
            dst: "share/cura/resources"
        cura_private_data:
            package: "cura_private_data"
            src: "res"
            dst: "share/cura"
            internal: true
        uranium_plugins:
            package: "uranium"
            src: "plugins"
            dst: "share/uranium/plugins"
        uranium_resources:
            package: "uranium"
            src: "resources"
            dst: "share/uranium/resources"
        uranium_um_qt_qml_um:
            package: "uranium"
            src: "site-packages/UM/Qt/qml/UM"
            dst: "PyQt6/Qt6/qml/UM"
        cura_binary_data:
            package: "cura_binary_data"
            src: "resources/cura/resources"
            dst: "share/cura/resources"
        uranium_binary_data:
            package: "cura_binary_data"
            src: "resources/uranium/resources"
            dst: "share/uranium/resources"
        windows_binary_data:
            package: "cura_binary_data"
            src: "windows"
            dst: "share/windows"
            oses:
              - "Windows"
        fdm_materials:
            package: "fdm_materials"
            src: "res/resources/materials"
            dst: "share/cura/resources/materials"
    binaries:
        curaengine:
            package: "curaengine"
            src: "bin"
            dst: "."
            binary: "CuraEngine"
    hiddenimports:
        - "pySavitar"
        - "pyArcus"
        - "pyDulcificum"
        - "pynest2d"
        - "PyQt6"
        - "PyQt6.QtNetwork"
        - "PyQt6.sip"
        - "logging.handlers"
        - "zeroconf"
        - "fcntl"
        - "stl"
        - "serial"
        - "win32cred"
        - "win32timezone"
        - "pkgutil"
    hiddenimports_WINDOWS_ONLY:
        - "PyQt6.Qt"
        - "PyQt6.Qt6"
    collect_all:
        - "cura"
        - "UM"
        - "serial"
        - "Charon"
        - "sqlite3"
        - "trimesh"
        - "win32ctypes"
        - "PyQt6.QtNetwork"
        - "PyQt6.sip"
        - "stl"
        - "keyrings.alt"
        - "pynavlib"
    collect_all_WINDOWS_ONLY:
        - "PyQt6.Qt"
        - "PyQt6.Qt6"
    icon:
        Windows: "./icons/Cura.ico"
        Macos: "./icons/cura.icns"
        Linux: "./icons/cura-128.png"
    blacklist:
      - [ "assimp" ]
      - [ "qt", "charts" ]
      - [ "qt", "coap" ]
      - [ "qt", "data", "vis" ]
      - [ "qt", "lab", "animat" ]
      - [ "qt", "mqtt" ]
      - [ "qt", "net", "auth" ]
      - [ "quick3d" ]
      - [ "qt", "timeline" ]
      - [ "qt", "virt", "key" ]
      - [ "qt", "wayland", "compos" ]
      - [ "qt", "5", "compat" ]

pycharm_targets:
  - jinja_path: .run_templates/pycharm_cura_run.run.xml.jinja
    module_name: Cura
    name: cura
    script_name: cura_app.py
  - jinja_path: .run_templates/pycharm_cura_run.run.xml.jinja
    module_name: Cura
    name: cura_external_engine
    parameters: --external-backend
    script_name: cura_app.py
  - jinja_path: .run_templates/pycharm_cura_test.run.xml.jinja
    module_name: Cura
    name: pytest in tests
    script_name: tests/
  - jinja_path: .run_templates/pycharm_cura_test.run.xml.jinja
    module_name: Cura
    name: pytest in TestBuildVolume.py
    script_name: tests/TestBuildVolume.py
  - jinja_path: .run_templates/pycharm_cura_test.run.xml.jinja
    module_name: Cura
    name: pytest in TestConvexHullDecorator.py
    script_name: tests/TestConvexHullDecorator.py
  - jinja_path: .run_templates/pycharm_cura_test.run.xml.jinja
    module_name: Cura
    name: pytest in TestCuraSceneNode.py
    script_name: tests/TestCuraSceneNode.py
  - jinja_path: .run_templates/pycharm_cura_test.run.xml.jinja
    module_name: Cura
    name: pytest in TestCuraSceneNode.py
    script_name: tests/TestExtruderManager.py
  - jinja_path: .run_templates/pycharm_cura_test.run.xml.jinja
    module_name: Cura
    name: pytest in TestGCodeListDecorator.py
    script_name: tests/TestGCodeListDecorator.py
  - jinja_path: .run_templates/pycharm_cura_test.run.xml.jinja
    module_name: Cura
    name: pytest in TestHitChecker.py
    script_name: tests/TestHitChecker.py
  - jinja_path: .run_templates/pycharm_cura_test.run.xml.jinja
    module_name: Cura
    name: pytest in TestIntentManager.py
    script_name: tests/TestIntentManager.py
  - jinja_path: .run_templates/pycharm_cura_test.run.xml.jinja
    module_name: Cura
    name: pytest in TestLayer.py
    script_name: tests/TestLayer.py
  - jinja_path: .run_templates/pycharm_cura_test.run.xml.jinja
    module_name: Cura
    name: pytest in TestMachineAction.py
    script_name: tests/TestMachineAction.py
  - jinja_path: .run_templates/pycharm_cura_test.run.xml.jinja
    module_name: Cura
    name: pytest in TestMachineManager.py
    script_name: tests/TestMachineManager.py
  - jinja_path: .run_templates/pycharm_cura_test.run.xml.jinja
    module_name: Cura
    name: pytest in TestOAuth2.py
    script_name: tests/TestOAuth2.py
  - jinja_path: .run_templates/pycharm_cura_test.run.xml.jinja
    module_name: Cura
    name: pytest in TestObjectsModel.py
    script_name: tests/TestObjectsModel.py
  - jinja_path: .run_templates/pycharm_cura_test.run.xml.jinja
    module_name: Cura
    name: pytest in TestPrintInformation.py
    script_name: tests/TestPrintInformation.py
  - jinja_path: .run_templates/pycharm_cura_test.run.xml.jinja
    module_name: Cura
    name: pytest in TestPrintOrderManager.py
    script_name: tests/TestPrintOrderManager.py
  - jinja_path: .run_templates/pycharm_cura_test.run.xml.jinja
    module_name: Cura
    name: pytest in TestProfileRequirements.py
    script_name: tests/TestProfileRequirements.py
  - jinja_path: .run_templates/pycharm_cura_test.run.xml.jinja
    module_name: Cura
    name: pytest in TestThemes.py
    script_name: tests/TestThemes.py
  - jinja_path: .run_templates/pycharm_cura_test.run.xml.jinja
    module_name: Cura
    name: pytest in TestContainerManager.py
    script_name: tests/Settings/TestContainerManager.py
  - jinja_path: .run_templates/pycharm_cura_test.run.xml.jinja
    module_name: Cura
    name: pytest in TestCuraContainerRegistry.py
    script_name: tests/Settings/TestCuraContainerRegistry.py
  - jinja_path: .run_templates/pycharm_cura_test.run.xml.jinja
    module_name: Cura
    name: pytest in TestCuraStackBuilder.py
    script_name: tests/Settings/TestCuraStackBuilder.py
  - jinja_path: .run_templates/pycharm_cura_test.run.xml.jinja
    module_name: Cura
    name: pytest in TestDefinitionContainer.py
    script_name: tests/Settings/TestDefinitionContainer.py
  - jinja_path: .run_templates/pycharm_cura_test.run.xml.jinja
    module_name: Cura
    name: pytest in TestExtruderStack.py
    script_name: tests/Settings/TestExtruderStack.py
  - jinja_path: .run_templates/pycharm_cura_test.run.xml.jinja
    module_name: Cura
    name: pytest in TestGlobalStack.py
    script_name: tests/Settings/TestGlobalStack.py
  - jinja_path: .run_templates/pycharm_cura_test.run.xml.jinja
    module_name: Cura
    name: pytest in TestProfiles.py
    script_name: tests/Settings/TestProfiles.py
  - jinja_path: .run_templates/pycharm_cura_test.run.xml.jinja
    module_name: Cura
    name: pytest in TestSettingInheritanceManager.py
    script_name: tests/Settings/TestSettingInheritanceManager.py
  - jinja_path: .run_templates/pycharm_cura_test.run.xml.jinja
    module_name: Cura
    name: pytest in TestSettingOverrideDecorator.py
    script_name: tests/Settings/TestSettingOverrideDecorator.py
  - jinja_path: .run_templates/pycharm_cura_test.run.xml.jinja
    module_name: Cura
    name: pytest in TestSettingVisibilityPresets.py
    script_name: tests/Settings/TestSettingVisibilityPresets.py
  - jinja_path: .run_templates/pycharm_cura_test.run.xml.jinja
    module_name: Cura
    name: pytest in TestStartEndGCode.py
    script_name: tests/Machines/TestStartEndGCode.py

pip_requirements_core:
  any_os:
    charon:
      url: "git+https://github.com/ultimaker/libcharon@master/s-line#egg=charon"
    certifi:
      version: "2023.5.7"
      hashes:
        - sha256:c6c2e98f5c7869efca1f8916fed228dd91539f9f1b444c314c06eef02980c716
        - sha256:0f0d56dc5a6ad56fd4ba36484d6cc34451e1c6548c61daad8c320169f91eddc7
    zeroconf:
      version: "0.31.0"
      hashes:
        - sha256:5a468da018bc3f04bbce77ae247924d802df7aeb4c291bbbb5a9616d128800b0
        - sha256:53a180248471c6f81bd1fffcbce03ed93d7d8eaf10905c9121ac1ea996d19844
    importlib-metadata:
      version: "4.10.0"
      hashes:
        - sha256:b7cf7d3fef75f1e4c80a96ca660efbd51473d7e8f39b5ab9210febc7809012a4
        - sha256:92a8b58ce734b2a4494878e0ecf7d79ccd7a128b5fc6014c401e0b61f006f0f6
    trimesh:
      version: "3.9.36"
      hashes:
        - sha256:8ac8bea693b3ee119f11b022fc9b9481c9f1af06cb38bc859bf5d16bbbe49b23
        - sha256:f01e8edab14d1999700c980c21a1546f37417216ad915a53be649d263130181e
    setuptools:
      version: "75.6.0"
      hashes:
        - sha256:ce74b49e8f7110f9bf04883b730f4765b774ef3ef28f722cce7c273d253aaf7d
        - sha256:8199222558df7c86216af4f84c30e9b34a61d8ba19366cc914424cdbd28252f6
    sentry-sdk:
      version: "0.13.5"
      hashes:
        - sha256:05285942901d38c7ce2498aba50d8e87b361fc603281a5902dda98f3f8c5e145
        - sha256:c6b919623e488134a728f16326c6f0bcdab7e3f59e7f4c472a90eea4d6d8fe82
    pyserial:
      version: "3.4"
      hashes:
        - sha256:e0770fadba80c31013896c7e6ef703f72e7834965954a78e71a3049488d4d7d8
        - sha256:6e2d401fdee0eab996cf734e67773a0143b932772ca8b42451440cfed942c627
    chardet:
      version: "3.0.4"
      hashes:
        - sha256:fc323ffcaeaed0e0a02bf4d117757b98aed530d9ed4531e3e15460124c106691
        - sha256:84ab92ed1c4d4f16916e05906b6b75a6c0fb5db821cc65e70cbd64a3e2a5eaae
    idna:
      version: "2.8"
      hashes:
        - sha256:ea8b7f6188e6fa117537c3df7da9fc686d485087abf6ac197f9c46432f7e4a3c
        - sha256:c357b3f628cf53ae2c4c05627ecc484553142ca23264e593d327bcde5e9c3407
    attrs:
      version: "21.3.0"
      hashes:
        - sha256:8f7335278dedd26b58c38e006338242cc0977f06d51579b2b8b87b9b33bff66c
        - sha256:50f3c9b216dc9021042f71b392859a773b904ce1a029077f58f6598272432045
    requests:
      version: "2.32.3"
      hashes:
        - sha256:70761cfe03c773ceb22aa2f671b4757976145175cdfca038c02654d061d6dcc6
        - sha256:55365417734eb18255590a9ff9eb97e9e1da868d4ccd6402399eaf68af20a760
    twisted:
      version: "21.2.0"
      hashes:
        - sha256:aab38085ea6cda5b378b519a0ec99986874921ee8881318626b0a3414bb2631e
        - sha256:77544a8945cf69b98d2946689bbe0c75de7d145cdf11f391dd487eae8fc95a12
    constantly:
      version: "15.1.0"
      hashes:
        - sha256:dd2fa9d6b1a51a83f0d7dd76293d734046aa176e384bf6e33b7e44880eb37c5d
        - sha256:586372eb92059873e29eba4f9dec8381541b4d3834660707faf8ba59146dfc35
    hyperlink:
      version: "21.0.0"
      hashes:
        - sha256:e6b14c37ecb73e89c77d78cdb4c2cc8f3fb59a885c5b3f819ff4ed80f25af1b4
        - sha256:427af957daa58bc909471c6c40f74c5450fa123dd093fc53efd2e91d2705a56b
    incremental:
      version: "22.10.0"
      hashes:
        - sha256:b864a1f30885ee72c5ac2835a761b8fe8aa9c28b9395cacf27286602688d3e51
        - sha256:912feeb5e0f7e0188e6f42241d2f450002e11bbc0937c65865045854c24c0bd0
    zope.interface:
      version: "5.4.0"
      hashes:
        - sha256:7df1e1c05304f26faa49fa752a8c690126cf98b40b91d54e6e9cc3b7d6ffe8b7
        - sha256:2c98384b254b37ce50eddd55db8d381a5c53b4c10ee66e1e7fe749824f894021
        - sha256:08f9636e99a9d5410181ba0729e0408d3d8748026ea938f3b970a0249daa8192
        - sha256:0ea1d73b7c9dcbc5080bb8aaffb776f1c68e807767069b9ccdd06f27a161914a
        - sha256:273f158fabc5ea33cbc936da0ab3d4ba80ede5351babc4f577d768e057651531
        - sha256:f7ee479e96f7ee350db1cf24afa5685a5899e2b34992fb99e1f7c1b0b758d263
        - sha256:b0297b1e05fd128d26cc2460c810d42e205d16d76799526dfa8c8ccd50e74959
        - sha256:af310ec8335016b5e52cae60cda4a4f2a60a788cbb949a4fbea13d441aa5a09e
        - sha256:9a9845c4c6bb56e508651f005c4aeb0404e518c6f000d5a1123ab077ab769f5c
        - sha256:a1e6e96217a0f72e2b8629e271e1b280c6fa3fe6e59fa8f6701bec14e3354325
        - sha256:877473e675fdcc113c138813a5dd440da0769a2d81f4d86614e5d62b69497155
        - sha256:0b465ae0962d49c68aa9733ba92a001b2a0933c317780435f00be7ecb959c702
        - sha256:5dd9ca406499444f4c8299f803d4a14edf7890ecc595c8b1c7115c2342cadc5f
        - sha256:469e2407e0fe9880ac690a3666f03eb4c3c444411a5a5fddfdabc5d184a79f05
        - sha256:52de7fc6c21b419078008f697fd4103dbc763288b1406b4562554bd47514c004
        - sha256:3dd4952748521205697bc2802e4afac5ed4b02909bb799ba1fe239f77fd4e117
        - sha256:dd93ea5c0c7f3e25335ab7d22a507b1dc43976e1345508f845efc573d3d779d8
        - sha256:3748fac0d0f6a304e674955ab1365d515993b3a0a865e16a11ec9d86fb307f63
        - sha256:66c0061c91b3b9cf542131148ef7ecbecb2690d48d1612ec386de9d36766058f
        - sha256:d0c1bc2fa9a7285719e5678584f6b92572a5b639d0e471bb8d4b650a1a910920
        - sha256:2876246527c91e101184f63ccd1d716ec9c46519cc5f3d5375a3351c46467c46
        - sha256:334701327f37c47fa628fc8b8d28c7d7730ce7daaf4bda1efb741679c2b087fc
        - sha256:71aace0c42d53abe6fc7f726c5d3b60d90f3c5c055a447950ad6ea9cec2e37d9
        - sha256:5bb3489b4558e49ad2c5118137cfeaf59434f9737fa9c5deefc72d22c23822e2
        - sha256:1c0e316c9add0db48a5b703833881351444398b04111188069a26a61cfb4df78
        - sha256:6f0c02cbb9691b7c91d5009108f975f8ffeab5dff8f26d62e21c493060eff2a1
        - sha256:7d97a4306898b05404a0dcdc32d9709b7d8832c0c542b861d9a826301719794e
        - sha256:867a5ad16892bf20e6c4ea2aab1971f45645ff3102ad29bd84c86027fa99997b
        - sha256:5f931a1c21dfa7a9c573ec1f50a31135ccce84e32507c54e1ea404894c5eb96f
        - sha256:194d0bcb1374ac3e1e023961610dc8f2c78a0f5f634d0c737691e215569e640d
        - sha256:8270252effc60b9642b423189a2fe90eb6b59e87cbee54549db3f5562ff8d1b8
        - sha256:15e7d1f7a6ee16572e21e3576d2012b2778cbacf75eb4b7400be37455f5ca8bf
        - sha256:8892f89999ffd992208754851e5a052f6b5db70a1e3f7d54b17c5211e37a98c7
        - sha256:2e5a26f16503be6c826abca904e45f1a44ff275fdb7e9d1b75c10671c26f8b94
        - sha256:0f91b5b948686659a8e28b728ff5e74b1be6bf40cb04704453617e5f1e945ef3
        - sha256:4de4bc9b6d35c5af65b454d3e9bc98c50eb3960d5a3762c9438df57427134b8e
        - sha256:bf68f4b2b6683e52bec69273562df15af352e5ed25d1b6641e7efddc5951d1a7
        - sha256:63b82bb63de7c821428d513607e84c6d97d58afd1fe2eb645030bdc185440120
        - sha256:db1fa631737dab9fa0b37f3979d8d2631e348c3b4e8325d6873c2541d0ae5a48
        - sha256:f44e517131a98f7a76696a7b21b164bcb85291cee106a23beccce454e1f433a4
        - sha256:a9506a7e80bcf6eacfff7f804c0ad5350c8c95b9010e4356a4b36f5322f09abb
        - sha256:3c02411a3b62668200910090a0dff17c0b25aaa36145082a5a6adf08fa281e54
        - sha256:0cee5187b60ed26d56eb2960136288ce91bcf61e2a9405660d271d1f122a69a4
        - sha256:a8156e6a7f5e2a0ff0c5b21d6bcb45145efece1909efcbbbf48c56f8da68221d
        - sha256:205e40ccde0f37496904572035deea747390a8b7dc65146d30b96e2dd1359a83
        - sha256:3f24df7124c323fceb53ff6168da70dbfbae1442b4f3da439cd441681f54fe25
        - sha256:5208ebd5152e040640518a77827bdfcc73773a15a33d6644015b763b9c9febc1
        - sha256:17776ecd3a1fdd2b2cd5373e5ef8b307162f581c693575ec62e7c5399d80794c
        - sha256:d4d9d6c1a455d4babd320203b918ccc7fcbefe308615c521062bc2ba1aa4d26e
        - sha256:0cba8477e300d64a11a9789ed40ee8932b59f9ee05f85276dbb4b59acee5dd09
        - sha256:5dba5f530fec3f0988d83b78cc591b58c0b6eb8431a85edd1569a0539a8a5a0e
    automat:
      version: "20.2.0"
      hashes:
        - sha256:b6feb6455337df834f6c9962d6ccf771515b7d939bca142b29c20c2376bc6111
        - sha256:7979803c74610e11ef0c0d68a2942b152df52da55336e0c9d58daf1831cbdf33
    shapely:
      version: "2.0.6"
      hashes:
        - sha256:29a34e068da2d321e926b5073539fd2a1d4429a2c656bd63f0bd4c8f5b236d0b
        - sha256:e1c84c3f53144febf6af909d6b581bc05e8785d57e27f35ebaa5c1ab9baba13b
        - sha256:2ad2fae12dca8d2b727fa12b007e46fbc522148a584f5d6546c539f3464dccde
        - sha256:b3304883bd82d44be1b27a9d17f1167fda8c7f5a02a897958d86c59ec69b705e
        - sha256:3ec3a0eab496b5e04633a39fa3d5eb5454628228201fb24903d38174ee34565e
        - sha256:28f87cdf5308a514763a5c38de295544cb27429cfa655d50ed8431a4796090c4
        - sha256:5aeb0f51a9db176da9a30cb2f4329b6fbd1e26d359012bb0ac3d3c7781667a9e
        - sha256:9a7a78b0d51257a367ee115f4d41ca4d46edbd0dd280f697a8092dd3989867b2
        - sha256:f32c23d2f43d54029f986479f7c1f6e09c6b3a19353a3833c2ffb226fb63a855
        - sha256:b3dc9fb0eb56498912025f5eb352b5126f04801ed0e8bdbd867d21bdbfd7cbd0
        - sha256:d93b7e0e71c9f095e09454bf18dad5ea716fb6ced5df3cb044564a00723f339d
        - sha256:c02eb6bf4cfb9fe6568502e85bb2647921ee49171bcd2d4116c7b3109724ef9b
        - sha256:cec9193519940e9d1b86a3b4f5af9eb6910197d24af02f247afbfb47bcb3fab0
        - sha256:83b94a44ab04a90e88be69e7ddcc6f332da7c0a0ebb1156e1c4f568bbec983c3
        - sha256:537c4b2716d22c92036d00b34aac9d3775e3691f80c7aa517c2c290351f42cd8
        - sha256:98fea108334be345c283ce74bf064fa00cfdd718048a8af7343c59eb40f59726
        - sha256:42fd4cd4834747e4990227e4cbafb02242c0cffe9ce7ef9971f53ac52d80d55f
        - sha256:665990c84aece05efb68a21b3523a6b2057e84a1afbef426ad287f0796ef8a48
        - sha256:42805ef90783ce689a4dde2b6b2f261e2c52609226a0438d882e3ced40bb3013
        - sha256:6d2cb146191a47bd0cee8ff5f90b47547b82b6345c0d02dd8b25b88b68af62d7
        - sha256:e3fdef0a1794a8fe70dc1f514440aa34426cc0ae98d9a1027fb299d45741c381
        - sha256:2c665a0301c645615a107ff7f52adafa2153beab51daf34587170d85e8ba6805
        - sha256:0334bd51828f68cd54b87d80b3e7cee93f249d82ae55a0faf3ea21c9be7b323a
        - sha256:d37d070da9e0e0f0a530a621e17c0b8c3c9d04105655132a87cfff8bd77cc4c2
        - sha256:fa7468e4f5b92049c0f36d63c3e309f85f2775752e076378e36c6387245c5462
        - sha256:ed5867e598a9e8ac3291da6cc9baa62ca25706eea186117034e8ec0ea4355653
        - sha256:81d9dfe155f371f78c8d895a7b7f323bb241fb148d848a2bf2244f79213123fe
        - sha256:fbb7bf02a7542dba55129062570211cfb0defa05386409b3e306c39612e7fbcc
        - sha256:837d395fac58aa01aa544495b97940995211e3e25f9aaf87bc3ba5b3a8cd1ac7
        - sha256:c6d88ade96bf02f6bfd667ddd3626913098e243e419a0325ebef2bbd481d1eb6
        - sha256:8b3b818c4407eaa0b4cb376fd2305e20ff6df757bf1356651589eadc14aab41b
        - sha256:1bbc783529a21f2bd50c79cef90761f72d41c45622b3e57acf78d984c50a5d13
        - sha256:2423f6c0903ebe5df6d32e0066b3d94029aab18425ad4b07bf98c3972a6e25a1
        - sha256:2de00c3bfa80d6750832bde1d9487e302a6dd21d90cb2f210515cefdb616e5f5
        - sha256:3a82d58a1134d5e975f19268710e53bddd9c473743356c90d97ce04b73e101ee
        - sha256:392f66f458a0a2c706254f473290418236e52aa4c9b476a072539d63a2460595
        - sha256:eba5bae271d523c938274c61658ebc34de6c4b33fdf43ef7e938b5776388c1be
        - sha256:7060566bc4888b0c8ed14b5d57df8a0ead5c28f9b69fb6bed4476df31c51b0af
        - sha256:b02154b3e9d076a29a8513dffcb80f047a5ea63c897c0cd3d3679f29363cf7e5
        - sha256:44246d30124a4f1a638a7d5419149959532b99dfa25b54393512e6acc9c211ac
        - sha256:2b542d7f1dbb89192d3512c52b679c822ba916f93479fa5d4fc2fe4fa0b3c9e8
        - sha256:997f6159b1484059ec239cacaa53467fd8b5564dabe186cd84ac2944663b0bf6
    cython:
      version: "0.29.26"
      hashes:
        - sha256:c4b003b6b7aa9e74552ef8d4e6009b3e3c3e8fa585710b3a6d062e088e460c1b
        - sha256:ce804a021c92fea66c8c100781a111706f21bade7a546895c5a9c57fe2df8b24
        - sha256:93840f2071c1f15e613509eadee1fbcd335e8666772437fe5038e24059edd48c
        - sha256:10402f0f1564ffc6ecb9c45e07f995771d05bb0b0e1d151e40574638292ee3a5
        - sha256:8e07121b34221458a2151d37e137b8f5b011a9c51dd38db2499a6198590aa319
        - sha256:233a87db76941626f1db08f4b25a4a5b425b13b64ed0e673c3641f7b650a48d8
        - sha256:6773cce9d4b3b6168d8feb2b6f06b658ef1e11cbfec075041745666d8e2a5e45
        - sha256:c813799d533194b7d85203d881d8b4f567a8c644a67f50d47f1ffbf316df412f
        - sha256:362fbb9cb4627c7786231429768b54aaba5459a2a0e46c25e59f202ca6155437
        - sha256:2b834ff6e4d10ba6d7a0d676dd71c1b427a181ddbbbbf79e91d1861557aab59f
        - sha256:0c3093bc99facfc97e5019f6c5bc39987663792265c1334d9fc9e37c3a3dcd6f
        - sha256:bbf0149680c1fca07200a3ed372b22e6bad7851d191b717a61f9a68af370e180
        - sha256:a1cc55db32cd39474081d478263b96e036552cdbbab8831c90ea43fb385a9b66
        - sha256:ebe32e002a9e6553de399033e259ece72aa17c77f740b265e66f122572a8a278
        - sha256:6b385f68789c3e8a75b4827e8a4970ff04605ad3cb1c0b41005cc69368dad65d
        - sha256:1519eb639de308f5763eb0666b4cc7bd3958268f3f6228cc610b7b4d6c94b68b
        - sha256:e118525defec3f67471d8ee5ce04340d43195410a87e5d7ec8a1a9e953c0066a
        - sha256:706ea55f58c2722206e51cd9a8754ed0995c4c4231d24b095875d2641d745222
        - sha256:77913fe27c5e22c995bac090d01e200ff91e5f58aa944e2d2e94cbf67ea2ae34
        - sha256:51923120f57a42c59f5ee6bba9e89a31a394ae8cd419c753f64d8a3aea1ee8b7
        - sha256:82881565d04027728d7762edd8c085927a840873af7ee049d703e0ca226bc08d
        - sha256:531303085503959338e6cdac630626280ef111aecbb22d48321673a8c3897c0a
        - sha256:0205b685802eb4c039b14f67b7ac3f00c55ff04b9e3871df2249576d3e59ba42
        - sha256:7df94e56872df8f396ca669466fee60256f69f678654239f706b1e643c2ac4a5
        - sha256:4b7d04b393d9a4b5fec0cbc4b0f29fe083a9d862d95231a6e7608978bd661d7e
        - sha256:af91dd63ac5f1f7fc70dc91ea063f727db42b5eb934d1f3832611be18e25171e
        - sha256:d83dad8dc6c63706cb3178dc79010b3865b1345090727189d2cd61758a825ee8
        - sha256:ca10e9fde0eaba1407ab353ff07a26daaa3e4dbe356108a149e482d441f070dd
        - sha256:fec66cd0a48697fab903854566235aecf1084f62e3163d6589ae7335a1b4d448
        - sha256:b3041e45aefaa4449fd671902132c0ac1f72eedaedac745c0e1a70a13bf990bb
        - sha256:ed76fb98979f02b5e89079906071983a36f3634d3028b86f935cf0196f24fcaa
        - sha256:4d868e1a41f5123f51a20c1b8e82f7cb6fa3370c104e98e707f7c910e8cadad1
        - sha256:868f309095e557f06dc58723ae865e8c65cfedb2646a562bd8080c92d69e4e4b
        - sha256:be550b566345bf53b95616334793ce42a128cf1d9dcde1e28cbf7ce52ea61d6d
        - sha256:be13be1e2b9b7395588f2a23bfa692f2f3e6f7936ccf7825c83431b8c8c3452b
        - sha256:41ee918480371ae5e5851ba9b1ead5a183e24aedb27bf807c7405d124e943f40
        - sha256:c91b1ba0d43f7f7ccde8121c672207c7891735ddcc83496af1e0ab617ddc4aba
        - sha256:5ecf5cf5b57086cc6c1cfc76d6353bbd7023e95da32e0883f1302ca50e481c33
        - sha256:0ffce25bf50fa926ec6bf8d6f29650e7cb33fae445938c9880e1ce9b776353ef
        - sha256:5041adfef502d67ecd5e291a7cf645a37fed7a9dac557f40d491053f35204d00
        - sha256:5fd5db458c9d3d2c2abd047f3190624d9cce8a80a8e0ca0baa69cfd133a523bc
        - sha256:75eaa22911d2ec37a3841f77b710b178c805cd378b5e1c4fb82dbc35620d2062
        - sha256:3aed8c642e8fb27024bca46830b7f62335a44a92354acf708d6b8d050f945a3a
        - sha256:b5ca05c2bfba0c2480b5fd390ecffe46b8da574d887d600388d6e3caf3f99a88
        - sha256:f5e15ff892c8afad64931ee3dd723c4755c2c516606f9aae7613bebfac62b0f6
        - sha256:af377d543a762867da11fcf6e558f7a4a535ff8693f30cce123fab10c00fa312
    pybind11:
      version: "2.6.2"
      hashes:
        - sha256:2d8aebe1709bc367e34e3b23d8eccbf3f387ee9d5640548c6260d33b59f02405
        - sha256:d0e0aed9279656f21501243b707eb6e3b951e89e10c3271dedf3ae41c365e5ed
    wheel:
      version: "0.37.1"
      hashes:
        - sha256:4bdcd7d840138086126cd09254dc6195fb4fc6f01c050a1d7236f2630db1d22a
        - sha256:e9a504e793efbca1b8e0e9cb979a249cf4a0a7b5b8c9e8b65a5e39d49529c1c4
    ifaddr:
      version: "0.1.7"
      hashes:
        - sha256:d1f603952f0a71c9ab4e705754511e4e03b02565bc4cec7188ad6415ff534cd3
        - sha256:1f9e8a6ca6f16db5a37d3356f07b6e52344f6f9f7e806d618537731669eb1a94
    pycparser:
      version: "2.20"
      hashes:
        - sha256:7582ad22678f0fcd81102833f60ef8d0e57288b6b5fb00323d101be910e35705
        - sha256:2d475327684562c3a96cc71adf7dc8c4f0565175cf86b6d7a404ff4c771f15f0
    zipp:
      version: "3.5.0"
      hashes:
        - sha256:957cfda87797e389580cb8b9e3870841ca991e2125350677b2ca83a0e99390a3
        - sha256:f5812b1e007e48cff63449a5e9f4e7ebea716b4111f9c4f9a645f91d579bf0c4
    urllib3:
      version: "2.2.3"
      hashes:
        - sha256:ca899ca043dcb1bafa3e262d73aa25c465bfb49e0bd9dd5d59f1d0acba2f8fac
        - sha256:e7d814a81dad81e6caf2ec9fdedb284ecc9c73076b62654547cc64ccdcae26e9
    jeepney:
      version: "0.8.0"
      hashes:
        - sha256:c0a454ad016ca575060802ee4d590dd912e35c122fa04e70306de3d076cce755
        - sha256:5efe48d255973902f6badc3ce55e2aa6c5c3b3bc642059ef3a91247bcfcc5806
    SecretStorage:
      version: "3.3.3"
      hashes:
        - sha256:f356e6628222568e3af06f2eba8df495efa13b3b63081dafd4f7d9a7b7bc9f99
        - sha256:2403533ef369eca6d2ba81718576c5e0f564d5cca1b58f73a8b23e7d4eeebd77
    keyring:
      version: "25.5.0"
      hashes:
        - sha256:e67f8ac32b04be4714b42fe84ce7dad9c40985b9ca827c592cc303e7c26d9741
        - sha256:4c753b3ec91717fe713c4edd522d625889d8973a349b0e582622f49766de58e6
    jaraco.classes:
      version: "3.4.0"
      hashes:
        - sha256:f662826b6bed8cace05e7ff873ce0f9283b5c924470fe664fff1c2f00f581790
        - sha256:47a024b51d0239c0dd8c8540c6c7f484be3b8fcf0b2d85c13825780d3b3f3acd
    jaraco.functools:
      version: "4.1.0"
      hashes:
        - sha256:ad159f13428bc4acbf5541ad6dec511f91573b90fba04df61dafa2a1231cf649
        - sha256:70f7e0e2ae076498e212562325e805204fc092d7b4c17e0e86c959e249701a9d
    jaraco.context:
      version: "6.0.1"
      hashes:
        - sha256:f797fc481b490edb305122c9181830a3a5b76d84ef6d1aef2fb9b47ab956f9e4
        - sha256:9bae4ea555cf0b14938dc0aee7c9f32ed303aa20a3b73e7dc80111628792d1b3
    more_itertools:
      version: "10.5.0"
      hashes:
        - sha256:037b0d3203ce90cca8ab1defbbdac29d5f993fc20131f3664dc8d6acfa872aef
        - sha256:5482bfef7849c25dc3c6dd53a6173ae4795da2a41a80faea6700d9f5846c5da6
    charset-normalizer:
      version: "2.1.0"
      hashes:
        - sha256:5189b6f22b01957427f35b6a08d9a0bc45b46d3788ef5a92e978433c7a35f8a5
        - sha256:575e708016ff3a5e3681541cb9d79312c416835686d054a23accb873b254f413

  Windows:
    twisted-iocpsupport:
      version: "1.0.2"
      hashes:
        - sha256:985c06a33f5c0dae92c71a036d1ea63872ee86a21dd9b01e1f287486f15524b4
        - sha256:81b3abe3527b367da0220482820cb12a16c661672b7bcfcde328902890d63323
        - sha256:9dbb8823b49f06d4de52721b47de4d3b3026064ef4788ce62b1a21c57c3fff6f
        - sha256:b9fed67cf0f951573f06d560ac2f10f2a4bbdc6697770113a2fc396ea2cb2565
        - sha256:b76b4eed9b27fd63ddb0877efdd2d15835fdcb6baa745cb85b66e5d016ac2878
        - sha256:851b3735ca7e8102e661872390e3bce88f8901bece95c25a0c8bb9ecb8a23d32
        - sha256:bf4133139d77fc706d8f572e6b7d82871d82ec7ef25d685c2351bdacfb701415
        - sha256:306becd6e22ab6e8e4f36b6bdafd9c92e867c98a5ce517b27fdd27760ee7ae41
        - sha256:3c61742cb0bc6c1ac117a7e5f422c129832f0c295af49e01d8a6066df8cfc04d
        - sha256:b435857b9efcbfc12f8c326ef0383f26416272260455bbca2cd8d8eca470c546
        - sha256:7d972cfa8439bdcb35a7be78b7ef86d73b34b808c74be56dfa785c8a93b851bf
        - sha256:72068b206ee809c9c596b57b5287259ea41ddb4774d86725b19f35bf56aa32a9
    pywin32-ctypes:
      version: "0.2.3"
      hashes:
        - sha256:8a1513379d709975552d202d942d9837758905c8d01eb82b8bcc30918929e7b8
        - sha256:d162dc04946d704503b2edc4d55f3dba5c1d539ead017afa00142c38b9885755
    pynavlib:
      version: "0.9.4"
      hashes:
        - sha256:fdd5ab5b6e0a2c9bbcebb154ac7303daf845865a1649be04e1bd8e8e5889401f
        - sha256:493c4b3cacc939b021a694d99723106dbd7ee5515ad4dfc1c7fc8219ef20cf3a
        - sha256:332831553a70be05fe58c43a08109b42970cfedc6086ffb4306859142a0e9210
        - sha256:9173f61ad83172c306b92bbe38f949889c158cd6dfdc924db01f257a437bf2a6

  Macos:
    pynavlib:
      version: "0.9.4"
      hashes:
        - sha256:567efd0af97f9014326898b209eea94d9f5cc58e9f589ccf8354584568fcb87d
        - sha256:f0d7ce426e816788aa96b419fd7da263eafb99aca46ce3b6e5dbaf2bbf6b614a
        - sha256:33962a322033a78db05a8c2cc3d59e057fbea5b04879c3c54e2fe3041d691a12
        - sha256:d06d94b1dee4ba024b4a121869e572f571673a3b8c15b4055f52236d43c19a02

pip_requirements_dev:
  any_os:
    pytest: {}
    pyyaml: {}
    sip: { version: "6.5.1" }
    jinja2: {}

pip_requirements_installer:
  any_os:
    pyinstaller: { version: "6.11.1" }
    pyinstaller-hooks-contrib: {}

python_translation_source_folders:
  - cura
  - plugins
qml_translation_source_folders:
  - resources/qml
  - plugins

extra_dependencies:
  conan:
    version: "2.7.1"
    sources_url: https://github.com/conan-io/conan
    license: MIT
    summary: Conan C/C++ package manager<|MERGE_RESOLUTION|>--- conflicted
+++ resolved
@@ -1,32 +1,16 @@
-<<<<<<< HEAD
-version: "5.10.3"
+version: "5.10.3-avalanche.2"
 requirements:
   - "cura_resources/5.10.3"
   - "uranium/5.10.3"
   - "curaengine/5.10.3"
   - "cura_binary_data/5.10.3"
   - "fdm_materials/5.10.3"
-=======
-version: "5.11.0-alpha.0"
-commit: "unknown"
-requirements:
-  - "cura_resources/5.11.0-alpha.0@ultimaker/testing"
-  - "uranium/5.11.0-alpha.0@ultimaker/testing"
-  - "curaengine/5.11.0-alpha.0@ultimaker/testing"
-  - "cura_binary_data/5.11.0-alpha.0@ultimaker/testing"
-  - "fdm_materials/5.11.0-alpha.0@ultimaker/testing"
->>>>>>> a170b094
   - "dulcificum/5.10.0"
   - "pysavitar/5.11.0-alpha.0"
   - "pynest2d/5.10.0"
 requirements_internal:
-<<<<<<< HEAD
   - "fdm_materials/5.10.3"
   - "cura_private_data/5.10.0-alpha.0@internal/testing"
-=======
-  - "fdm_materials/5.11.0-alpha.0@ultimaker/testing"
-  - "cura_private_data/5.11.0-alpha.0@internal/testing"
->>>>>>> a170b094
 requirements_enterprise:
   - "native_cad_plugin/2.0.0"
 urls:

--- conflicted
+++ resolved
@@ -193,8 +193,6 @@
         icon:
             Windows: "./icons/Cura.ico"
             Macos: "./icons/cura.icns"
-<<<<<<< HEAD
-=======
             Linux: "./icons/cura-128.png"
 "5.1.0-beta":
     requirements:
@@ -379,5 +377,4 @@
         icon:
             Windows: "./icons/Cura.ico"
             Macos: "./icons/cura.icns"
->>>>>>> e40991fc
             Linux: "./icons/cura-128.png"
--- conflicted
+++ resolved
@@ -127,33 +127,15 @@
         is_retracted = False
         gcode_to_append = ""
         if park_print_head:
-            gcode_to_append += self.putValue(G=1, F=trav_speed,
-                                             X=x_park, Y=y_park) + " ;Park print head\n"
-<<<<<<< HEAD
+            gcode_to_append += self.putValue(G=1, F=trav_speed, X=x_park, Y=y_park) + " ;Park print head\n"
         gcode_to_append += self.putValue(M=400) + "         ;Wait for moves to finish\n"
         gcode_to_append += trigger_command + "         ;Snap Photo\n"
         gcode_to_append += self.putValue(G=4, P=pause_length) + "      ;Wait for camera\n"
-        if when_to_insert == "every_layer":
-            step_freq = 1
-        if when_to_insert == "every_2nd":
-            step_freq = 2
-        if when_to_insert == "every_3rd":
-            step_freq = 3
-        if when_to_insert == "every_5th":
-            step_freq = 5
-        if when_to_insert == "every_10th":
-            step_freq = 10
-        if when_to_insert == "every_25th":
-            step_freq = 25
-        if when_to_insert == "every_50th":
-            step_freq = 50
-        if when_to_insert == "every_100th":
-            step_freq = 100
+
         # Use the step_freq to index through the layers----------------------------------------
         for num in range(2,len(data)-1,step_freq):
             layer = data[num]
-            try:                
-=======
+            try:
         gcode_to_append += self.putValue(M=400) + "          ;Wait for moves to finish\n"
         gcode_to_append += trigger_command + "          ;Snap Photo\n"
         gcode_to_append += self.putValue(G=4, P=pause_length) + "      ;Wait for camera\n"
@@ -181,18 +163,13 @@
         for num in range(2,len(data)-1,step_freq):
             layer = data[num]
             try:
->>>>>>> 924b6f14
                 # Track X,Y,Z location.--------------------------------------------------------
                 for line in layer.split("\n"):
                     if self.getValue(line, "G") in {0, 1}:
                         last_x = self.getValue(line, "X", last_x)
                         last_y = self.getValue(line, "Y", last_y)
                         last_z = self.getValue(line, "Z", last_z)
-<<<<<<< HEAD
-                #Track the E location so that if there is already a retraction we don't double dip.        
-=======
                 #Track the E location so that if there is already a retraction we don't double dip.
->>>>>>> 924b6f14
                         if rel_cmd == 82:
                             if " E" in line:
                                 last_e = line.split("E")[1]
@@ -214,17 +191,6 @@
                 for line in lines:
                     if ";LAYER:" in line:
                         if retract and not is_retracted: # Retract unless already retracted
-<<<<<<< HEAD
-                            layer += self.putValue(";  TimeLapse Begin\n")
-                            layer += self.putValue(M=83) + "          ;Extrude Relative\n"
-                            layer += self.putValue(G=1, E=-retract_dist, F=retract_speed) + " ;Retract filament\n"
-                        else:
-                            layer += self.putValue(";  TimeLapse Begin\n")
-                        if zhop != 0:
-                            layer += self.putValue(G=1, Z=last_z+zhop, F=speed_z) + " ;Z-Hop\n"
-                        layer += gcode_to_append
-                        layer += self.putValue(G=0, F=trav_speed, X=last_x, Y=last_y) + " ;Restore position \n"
-=======
                             layer += self.putValue(";TYPE:CUSTOM  TimeLapse Begin\n")
                             layer += self.putValue(M=83) + "          ;Extrude Relative\n"
                             layer += self.putValue(G=1, E=-retract_dist, F=retract_speed) + " ;Retract filament\n"
@@ -234,7 +200,6 @@
                             layer += self.putValue(G=1, Z=last_z+zhop, F=speed_z) + " ;Z-Hop\n"
                         layer += gcode_to_append
                         layer += self.putValue(G=0, F=trav_speed, X=last_x, Y=last_y) + " ;Restore XY position \n"
->>>>>>> 924b6f14
                         if zhop != 0:
                             layer += self.putValue(G=0, F=speed_z, Z=last_z) + "  ;Restore Z position \n"
                         if retract and not is_retracted:
@@ -244,9 +209,5 @@
                         data[num] = layer
                         break
             except:
-<<<<<<< HEAD
-                all
-=======
                 pass
->>>>>>> 924b6f14
         return data
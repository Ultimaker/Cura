# Copyright (c) 2019 Ultimaker B.V.
# Cura is released under the terms of the LGPLv3 or higher.

from ..Script import Script

from UM.Application import Application #To get the current printer's settings.
from UM.Logger import Logger

from typing import List, Tuple

class PauseAtHeight(Script):
    def __init__(self) -> None:
        super().__init__()

    def getSettingDataString(self) -> str:
        return """{
            "name": "Pause at height",
            "key": "PauseAtHeight",
            "metadata": {},
            "version": 2,
            "settings":
            {
                "pause_at":
                {
                    "label": "Pause at",
                    "description": "Whether to pause at a certain height or at a certain layer.",
                    "type": "enum",
                    "options": {"height": "Height", "layer_no": "Layer Number"},
                    "default_value": "height"
                },
                "pause_height":
                {
                    "label": "Pause Height",
                    "description": "At what height should the pause occur?",
                    "unit": "mm",
                    "type": "float",
                    "default_value": 5.0,
                    "minimum_value": "0",
                    "minimum_value_warning": "0.27",
                    "enabled": "pause_at == 'height'"
                },
                "pause_layer":
                {
                    "label": "Pause Layer",
                    "description": "At what layer should the pause occur?",
                    "type": "int",
                    "value": "math.floor((pause_height - 0.27) / 0.1) + 1",
                    "minimum_value": "0",
                    "minimum_value_warning": "1",
                    "enabled": "pause_at == 'layer_no'"
                },
<<<<<<< HEAD
                "pause_method":
                {
                    "label": "Method",
                    "description": "The method or gcode command to use for pausing.",
                    "type": "enum",
                    "options": {"marlin": "Marlin (M0)", "griffin": "Griffin (M0, firmware retract)", "bq": "BQ (M25)", "reprap": "RepRap (M226)", "repetier": "Repetier (@pause)"},
                    "default_value": "marlin",
                    "value": "\\\"griffin\\\" if machine_gcode_flavor==\\\"Griffin\\\" else \\\"reprap\\\" if machine_gcode_flavor==\\\"RepRap (RepRap)\\\" else \\\"repetier\\\" if machine_gcode_flavor==\\\"Repetier\\\" else \\\"bq\\\" if \\\"BQ\\\" in machine_name else \\\"marlin\\\""
=======
                "disarm_timeout":
                {
                    "label": "Disarm timeout",
                    "description": "After this time steppers are going to disarm (meaning that they can easily lose their positions). Set this to 0 if you don't want to set any duration.",
                    "type": "int",
                    "value": "0",
                    "minimum_value": "0",
                    "minimum_value_warning": "0",
                    "maximum_value_warning": "1800",
                    "unit": "s"
>>>>>>> 329c5c5c
                },
                "head_park_x":
                {
                    "label": "Park Print Head X",
                    "description": "What X location does the head move to when pausing.",
                    "unit": "mm",
                    "type": "float",
                    "default_value": 190,
                    "enabled": "pause_method != \\\"griffin\\\""
                },
                "head_park_y":
                {
                    "label": "Park Print Head Y",
                    "description": "What Y location does the head move to when pausing.",
                    "unit": "mm",
                    "type": "float",
                    "default_value": 190,
                    "enabled": "pause_method != \\\"griffin\\\""
                },
                "head_move_z":
                {
                    "label": "Head move Z",
                    "description": "The Height of Z-axis retraction before parking.",
                    "unit": "mm",
                    "type": "float",
                    "default_value": 15.0,
                    "enabled": "pause_method == \\\"repetier\\\""
                },
                "retraction_amount":
                {
                    "label": "Retraction",
                    "description": "How much filament must be retracted at pause.",
                    "unit": "mm",
                    "type": "float",
                    "default_value": 0,
                    "enabled": "pause_method != \\\"griffin\\\""
                },
                "retraction_speed":
                {
                    "label": "Retraction Speed",
                    "description": "How fast to retract the filament.",
                    "unit": "mm/s",
                    "type": "float",
                    "default_value": 25,
                    "enabled": "pause_method not in [\\\"griffin\\\", \\\"repetier\\\"]"
                },
                "extrude_amount":
                {
                    "label": "Extrude Amount",
                    "description": "How much filament should be extruded after pause. This is needed when doing a material change on Ultimaker2's to compensate for the retraction after the change. In that case 128+ is recommended.",
                    "unit": "mm",
                    "type": "float",
                    "default_value": 0,
                    "enabled": "pause_method != \\\"griffin\\\""
                },
                "extrude_speed":
                {
                    "label": "Extrude Speed",
                    "description": "How fast to extrude the material after pause.",
                    "unit": "mm/s",
                    "type": "float",
                    "default_value": 3.3333,
                    "enabled": "pause_method not in [\\\"griffin\\\", \\\"repetier\\\"]"
                },
                "redo_layers":
                {
                    "label": "Redo Layers",
                    "description": "Redo a number of previous layers after a pause to increases adhesion.",
                    "unit": "layers",
                    "type": "int",
                    "default_value": 0
                },
                "standby_temperature":
                {
                    "label": "Standby Temperature",
                    "description": "Change the temperature during the pause.",
                    "unit": "°C",
                    "type": "int",
                    "default_value": 0,
                    "enabled": "pause_method not in [\\\"griffin\\\", \\\"repetier\\\"]"
                },
                "display_text":
                {
                    "label": "Display Text",
                    "description": "Text that should appear on the display while paused. If left empty, there will not be any message.",
                    "type": "str",
                    "default_value": "",
                    "enabled": "pause_method != \\\"repetier\\\""
                },
                "machine_name":
                {
                    "label": "Machine Type",
                    "description": "The name of your 3D printer model. This setting is controlled by the script and will not be visible.",
                    "default_value": "Unknown",
                    "type": "str",
                    "enabled": false
                },
                "machine_gcode_flavor":
                {
                    "label": "G-code flavor",
                    "description": "The type of g-code to be generated. This setting is controlled by the script and will not be visible.",
                    "type": "enum",
                    "options":
                    {
                        "RepRap (Marlin/Sprinter)": "Marlin",
                        "RepRap (Volumetric)": "Marlin (Volumetric)",
                        "RepRap (RepRap)": "RepRap",
                        "UltiGCode": "Ultimaker 2",
                        "Griffin": "Griffin",
                        "Makerbot": "Makerbot",
                        "BFB": "Bits from Bytes",
                        "MACH3": "Mach3",
                        "Repetier": "Repetier"
                    },
                    "default_value": "RepRap (Marlin/Sprinter)",
                    "enabled": false
                }
            }
        }"""

    ##  Copy machine name and gcode flavor from global stack so we can use their value in the script stack
    def initialize(self) -> None:
        super().initialize()

        global_container_stack = Application.getInstance().getGlobalContainerStack()
        if global_container_stack is None or self._instance is None:
            return

        for key in ["machine_name", "machine_gcode_flavor"]:
            self._instance.setProperty(key, "value", global_container_stack.getProperty(key, "value"))

    ##  Get the X and Y values for a layer (will be used to get X and Y of the
    #   layer after the pause).
    def getNextXY(self, layer: str) -> Tuple[float, float]:
        lines = layer.split("\n")
        for line in lines:
            if self.getValue(line, "X") is not None and self.getValue(line, "Y") is not None:
                x = self.getValue(line, "X")
                y = self.getValue(line, "Y")
                return x, y
        return 0, 0

    ##  Inserts the pause commands.
    #   \param data: List of layers.
    #   \return New list of layers.
    def execute(self, data: List[str]) -> List[str]:
        pause_at = self.getSettingValueByKey("pause_at")
        pause_height = self.getSettingValueByKey("pause_height")
        pause_layer = self.getSettingValueByKey("pause_layer")
        disarm_timeout = self.getSettingValueByKey("disarm_timeout")
        retraction_amount = self.getSettingValueByKey("retraction_amount")
        retraction_speed = self.getSettingValueByKey("retraction_speed")
        extrude_amount = self.getSettingValueByKey("extrude_amount")
        extrude_speed = self.getSettingValueByKey("extrude_speed")
        park_x = self.getSettingValueByKey("head_park_x")
        park_y = self.getSettingValueByKey("head_park_y")
        move_z = self.getSettingValueByKey("head_move_z")
        layers_started = False
        redo_layers = self.getSettingValueByKey("redo_layers")
        standby_temperature = self.getSettingValueByKey("standby_temperature")
        firmware_retract = Application.getInstance().getGlobalContainerStack().getProperty("machine_firmware_retract", "value")
        control_temperatures = Application.getInstance().getGlobalContainerStack().getProperty("machine_nozzle_temp_enabled", "value")
        initial_layer_height = Application.getInstance().getGlobalContainerStack().getProperty("layer_height_0", "value")
        display_text = self.getSettingValueByKey("display_text")

        pause_method = self.getSettingValueByKey("pause_method")
        pause_command = {
            "marlin": self.putValue(M = 0),
            "griffin": self.putValue(M = 0),
            "bq": self.putValue(M = 25),
            "reprap": self.putValue(M = 226),
            "repetier": self.putValue("@pause now change filament and press continue printing")
        }[pause_method]

        # T = ExtruderManager.getInstance().getActiveExtruderStack().getProperty("material_print_temperature", "value")

        # use offset to calculate the current height: <current_height> = <current_z> - <layer_0_z>
        layer_0_z = 0
        current_z = 0
        current_height = 0
        current_layer = 0
        current_extrusion_f = 0
        got_first_g_cmd_on_layer_0 = False
        current_t = 0 #Tracks the current extruder for tracking the target temperature.
        target_temperature = {} #Tracks the current target temperature for each extruder.

        nbr_negative_layers = 0

        for index, layer in enumerate(data):
            lines = layer.split("\n")

            # Scroll each line of instruction for each layer in the G-code
            for line in lines:
                # Fist positive layer reached
                if ";LAYER:0" in line:
                    layers_started = True
                # Count nbr of negative layers (raft)
                elif ";LAYER:-" in line:
                    nbr_negative_layers += 1

                #Track the latest printing temperature in order to resume at the correct temperature.
                if line.startswith("T"):
                    current_t = self.getValue(line, "T")
                m = self.getValue(line, "M")
                if m is not None and (m == 104 or m == 109) and self.getValue(line, "S") is not None:
                    extruder = current_t
                    if self.getValue(line, "T") is not None:
                        extruder = self.getValue(line, "T")
                    target_temperature[extruder] = self.getValue(line, "S")

                if not layers_started:
                    continue

                # Look for the feed rate of an extrusion instruction
                if self.getValue(line, "F") is not None and self.getValue(line, "E") is not None:
                    current_extrusion_f = self.getValue(line, "F")

                # If a Z instruction is in the line, read the current Z
                if self.getValue(line, "Z") is not None:
                    current_z = self.getValue(line, "Z")

                if pause_at == "height":
                    # Ignore if the line is not G1 or G0
                    if self.getValue(line, "G") != 1 and self.getValue(line, "G") != 0:
                        continue

                    # This block is executed once, the first time there is a G
                    # command, to get the z offset (z for first positive layer)
                    if not got_first_g_cmd_on_layer_0:
                        layer_0_z = current_z - initial_layer_height
                        got_first_g_cmd_on_layer_0 = True

                    current_height = current_z - layer_0_z
                    if current_height < pause_height:
                        continue  # Scan the enitre layer, z-changes are not always on the same/first line.

                # Pause at layer
                else:
                    if not line.startswith(";LAYER:"):
                        continue
                    current_layer = line[len(";LAYER:"):]
                    try:
                        current_layer = int(current_layer)

                    # Couldn't cast to int. Something is wrong with this
                    # g-code data
                    except ValueError:
                        continue
                    if current_layer < pause_layer - nbr_negative_layers:
                        continue

                # Get X and Y from the next layer (better position for
                # the nozzle)
                next_layer = data[index + 1]
                x, y = self.getNextXY(next_layer)

                prev_layer = data[index - 1]
                prev_lines = prev_layer.split("\n")
                current_e = 0.

                # Access last layer, browse it backwards to find
                # last extruder absolute position
                for prevLine in reversed(prev_lines):
                    current_e = self.getValue(prevLine, "E", -1)
                    if current_e >= 0:
                        break

                # include a number of previous layers
                for i in range(1, redo_layers + 1):
                    prev_layer = data[index - i]
                    layer = prev_layer + layer

                    # Get extruder's absolute position at the
                    # beginning of the first layer redone
                    # see https://github.com/nallath/PostProcessingPlugin/issues/55
                    if i == redo_layers:
                        # Get X and Y from the next layer (better position for
                        # the nozzle)
                        x, y = self.getNextXY(layer)
                        prev_lines = prev_layer.split("\n")
                        for lin in prev_lines:
                            new_e = self.getValue(lin, "E", current_e)
                            if new_e != current_e:
                                current_e = new_e
                                break

                prepend_gcode = ";TYPE:CUSTOM\n"
                prepend_gcode += ";added code by post processing\n"
                prepend_gcode += ";script: PauseAtHeight.py\n"
                if pause_at == "height":
                    prepend_gcode += ";current z: {z}\n".format(z = current_z)
                    prepend_gcode += ";current height: {height}\n".format(height = current_height)
                else:
                    prepend_gcode += ";current layer: {layer}\n".format(layer = current_layer)

                if pause_method == "repetier":
                    #Retraction
                    prepend_gcode += self.putValue(M = 83) + " ; switch to relative E values for any needed retraction\n"
                    if retraction_amount != 0:
                        prepend_gcode += self.putValue(G = 1, E = retraction_amount, F = 6000) + "\n"

                    #Move the head away
                    prepend_gcode += self.putValue(G = 1, Z = current_z + 1, F = 300) + " ; move up a millimeter to get out of the way\n"
                    prepend_gcode += self.putValue(G = 1, X = park_x, Y = park_y, F = 9000) + "\n"
                    if current_z < move_z:
                        prepend_gcode += self.putValue(G = 1, Z = current_z + move_z, F = 300) + "\n"

                    #Disable the E steppers
                    prepend_gcode += self.putValue(M = 84, E = 0) + "\n"

                elif pause_method != "griffin":
                    # Retraction
                    prepend_gcode += self.putValue(M = 83) + " ; switch to relative E values for any needed retraction\n"
                    if retraction_amount != 0:
                        if firmware_retract: #Can't set the distance directly to what the user wants. We have to choose ourselves.
                            retraction_count = 1 if control_temperatures else 3 #Retract more if we don't control the temperature.
                            for i in range(retraction_count):
                                prepend_gcode += self.putValue(G = 10) + "\n"
                        else:
                            prepend_gcode += self.putValue(G = 1, E = -retraction_amount, F = retraction_speed * 60) + "\n"

                    # Move the head away
                    prepend_gcode += self.putValue(G = 1, Z = current_z + 1, F = 300) + " ; move up a millimeter to get out of the way\n"

                    # This line should be ok
                    prepend_gcode += self.putValue(G = 1, X = park_x, Y = park_y, F = 9000) + "\n"

                    if current_z < 15:
                        prepend_gcode += self.putValue(G = 1, Z = 15, F = 300) + " ; too close to bed--move to at least 15mm\n"

                    if control_temperatures:
                        # Set extruder standby temperature
                        prepend_gcode += self.putValue(M = 104, S = standby_temperature) + " ; standby temperature\n"

                if display_text:
                    prepend_gcode += "M117 " + display_text + "\n"

                # Set the disarm timeout
                if disarm_timeout > 0:
                    prepend_gcode += self.putValue(M = 18, S = disarm_timeout) + " ; Set the disarm timeout\n"

                # Wait till the user continues printing
                prepend_gcode += pause_command + " ; Do the actual pause\n"

                if pause_method == "repetier":
                    #Push the filament back,
                    if retraction_amount != 0:
                        prepend_gcode += self.putValue(G = 1, E = retraction_amount, F = 6000) + "\n"

                    # Optionally extrude material
                    if extrude_amount != 0:
                        prepend_gcode += self.putValue(G = 1, E = extrude_amount, F = 200) + "\n"
                        prepend_gcode += self.putValue("@info wait for cleaning nozzle from previous filament") + "\n"
                        prepend_gcode += self.putValue("@pause remove the waste filament from parking area and press continue printing") + "\n"

                    # and retract again, the properly primes the nozzle when changing filament.
                    if retraction_amount != 0:
                        prepend_gcode += self.putValue(G = 1, E = -retraction_amount, F = 6000) + "\n"

                    #Move the head back
                    prepend_gcode += self.putValue(G = 1, Z = current_z + 1, F = 300) + "\n"
                    prepend_gcode += self.putValue(G = 1, X = x, Y = y, F = 9000) + "\n"
                    if retraction_amount != 0:
                        prepend_gcode += self.putValue(G = 1, E = retraction_amount, F = 6000) + "\n"

                    if current_extrusion_f != 0:
                        prepend_gcode += self.putValue(G = 1, F = current_extrusion_f) + " ; restore extrusion feedrate\n"
                    else:
                        Logger.log("w", "No previous feedrate found in gcode, feedrate for next layer(s) might be incorrect")

                    prepend_gcode += self.putValue(M = 82) + "\n"

                    # reset extrude value to pre pause value
                    prepend_gcode += self.putValue(G = 92, E = current_e) + "\n"

                elif pause_method != "griffin":
                    if control_temperatures:
                        # Set extruder resume temperature
                        prepend_gcode += self.putValue(M = 109, S = int(target_temperature.get(current_t, 0))) + " ; resume temperature\n"

                    # Push the filament back,
                    if retraction_amount != 0:
                        prepend_gcode += self.putValue(G = 1, E = retraction_amount, F = retraction_speed * 60) + "\n"

                    # Optionally extrude material
                    if extrude_amount != 0:
                        prepend_gcode += self.putValue(G = 1, E = extrude_amount, F = extrude_speed * 60) + "\n"

                    # and retract again, the properly primes the nozzle
                    # when changing filament.
                    if retraction_amount != 0:
                        prepend_gcode += self.putValue(G = 1, E = -retraction_amount, F = retraction_speed * 60) + "\n"

                    # Move the head back
                    if current_z < 15:
                        prepend_gcode += self.putValue(G = 1, Z = current_z + 1, F = 300) + "\n"
                    prepend_gcode += self.putValue(G = 1, X = x, Y = y, F = 9000) + "\n"
                    prepend_gcode += self.putValue(G = 1, Z = current_z, F = 300) + " ; move back down to resume height\n"
                    if retraction_amount != 0:
                        if firmware_retract: #Can't set the distance directly to what the user wants. We have to choose ourselves.
                            retraction_count = 1 if control_temperatures else 3 #Retract more if we don't control the temperature.
                            for i in range(retraction_count):
                                prepend_gcode += self.putValue(G = 11) + "\n"
                        else:
                            prepend_gcode += self.putValue(G = 1, E = retraction_amount, F = retraction_speed * 60) + "\n"

                    if current_extrusion_f != 0:
                        prepend_gcode += self.putValue(G = 1, F = current_extrusion_f) + " ; restore extrusion feedrate\n"
                    else:
                        Logger.log("w", "No previous feedrate found in gcode, feedrate for next layer(s) might be incorrect")

                    prepend_gcode += self.putValue(M = 82) + " ; switch back to absolute E values\n"

                    # reset extrude value to pre pause value
                    prepend_gcode += self.putValue(G = 92, E = current_e) + "\n"

                layer = prepend_gcode + layer

                # Override the data of this layer with the
                # modified data
                data[index] = layer
                return data
        return data<|MERGE_RESOLUTION|>--- conflicted
+++ resolved
@@ -49,7 +49,6 @@
                     "minimum_value_warning": "1",
                     "enabled": "pause_at == 'layer_no'"
                 },
-<<<<<<< HEAD
                 "pause_method":
                 {
                     "label": "Method",
@@ -58,7 +57,7 @@
                     "options": {"marlin": "Marlin (M0)", "griffin": "Griffin (M0, firmware retract)", "bq": "BQ (M25)", "reprap": "RepRap (M226)", "repetier": "Repetier (@pause)"},
                     "default_value": "marlin",
                     "value": "\\\"griffin\\\" if machine_gcode_flavor==\\\"Griffin\\\" else \\\"reprap\\\" if machine_gcode_flavor==\\\"RepRap (RepRap)\\\" else \\\"repetier\\\" if machine_gcode_flavor==\\\"Repetier\\\" else \\\"bq\\\" if \\\"BQ\\\" in machine_name else \\\"marlin\\\""
-=======
+                },                    
                 "disarm_timeout":
                 {
                     "label": "Disarm timeout",
@@ -69,7 +68,6 @@
                     "minimum_value_warning": "0",
                     "maximum_value_warning": "1800",
                     "unit": "s"
->>>>>>> 329c5c5c
                 },
                 "head_park_x":
                 {

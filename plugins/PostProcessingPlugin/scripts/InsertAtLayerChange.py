--- conflicted
+++ resolved
@@ -98,37 +98,6 @@
                 mycode = re.sub(",", "\n",mycode)
             gcode_to_add = mycode + "\n"
     #Get the insertion frequency
-<<<<<<< HEAD
-        if when_to_insert == "every_layer":
-            freq = 1
-        if when_to_insert == "every_2nd":
-            freq = 2
-        if when_to_insert == "every_3rd":
-            freq = 3
-        if when_to_insert == "every_5th":
-            freq = 5
-        if when_to_insert == "every_10th":
-            freq = 10
-        if when_to_insert == "every_25th":
-            freq = 25
-        if when_to_insert == "every_50th":
-            freq = 50
-        if when_to_insert == "every_100th":
-            freq = 100
-        if when_to_insert == "once_only":
-            the_search_layer = int(self.getSettingValueByKey("single_end_layer"))-1
-
-#Single insertion
-        index = 0
-        if when_to_insert == "once_only":
-            for layer in data:
-                lines = layer.split("\n")
-                for line in lines:
-                    if ";LAYER:" in line:
-                        layer_number = int(line.split(":")[1])
-                        if layer_number == int(the_search_layer):
-                            index = data.index(layer)
-=======
         match when_to_insert:
             case "every_layer":
                 freq = 1
@@ -162,35 +131,20 @@
                     if ";LAYER:" in line:
                         layer_number = int(line.split(":")[1])
                         if layer_number == int(the_search_layer):
->>>>>>> 924b6f14
                             lines.insert(1,gcode_to_add[0:-1])
                             data[index] = "\n".join(lines)
                             break
 #Multiple insertions
         if when_to_insert != "once_only":
-<<<<<<< HEAD
-            for layer in data:
-                lines = layer.split("\n")
-                for line in lines:
-                    if ";LAYER:" in line:
-                        layer_number = int(line.split(":")[1])
-                        if layer_number >= int(the_start_layer)-1 and layer_number <= int(the_end_layer)-1:
-                            index = data.index(layer)
-=======
             for index, layer in enumerate(data):
                 lines = layer.split("\n")
                 for l_index, line in enumerate(lines):
                     if ";LAYER:" in line:
                         layer_number = int(line.split(":")[1])
                         if layer_number >= int(the_start_layer)-1 and layer_number <= int(the_end_layer)-1:
->>>>>>> 924b6f14
                             real_num = layer_number - int(the_start_layer)
                             if int(real_num / freq) - (real_num / freq) == 0:
                                 lines.insert(1,gcode_to_add[0:-1])
                                 data[index] = "\n".join(lines)
-<<<<<<< HEAD
-                                break        
-=======
                                 break
->>>>>>> 924b6f14
         return data
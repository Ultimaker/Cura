#  Copyright (c) 2021-2022 Ultimaker B.V.
#  Cura is released under the terms of the LGPLv3 or higher.

import os.path
import zipfile
from typing import List, Optional, Union, TYPE_CHECKING, cast

import pySavitar as Savitar
import numpy

from UM.Logger import Logger
from UM.Math.Matrix import Matrix
from UM.Math.Vector import Vector
from UM.Mesh.MeshBuilder import MeshBuilder
from UM.Mesh.MeshReader import MeshReader
from UM.MimeTypeDatabase import MimeTypeDatabase, MimeType
from UM.Scene.GroupDecorator import GroupDecorator
from UM.Scene.SceneNode import SceneNode  # For typing.
from UM.Scene.SceneNodeSettings import SceneNodeSettings
from UM.Util import parseBool
from cura.CuraApplication import CuraApplication
from cura.Machines.ContainerTree import ContainerTree
from cura.Scene.BuildPlateDecorator import BuildPlateDecorator
from cura.Scene.ConvexHullDecorator import ConvexHullDecorator
from cura.Scene.CuraSceneNode import CuraSceneNode
from cura.Scene.SliceableObjectDecorator import SliceableObjectDecorator
from cura.Scene.ZOffsetDecorator import ZOffsetDecorator
from cura.Settings.ExtruderManager import ExtruderManager

try:
    if not TYPE_CHECKING:
        import xml.etree.cElementTree as ET
except ImportError:
    Logger.log("w", "Unable to load cElementTree, switching to slower version")
    import xml.etree.ElementTree as ET


class ThreeMFReader(MeshReader):
    """Base implementation for reading 3MF files. Has no support for textures. Only loads meshes!"""

    def __init__(self) -> None:
        super().__init__()

        MimeTypeDatabase.addMimeType(
            MimeType(
                name="application/vnd.ms-package.3dmanufacturing-3dmodel+xml",
                comment="3MF",
                suffixes=["3mf"]
            )
        )

        self._supported_extensions = [".3mf"]
        self._root = None
        self._base_name = ""
        self._unit = None
        self._empty_project = False

    def emptyFileHintSet(self) -> bool:
        return self._empty_project

    @staticmethod
    def _createMatrixFromTransformationString(transformation: str) -> Matrix:
        if transformation == "":
            return Matrix()

        split_transformation = transformation.split()
        temp_mat = Matrix()
        """Transformation is saved as:
            M00 M01 M02 0.0

            M10 M11 M12 0.0

            M20 M21 M22 0.0

            M30 M31 M32 1.0
        We switch the row & cols as that is how everyone else uses matrices!
        """
        # Rotation & Scale
        temp_mat._data[0, 0] = split_transformation[0]
        temp_mat._data[1, 0] = split_transformation[1]
        temp_mat._data[2, 0] = split_transformation[2]
        temp_mat._data[0, 1] = split_transformation[3]
        temp_mat._data[1, 1] = split_transformation[4]
        temp_mat._data[2, 1] = split_transformation[5]
        temp_mat._data[0, 2] = split_transformation[6]
        temp_mat._data[1, 2] = split_transformation[7]
        temp_mat._data[2, 2] = split_transformation[8]

        # Translation
        temp_mat._data[0, 3] = split_transformation[9]
        temp_mat._data[1, 3] = split_transformation[10]
        temp_mat._data[2, 3] = split_transformation[11]

        return temp_mat

    @staticmethod
    def _convertSavitarNodeToUMNode(savitar_node: Savitar.SceneNode, file_name: str = "", archive: zipfile.ZipFile = None) -> Optional[SceneNode]:
        """Convenience function that converts a SceneNode object (as obtained from libSavitar) to a scene node.

        :returns: Scene node.
        """
        try:
            node_name = savitar_node.getName()
            node_id = savitar_node.getId()
        except AttributeError:
            Logger.log("e", "Outdated version of libSavitar detected! Please update to the newest version!")
            node_name = ""
            node_id = ""

        if node_name == "":
            if file_name != "":
                node_name = os.path.basename(file_name)
            else:
                node_name = "Object {}".format(node_id)

        active_build_plate = CuraApplication.getInstance().getMultiBuildPlateModel().activeBuildPlate

<<<<<<< HEAD
        um_node = CuraSceneNode()  # This adds a SettingOverrideDecorator
=======
        component_path = savitar_node.getComponentPath()
        if component_path != "" and archive is not None:
            savitar_node.parseComponentData(archive.open(component_path.lstrip("/")).read())

        um_node = CuraSceneNode() # This adds a SettingOverrideDecorator
>>>>>>> 04acc9a1
        um_node.addDecorator(BuildPlateDecorator(active_build_plate))
        try:
            um_node.addDecorator(ConvexHullDecorator())
        except:
            pass
        um_node.setName(node_name)
        um_node.setId(node_id)
        transformation = ThreeMFReader._createMatrixFromTransformationString(savitar_node.getTransformation())
        um_node.setTransformation(transformation)
        mesh_builder = MeshBuilder()

        data = numpy.fromstring(savitar_node.getMeshData().getFlatVerticesAsBytes(), dtype=numpy.float32)

        vertices = numpy.resize(data, (int(data.size / 3), 3))
        mesh_builder.setVertices(vertices)
        mesh_builder.calculateNormals(fast=True)
        mesh_builder.setMeshId(node_id)
        if file_name:
            # The filename is used to give the user the option to reload the file if it is changed on disk
            # It is only set for the root node of the 3mf file
            mesh_builder.setFileName(file_name)
        mesh_data = mesh_builder.build()

        if len(mesh_data.getVertices()):
            um_node.setMeshData(mesh_data)

        for child in savitar_node.getChildren():
            child_node = ThreeMFReader._convertSavitarNodeToUMNode(child, archive=archive)
            if child_node:
                um_node.addChild(child_node)

        if um_node.getMeshData() is None and len(um_node.getChildren()) == 0:
            return None

        settings = savitar_node.getSettings()

        # Add the setting override decorator, so we can add settings to this node.
        if settings:
            global_container_stack = CuraApplication.getInstance().getGlobalContainerStack()

            # Ensure the correct next container for the SettingOverride decorator is set.
            if global_container_stack:
                default_stack = ExtruderManager.getInstance().getExtruderStack(0)

                if default_stack:
                    um_node.callDecoration("setActiveExtruder", default_stack.getId())

                # Get the definition & set it
                definition_id = ContainerTree.getInstance().machines[global_container_stack.definition.getId()].quality_definition
                um_node.callDecoration("getStack").getTop().setDefinition(definition_id)

            setting_container = um_node.callDecoration("getStack").getTop()
            known_setting_keys = um_node.callDecoration("getStack").getAllKeys()
            for key in settings:
                setting_value = settings[key].value

                # Extruder_nr is a special case.
                if key == "extruder_nr":
                    extruder_stack = ExtruderManager.getInstance().getExtruderStack(int(setting_value))
                    if extruder_stack:
                        um_node.callDecoration("setActiveExtruder", extruder_stack.getId())
                    else:
                        Logger.log("w", "Unable to find extruder in position %s", setting_value)
                    continue
                if key == "print_order":
                    um_node.printOrder = int(setting_value)
                    continue
                if key =="drop_to_buildplate":
                    um_node.setSetting(SceneNodeSettings.AutoDropDown, parseBool(setting_value))
                    continue
                if key in known_setting_keys:
                    setting_container.setProperty(key, "value", setting_value)
                else:
                    um_node.metadata[key] = settings[key]

        if len(um_node.getChildren()) > 0 and um_node.getMeshData() is None:
            if len(um_node.getAllChildren()) == 1:
                # We don't want groups of one, so move the node up one "level"
                child_node = um_node.getChildren()[0]
                # Move all the meshes of children so that toolhandles are shown in the correct place.
                if child_node.getMeshData():
                    extents = child_node.getMeshData().getExtents()
                    move_matrix = Matrix()
                    move_matrix.translate(-extents.center)
                    child_node.setMeshData(child_node.getMeshData().getTransformed(move_matrix))
                    child_node.translate(extents.center)
                parent_transformation = um_node.getLocalTransformation()
                child_transformation = child_node.getLocalTransformation()
                child_node.setTransformation(parent_transformation.multiply(child_transformation))
                um_node = cast(CuraSceneNode, um_node.getChildren()[0])
            else:
                group_decorator = GroupDecorator()
                um_node.addDecorator(group_decorator)
        um_node.setSelectable(True)
        if um_node.getMeshData():
            # Assuming that all nodes with mesh data are printable objects
            # affects (auto) slicing
            sliceable_decorator = SliceableObjectDecorator()
            um_node.addDecorator(sliceable_decorator)
        return um_node

    def _read(self, file_name: str) -> Union[SceneNode, List[SceneNode]]:
        self._empty_project = False
        result = []
        # The base object of 3mf is a zipped archive.
        try:
            archive = zipfile.ZipFile(file_name, "r")
            self._base_name = os.path.basename(file_name)
            parser = Savitar.ThreeMFParser()
            scene_3mf = parser.parse(archive.open("3D/3dmodel.model").read())
            self._unit = scene_3mf.getUnit()

            for key, value in scene_3mf.getMetadata().items():
                CuraApplication.getInstance().getController().getScene().setMetaDataEntry(key, value)

            for node in scene_3mf.getSceneNodes():
                um_node = ThreeMFReader._convertSavitarNodeToUMNode(node, file_name, archive)
                if um_node is None:
                    continue

                # compensate for original center position, if object(s) is/are not around its zero position
                transform_matrix = Matrix()
                mesh_data = um_node.getMeshData()
                if mesh_data is not None:
                    extents = mesh_data.getExtents()
                    if extents is not None:
                        center_vector = Vector(extents.center.x, extents.center.y, extents.center.z)
                        transform_matrix.setByTranslation(center_vector)
                transform_matrix.multiply(um_node.getLocalTransformation())
                um_node.setTransformation(transform_matrix)

                global_container_stack = CuraApplication.getInstance().getGlobalContainerStack()

                # Create a transformation Matrix to convert from 3mf worldspace into ours.
                # First step: flip the y and z axis.
                transformation_matrix = Matrix()
                transformation_matrix._data[1, 1] = 0
                transformation_matrix._data[1, 2] = 1
                transformation_matrix._data[2, 1] = -1
                transformation_matrix._data[2, 2] = 0

                # Second step: 3MF defines the left corner of the machine as center, whereas cura uses the center of the
                # build volume.
                if global_container_stack:
                    translation_vector = Vector(x=-global_container_stack.getProperty("machine_width", "value") / 2,
                                                y=-global_container_stack.getProperty("machine_depth", "value") / 2,
                                                z=0)
                    translation_matrix = Matrix()
                    translation_matrix.setByTranslation(translation_vector)
                    transformation_matrix.multiply(translation_matrix)

                # Third step: 3MF also defines a unit, whereas Cura always assumes mm.
                scale_matrix = Matrix()
                scale_matrix.setByScaleVector(self._getScaleFromUnit(self._unit))
                transformation_matrix.multiply(scale_matrix)

                # Pre multiply the transformation with the loaded transformation, so the data is handled correctly.
                um_node.setTransformation(um_node.getLocalTransformation().preMultiply(transformation_matrix))

                # Check if the model is positioned below the build plate and honor that when loading project files.
                node_meshdata = um_node.getMeshData()
                if node_meshdata is not None:
                    aabb = node_meshdata.getExtents(um_node.getWorldTransformation())
                    if aabb is not None:
                        minimum_z_value = aabb.minimum.y  # y is z in transformation coordinates
                        if minimum_z_value < 0:
                            um_node.addDecorator(ZOffsetDecorator())
                            um_node.callDecoration("setZOffset", minimum_z_value)

                result.append(um_node)

            if len(result) == 0:
                self._empty_project = True

        except Exception:
            Logger.logException("e", "An exception occurred in 3mf reader.")
            return []

        return result

    def _getScaleFromUnit(self, unit: Optional[str]) -> Vector:
        """Create a scale vector based on a unit string.

        .. The core spec defines the following:
        * micron
        * millimeter (default)
        * centimeter
        * inch
        * foot
        * meter
        """
        conversion_to_mm = {
            "micron": 0.001,
            "millimeter": 1,
            "centimeter": 10,
            "meter": 1000,
            "inch": 25.4,
            "foot": 304.8
        }
        if unit is None:
            unit = "millimeter"
        elif unit not in conversion_to_mm:
            Logger.log("w", "Unrecognised unit {unit} used. Assuming mm instead.".format(unit=unit))
            unit = "millimeter"

        scale = conversion_to_mm[unit]
        return Vector(scale, scale, scale)

    @staticmethod
    def stringToSceneNodes(scene_string: str) -> List[SceneNode]:
        parser = Savitar.ThreeMFParser()
        scene = parser.parse(scene_string)

        # Convert the scene to scene nodes
        nodes = []
        for savitar_node in scene.getSceneNodes():
            scene_node = ThreeMFReader._convertSavitarNodeToUMNode(savitar_node, "file_name")
            if scene_node is None:
                continue
            nodes.append(scene_node)

        return nodes<|MERGE_RESOLUTION|>--- conflicted
+++ resolved
@@ -115,15 +115,11 @@
 
         active_build_plate = CuraApplication.getInstance().getMultiBuildPlateModel().activeBuildPlate
 
-<<<<<<< HEAD
-        um_node = CuraSceneNode()  # This adds a SettingOverrideDecorator
-=======
         component_path = savitar_node.getComponentPath()
         if component_path != "" and archive is not None:
             savitar_node.parseComponentData(archive.open(component_path.lstrip("/")).read())
 
         um_node = CuraSceneNode() # This adds a SettingOverrideDecorator
->>>>>>> 04acc9a1
         um_node.addDecorator(BuildPlateDecorator(active_build_plate))
         try:
             um_node.addDecorator(ConvexHullDecorator())

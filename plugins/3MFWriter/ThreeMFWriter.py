--- conflicted
+++ resolved
@@ -213,11 +213,7 @@
 
         painter.end()
 
-<<<<<<< HEAD
-    def write(self, stream, nodes, mode=MeshWriter.OutputMode.BinaryMode, export_settings_model=None) -> bool:
-        self._archive = None  # Reset archive
-        archive = zipfile.ZipFile(stream, "w", compression=zipfile.ZIP_DEFLATED)
-=======
+        
     def _getVariant(self, mime_type: str) -> ThreeMFVariant:
         """Get the appropriate variant for the given MIME type.
 
@@ -235,26 +231,13 @@
         mime_type = kwargs.get("mime_type", Cura3mfVariant(self).mime_type)
         variant = self._getVariant(mime_type)
 
->>>>>>> 04acc9a1
+
         try:
             model_file = zipfile.ZipInfo(MODEL_PATH)
             # Because zipfile is stupid and ignores archive-level compression settings when writing with ZipInfo.
             model_file.compress_type = zipfile.ZIP_DEFLATED
 
             # Create content types file
-<<<<<<< HEAD
-            content_types_file = zipfile.ZipInfo("[Content_Types].xml")
-            content_types_file.compress_type = zipfile.ZIP_DEFLATED
-            content_types = ET.Element("Types", xmlns=self._namespaces["content-types"])
-            rels_type = ET.SubElement(content_types, "Default", Extension="rels", ContentType="application/vnd.openxmlformats-package.relationships+xml")
-            model_type = ET.SubElement(content_types, "Default", Extension="model", ContentType="application/vnd.ms-package.3dmanufacturing-3dmodel+xml")
-
-            # Create _rels/.rels file
-            relations_file = zipfile.ZipInfo("_rels/.rels")
-            relations_file.compress_type = zipfile.ZIP_DEFLATED
-            relations_element = ET.Element("Relationships", xmlns=self._namespaces["relationships"])
-            model_relation_element = ET.SubElement(relations_element, "Relationship", Target="/" + MODEL_PATH, Id="rel0", Type="http://schemas.microsoft.com/3dmanufacturing/2013/01/3dmodel")
-=======
             content_types = ET.Element("Types", xmlns = self._namespaces["content-types"])
             rels_type = ET.SubElement(content_types, "Default", Extension = "rels", ContentType = "application/vnd.openxmlformats-package.relationships+xml")
             model_type = ET.SubElement(content_types, "Default", Extension = "model", ContentType = "application/vnd.ms-package.3dmanufacturing-3dmodel+xml")
@@ -274,7 +257,6 @@
             # Let the variant prepare content types and relations
             variant.prepare_content_types(content_types)
             variant.prepare_relations(relations_element)
->>>>>>> 04acc9a1
 
             # Attempt to add a thumbnail
             snapshot = self._createSnapshot()

# Copyright (c) 2018 Ultimaker B.V.
# Toolbox is released under the terms of the LGPLv3 or higher.

from typing import Dict, Optional, Union, Any, cast
import json
import os
import tempfile
import platform
from typing import cast, List

from PyQt5.QtCore import QUrl, QObject, pyqtProperty, pyqtSignal, pyqtSlot
from PyQt5.QtNetwork import QNetworkAccessManager, QNetworkRequest, QNetworkReply

from UM.Logger import Logger
from UM.PluginRegistry import PluginRegistry
from UM.Extension import Extension
from UM.Qt.ListModel import ListModel
from UM.i18n import i18nCatalog
from UM.Version import Version

import cura
from cura.CuraApplication import CuraApplication
from .AuthorsModel import AuthorsModel
from .PackagesModel import PackagesModel

i18n_catalog = i18nCatalog("cura")


##  The Toolbox class is responsible of communicating with the server through the API
class Toolbox(QObject, Extension):
    DEFAULT_CLOUD_API_ROOT = "https://api.ultimaker.com" #type: str
    DEFAULT_CLOUD_API_VERSION = 1 #type: int

    def __init__(self, application: CuraApplication) -> None:
        super().__init__()

        self._application = application #type: CuraApplication

        self._sdk_version = None    # type: Optional[int]
        self._cloud_api_version = None # type: Optional[int]
        self._cloud_api_root = None # type: Optional[str]
        self._api_url = None    # type: Optional[str]

        # Network:
        self._download_request = None #type: Optional[QNetworkRequest]
        self._download_reply = None #type: Optional[QNetworkReply]
        self._download_progress = 0 #type: float
        self._is_downloading = False #type: bool
        self._network_manager = None #type: Optional[QNetworkAccessManager]
        self._request_header = [
            b"User-Agent",
            str.encode(
                "%s/%s (%s %s)" % (
                    self._application.getApplicationName(),
                    self._application.getVersion(),
                    platform.system(),
                    platform.machine(),
                )
            )
        ]
        self._request_urls = {} # type: Dict[str, QUrl]
        self._to_update = []  # type: List[str] # Package_ids that are waiting to be updated
        self._old_plugin_ids = [] # type: List[str]

        # Data:
        self._metadata = {
            "authors":             [],
            "packages":            [],
            "plugins_showcase":    [],
            "plugins_available":   [],
            "plugins_installed":   [],
            "materials_showcase":  [],
            "materials_available": [],
            "materials_installed": []
        } # type: Dict[str, List[Any]]

        # Models:
        self._models = {
            "authors":             AuthorsModel(self),
            "packages":            PackagesModel(self),
            "plugins_showcase":    PackagesModel(self),
            "plugins_available":   PackagesModel(self),
            "plugins_installed":   PackagesModel(self),
            "materials_showcase":  AuthorsModel(self),
            "materials_available": PackagesModel(self),
            "materials_installed": PackagesModel(self)
        } # type: Dict[str, ListModel]

        # These properties are for keeping track of the UI state:
        # ----------------------------------------------------------------------
        # View category defines which filter to use, and therefore effectively
        # which category is currently being displayed. For example, possible
        # values include "plugin" or "material", but also "installed".
        self._view_category = "plugin" #type: str

        # View page defines which type of page layout to use. For example,
        # possible values include "overview", "detail" or "author".
        self._view_page = "loading" #type: str

        # Active package refers to which package is currently being downloaded,
        # installed, or otherwise modified.
        self._active_package = None # type: Optional[Dict[str, Any]]

        self._dialog = None #type: Optional[QObject]
        self._restart_required = False #type: bool

        # variables for the license agreement dialog
        self._license_dialog_plugin_name = "" #type: str
        self._license_dialog_license_content = "" #type: str
        self._license_dialog_plugin_file_location = "" #type: str
        self._restart_dialog_message = "" #type: str

        self._application.initializationFinished.connect(self._onAppInitialized)



    # Signals:
    # --------------------------------------------------------------------------
    # Downloading changes
    activePackageChanged = pyqtSignal()
    onDownloadProgressChanged = pyqtSignal()
    onIsDownloadingChanged = pyqtSignal()
    restartRequiredChanged = pyqtSignal()
    installChanged = pyqtSignal()
    enabledChanged = pyqtSignal()

    # UI changes
    viewChanged = pyqtSignal()
    detailViewChanged = pyqtSignal()
    filterChanged = pyqtSignal()
    metadataChanged = pyqtSignal()
    showLicenseDialog = pyqtSignal()

    @pyqtSlot(result = str)
    def getLicenseDialogPluginName(self) -> str:
        return self._license_dialog_plugin_name

    @pyqtSlot(result = str)
    def getLicenseDialogPluginFileLocation(self) -> str:
        return self._license_dialog_plugin_file_location

    @pyqtSlot(result = str)
    def getLicenseDialogLicenseContent(self) -> str:
        return self._license_dialog_license_content

    def openLicenseDialog(self, plugin_name: str, license_content: str, plugin_file_location: str) -> None:
        self._license_dialog_plugin_name = plugin_name
        self._license_dialog_license_content = license_content
        self._license_dialog_plugin_file_location = plugin_file_location
        self.showLicenseDialog.emit()

    # This is a plugin, so most of the components required are not ready when
    # this is initialized. Therefore, we wait until the application is ready.
    def _onAppInitialized(self) -> None:
        self._plugin_registry = self._application.getPluginRegistry()
        self._package_manager = self._application.getPackageManager()
        self._sdk_version = self._getSDKVersion()
        self._cloud_api_version = self._getCloudAPIVersion()
        self._cloud_api_root = self._getCloudAPIRoot()
        self._api_url = "{cloud_api_root}/cura-packages/v{cloud_api_version}/cura/v{sdk_version}".format(
            cloud_api_root=self._cloud_api_root,
            cloud_api_version=self._cloud_api_version,
            sdk_version=self._sdk_version
        )
        self._request_urls = {
            "authors": QUrl("{base_url}/authors".format(base_url=self._api_url)),
            "packages": QUrl("{base_url}/packages".format(base_url=self._api_url)),
            "plugins_showcase": QUrl("{base_url}/showcase".format(base_url=self._api_url)),
            "plugins_available": QUrl("{base_url}/packages?package_type=plugin".format(base_url=self._api_url)),
            "materials_showcase": QUrl("{base_url}/showcase".format(base_url=self._api_url)),
            "materials_available": QUrl("{base_url}/packages?package_type=material".format(base_url=self._api_url))
        }

    # Get the API root for the packages API depending on Cura version settings.
    def _getCloudAPIRoot(self) -> str:
        if not hasattr(cura, "CuraVersion"):
            return self.DEFAULT_CLOUD_API_ROOT
        if not hasattr(cura.CuraVersion, "CuraCloudAPIRoot"): # type: ignore
            return self.DEFAULT_CLOUD_API_ROOT
        if not cura.CuraVersion.CuraCloudAPIRoot: # type: ignore
            return self.DEFAULT_CLOUD_API_ROOT
        return cura.CuraVersion.CuraCloudAPIRoot # type: ignore

    # Get the cloud API version from CuraVersion
    def _getCloudAPIVersion(self) -> int:
        if not hasattr(cura, "CuraVersion"):
            return self.DEFAULT_CLOUD_API_VERSION
        if not hasattr(cura.CuraVersion, "CuraCloudAPIVersion"): # type: ignore
            return self.DEFAULT_CLOUD_API_VERSION
        if not cura.CuraVersion.CuraCloudAPIVersion: # type: ignore
            return self.DEFAULT_CLOUD_API_VERSION
        return cura.CuraVersion.CuraCloudAPIVersion # type: ignore

    # Get the packages version depending on Cura version settings.
    def _getSDKVersion(self) -> int:
        if not hasattr(cura, "CuraVersion"):
            return self._plugin_registry.APIVersion
        if not hasattr(cura.CuraVersion, "CuraSDKVersion"): # type: ignore
            return self._plugin_registry.APIVersion
        if not cura.CuraVersion.CuraSDKVersion: # type: ignore
            return self._plugin_registry.APIVersion
        return cura.CuraVersion.CuraSDKVersion # type: ignore

    @pyqtSlot()
    def browsePackages(self) -> None:
        # Create the network manager:
        # This was formerly its own function but really had no reason to be as
        # it was never called more than once ever.
        if self._network_manager is not None:
            self._network_manager.finished.disconnect(self._onRequestFinished)
            self._network_manager.networkAccessibleChanged.disconnect(self._onNetworkAccessibleChanged)
        self._network_manager = QNetworkAccessManager()
        self._network_manager.finished.connect(self._onRequestFinished)
        self._network_manager.networkAccessibleChanged.connect(self._onNetworkAccessibleChanged)

        # Make remote requests:
        self._makeRequestByType("packages")
        self._makeRequestByType("authors")
        self._makeRequestByType("plugins_showcase")
        self._makeRequestByType("materials_showcase")

        # Gather installed packages:
        self._updateInstalledModels()

        if not self._dialog:
            self._dialog = self._createDialog("Toolbox.qml")

        if not self._dialog:
            Logger.log("e", "Unexpected error trying to create the 'Toolbox' dialog.")
            return

        self._dialog.show()

        # Apply enabled/disabled state to installed plugins
        self.enabledChanged.emit()

    def _createDialog(self, qml_name: str) -> QObject:
        Logger.log("d", "Toolbox: Creating dialog [%s].", qml_name)
<<<<<<< HEAD
        path = os.path.join(cast(str, PluginRegistry.getInstance().getPluginPath(self.getPluginId())), "resources", "qml", qml_name)
        if not path:
            raise Exception("Failed to create toolbox QML path")
=======
        plugin_path = PluginRegistry.getInstance().getPluginPath(self.getPluginId())
        if not plugin_path:
            return None
        path = os.path.join(plugin_path, "resources", "qml", qml_name)
>>>>>>> 183cd018
        dialog = self._application.createQmlComponent(path, {"toolbox": self})
        if not dialog:
            raise Exception("Failed to create toolbox dialog")
        return dialog


    def _convertPluginMetadata(self, plugin: Dict[str, Any]) -> Dict[str, Any]:
        formatted = {
            "package_id": plugin["id"],
            "package_type": "plugin",
            "display_name": plugin["plugin"]["name"],
            "package_version": plugin["plugin"]["version"],
            "sdk_version": plugin["plugin"]["api"],
            "author": {
                "author_id": plugin["plugin"]["author"],
                "display_name": plugin["plugin"]["author"]
            },
            "is_installed": True,
            "description": plugin["plugin"]["description"]
        }
        return formatted

    @pyqtSlot()
    def _updateInstalledModels(self) -> None:
        # This is moved here to avoid code duplication and so that after installing plugins they get removed from the
        # list of old plugins
        old_plugin_ids = self._plugin_registry.getInstalledPlugins()
        installed_package_ids = self._package_manager.getAllInstalledPackageIDs()
        scheduled_to_remove_package_ids = self._package_manager.getToRemovePackageIDs()

        self._old_plugin_ids = []
        self._old_plugin_metadata = [] # type: List[Dict[str, Any]]

        for plugin_id in old_plugin_ids:
            # Neither the installed packages nor the packages that are scheduled to remove are old plugins
            if plugin_id not in installed_package_ids and plugin_id not in scheduled_to_remove_package_ids:
                Logger.log('i', 'Found a plugin that was installed with the old plugin browser: %s', plugin_id)

                old_metadata = self._plugin_registry.getMetaData(plugin_id)
                new_metadata = self._convertPluginMetadata(old_metadata)

                self._old_plugin_ids.append(plugin_id)
                self._old_plugin_metadata.append(new_metadata)

        all_packages = self._package_manager.getAllInstalledPackagesInfo()
        if "plugin" in all_packages:
            self._metadata["plugins_installed"] = all_packages["plugin"] + self._old_plugin_metadata
            self._models["plugins_installed"].setMetadata(self._metadata["plugins_installed"])
            self.metadataChanged.emit()
        if "material" in all_packages:
            self._metadata["materials_installed"] = all_packages["material"]
            # TODO: ADD MATERIALS HERE ONCE MATERIALS PORTION OF TOOLBOX IS LIVE
            self._models["materials_installed"].setMetadata(self._metadata["materials_installed"])
            self.metadataChanged.emit()

    @pyqtSlot(str)
    def install(self, file_path: str) -> None:
        self._package_manager.installPackage(file_path)
        self.installChanged.emit()
        self._updateInstalledModels()
        self.metadataChanged.emit()
        self._restart_required = True
        self.restartRequiredChanged.emit()

    @pyqtSlot(str)
    def uninstall(self, plugin_id: str) -> None:
        self._package_manager.removePackage(plugin_id, force_add = True)
        self.installChanged.emit()
        self._updateInstalledModels()
        self.metadataChanged.emit()
        self._restart_required = True
        self.restartRequiredChanged.emit()

    ##  Actual update packages that are in self._to_update
    def _update(self) -> None:
        if self._to_update:
            plugin_id = self._to_update.pop(0)
            remote_package = self.getRemotePackage(plugin_id)
            if remote_package:
                download_url = remote_package["download_url"]
                Logger.log("d", "Updating package [%s]..." % plugin_id)
                self.startDownload(download_url)
            else:
                Logger.log("e", "Could not update package [%s] because there is no remote package info available.", plugin_id)

        if self._to_update:
            self._application.callLater(self._update)

    ##  Update a plugin by plugin_id
    @pyqtSlot(str)
    def update(self, plugin_id: str) -> None:
        self._to_update.append(plugin_id)
        self._application.callLater(self._update)

    @pyqtSlot(str)
    def enable(self, plugin_id: str) -> None:
        self._plugin_registry.enablePlugin(plugin_id)
        self.enabledChanged.emit()
        Logger.log("i", "%s was set as 'active'.", plugin_id)
        self._restart_required = True
        self.restartRequiredChanged.emit()

    @pyqtSlot(str)
    def disable(self, plugin_id: str) -> None:
        self._plugin_registry.disablePlugin(plugin_id)
        self.enabledChanged.emit()
        Logger.log("i", "%s was set as 'deactive'.", plugin_id)
        self._restart_required = True
        self.restartRequiredChanged.emit()

    @pyqtProperty(bool, notify = metadataChanged)
    def dataReady(self) -> bool:
        return self._packages_model is not None

    @pyqtProperty(bool, notify = restartRequiredChanged)
    def restartRequired(self) -> bool:
        return self._restart_required

    @pyqtSlot()
    def restart(self) -> None:
        self._application.windowClosed()

    def getRemotePackage(self, package_id: str) -> Optional[Dict]:
        # TODO: make the lookup in a dict, not a loop. canUpdate is called for every item.
        remote_package = None
        for package in self._metadata["packages"]:
            if package["package_id"] == package_id:
                remote_package = package
                break
        return remote_package

    # Checks
    # --------------------------------------------------------------------------
    @pyqtSlot(str, result = bool)
    def canUpdate(self, package_id: str) -> bool:
        if self.isOldPlugin(package_id):
            return True

        local_package = self._package_manager.getInstalledPackageInfo(package_id)
        if local_package is None:
            return False

        remote_package = self.getRemotePackage(package_id)
        if remote_package is None:
            return False

        local_version = Version(local_package["package_version"])
        remote_version = Version(remote_package["package_version"])
        return remote_version > local_version

    @pyqtSlot(str, result = bool)
    def canDowngrade(self, package_id: str) -> bool:
        # If the currently installed version is higher than the bundled version (if present), the we can downgrade
        # this package.
        local_package = self._package_manager.getInstalledPackageInfo(package_id)
        if local_package is None:
            return False

        bundled_package = self._package_manager.getBundledPackageInfo(package_id)
        if bundled_package is None:
            return False

        local_version = Version(local_package["package_version"])
        bundled_version = Version(bundled_package["package_version"])
        return bundled_version < local_version

    @pyqtSlot(str, result = bool)
    def isInstalled(self, package_id: str) -> bool:
        return self._package_manager.isPackageInstalled(package_id)

    @pyqtSlot(str, result = bool)
    def isEnabled(self, package_id: str) -> bool:
        if package_id in self._plugin_registry.getActivePlugins():
            return True
        return False

    # Check for plugins that were installed with the old plugin browser
    @pyqtSlot(str, result = bool)
    def isOldPlugin(self, plugin_id: str) -> bool:
        if plugin_id in self._old_plugin_ids:
            return True
        return False

    def loadingComplete(self) -> bool:
        populated = 0
        for list in self._metadata.items():
            if len(list) > 0:
                populated += 1
        if populated == len(self._metadata.items()):
            return True
        return False

    # Make API Calls
    # --------------------------------------------------------------------------
    def _makeRequestByType(self, type: str) -> None:
        Logger.log("i", "Toolbox: Requesting %s metadata from server.", type)
        request = QNetworkRequest(self._request_urls[type])
        request.setRawHeader(*self._request_header)
        if self._network_manager:
            self._network_manager.get(request)

    @pyqtSlot(str)
    def startDownload(self, url: str) -> None:
        Logger.log("i", "Toolbox: Attempting to download & install package from %s.", url)
        url = QUrl(url)
        self._download_request = QNetworkRequest(url)
        if hasattr(QNetworkRequest, "FollowRedirectsAttribute"):
            # Patch for Qt 5.6-5.8
            cast(QNetworkRequest, self._download_request).setAttribute(QNetworkRequest.FollowRedirectsAttribute, True)
        if hasattr(QNetworkRequest, "RedirectPolicyAttribute"):
            # Patch for Qt 5.9+
            cast(QNetworkRequest, self._download_request).setAttribute(QNetworkRequest.RedirectPolicyAttribute, True)
        cast(QNetworkRequest, self._download_request).setRawHeader(*self._request_header)
        self._download_reply = cast(QNetworkAccessManager, self._network_manager).get(self._download_request)
        self.setDownloadProgress(0)
        self.setIsDownloading(True)
        cast(QNetworkReply, self._download_reply).downloadProgress.connect(self._onDownloadProgress)

    @pyqtSlot()
    def cancelDownload(self) -> None:
        Logger.log("i", "Toolbox: User cancelled the download of a plugin.")
        self.resetDownload()

    def resetDownload(self) -> None:
        if self._download_reply:
            try:
                self._download_reply.downloadProgress.disconnect(self._onDownloadProgress)
            except TypeError: #Raised when the method is not connected to the signal yet.
                pass #Don't need to disconnect.
            self._download_reply.abort()
        self._download_reply = None
        self._download_request = None
        self.setDownloadProgress(0)
        self.setIsDownloading(False)

    # Handlers for Network Events
    # --------------------------------------------------------------------------
    def _onNetworkAccessibleChanged(self, network_accessibility: QNetworkAccessManager.NetworkAccessibility) -> None:
        if network_accessibility == QNetworkAccessManager.NotAccessible:
            self.resetDownload()

    def _onRequestFinished(self, reply: QNetworkReply) -> None:
        if reply.error() == QNetworkReply.TimeoutError:
            Logger.log("w", "Got a timeout.")
            self.setViewPage("errored")
            self.resetDownload()
            return

        if reply.error() == QNetworkReply.HostNotFoundError:
            Logger.log("w", "Unable to reach server.")
            self.setViewPage("errored")
            self.resetDownload()
            return

        if reply.operation() == QNetworkAccessManager.GetOperation:
            for type, url in self._request_urls.items():
                if reply.url() == url:
                    if reply.attribute(QNetworkRequest.HttpStatusCodeAttribute) == 200:
                        try:
                            json_data = json.loads(bytes(reply.readAll()).decode("utf-8"))

                            # Check for errors:
                            if "errors" in json_data:
                                for error in json_data["errors"]:
                                    Logger.log("e", "%s", error["title"])
                                return

                            # Create model and apply metadata:
                            if not self._models[type]:
                                Logger.log("e", "Could not find the %s model.", type)
                                break

                            # HACK: Eventually get rid of the code from here...
                            if type is "plugins_showcase" or type is "materials_showcase":
                                self._metadata["plugins_showcase"] = json_data["data"]["plugin"]["packages"]
                                self._models["plugins_showcase"].setMetadata(self._metadata["plugins_showcase"])
                                self._metadata["materials_showcase"] = json_data["data"]["material"]["authors"]
                                self._models["materials_showcase"].setMetadata(self._metadata["materials_showcase"])
                            else:
                                # ...until here.
                                # This hack arises for multiple reasons but the main
                                # one is because there are not separate API calls
                                # for different kinds of showcases.
                                self._metadata[type] = json_data["data"]
                                self._models[type].setMetadata(self._metadata[type])

                            # Do some auto filtering
                            # TODO: Make multiple API calls in the future to handle this
                            if type is "packages":
                                self._models[type].setFilter({"type": "plugin"})
                            if type is "authors":
                                self._models[type].setFilter({"package_types": "material"})

                            self.metadataChanged.emit()

                            if self.loadingComplete() is True:
                                self.setViewPage("overview")

                            return
                        except json.decoder.JSONDecodeError:
                            Logger.log("w", "Toolbox: Received invalid JSON for %s.", type)
                            break
                    else:
                        self.setViewPage("errored")
                        self.resetDownload()
                        return

        else:
            # Ignore any operation that is not a get operation
            pass

    def _onDownloadProgress(self, bytes_sent: int, bytes_total: int) -> None:
        if bytes_total > 0:
            new_progress = bytes_sent / bytes_total * 100
            self.setDownloadProgress(new_progress)
            if bytes_sent == bytes_total:
                self.setIsDownloading(False)
                cast(QNetworkReply, self._download_reply).downloadProgress.disconnect(self._onDownloadProgress)
                # Must not delete the temporary file on Windows
                self._temp_plugin_file = tempfile.NamedTemporaryFile(mode = "w+b", suffix = ".curapackage", delete = False)
                file_path = self._temp_plugin_file.name
                # Write first and close, otherwise on Windows, it cannot read the file
                self._temp_plugin_file.write(cast(QNetworkReply, self._download_reply).readAll())
                self._temp_plugin_file.close()
                self._onDownloadComplete(file_path)

    def _onDownloadComplete(self, file_path: str):
        Logger.log("i", "Toolbox: Download complete.")
        package_info = self._package_manager.getPackageInfo(file_path)
        if not package_info:
            Logger.log("w", "Toolbox: Package file [%s] was not a valid CuraPackage.", file_path)
            return

        license_content = self._package_manager.getPackageLicense(file_path)
        if license_content is not None:
            self.openLicenseDialog(package_info["package_id"], license_content, file_path)
            return

        self.install(file_path)
        return

    # Getter & Setters for Properties:
    # --------------------------------------------------------------------------
    def setDownloadProgress(self, progress: float) -> None:
        if progress != self._download_progress:
            self._download_progress = progress
            self.onDownloadProgressChanged.emit()

    @pyqtProperty(int, fset = setDownloadProgress, notify = onDownloadProgressChanged)
    def downloadProgress(self) -> float:
        return self._download_progress

    def setIsDownloading(self, is_downloading: bool) -> None:
        if self._is_downloading != is_downloading:
            self._is_downloading = is_downloading
            self.onIsDownloadingChanged.emit()

    @pyqtProperty(bool, fset = setIsDownloading, notify = onIsDownloadingChanged)
    def isDownloading(self) -> bool:
        return self._is_downloading

    def setActivePackage(self, package: Dict[str, Any]) -> None:
        self._active_package = package
        self.activePackageChanged.emit()

    @pyqtProperty(QObject, fset = setActivePackage, notify = activePackageChanged)
    def activePackage(self) -> Optional[Dict[str, Any]]:
        return self._active_package

    def setViewCategory(self, category: str = "plugin") -> None:
        self._view_category = category
        self.viewChanged.emit()

    @pyqtProperty(str, fset = setViewCategory, notify = viewChanged)
    def viewCategory(self) -> str:
        return self._view_category

    def setViewPage(self, page: str = "overview") -> None:
        self._view_page = page
        self.viewChanged.emit()

    @pyqtProperty(str, fset = setViewPage, notify = viewChanged)
    def viewPage(self) -> str:
        return self._view_page



    # Expose Models:
    # --------------------------------------------------------------------------
    @pyqtProperty(QObject, notify = metadataChanged)
    def authorsModel(self) -> AuthorsModel:
        return self._models["authors"]

    @pyqtProperty(QObject, notify = metadataChanged)
    def packagesModel(self) -> PackagesModel:
        return self._models["packages"]

    @pyqtProperty(QObject, notify = metadataChanged)
    def pluginsShowcaseModel(self) -> PackagesModel:
        return self._models["plugins_showcase"]

    @pyqtProperty(QObject, notify = metadataChanged)
    def pluginsInstalledModel(self) -> PackagesModel:
        return self._models["plugins_installed"]

    @pyqtProperty(QObject, notify = metadataChanged)
    def materialsShowcaseModel(self) -> PackagesModel:
        return self._models["materials_showcase"]

    @pyqtProperty(QObject, notify = metadataChanged)
    def materialsInstalledModel(self) -> PackagesModel:
        return self._models["materials_installed"]



    # Filter Models:
    # --------------------------------------------------------------------------
    @pyqtSlot(str, str, str)
    def filterModelByProp(self, modelType: str, filterType: str, parameter: str):
        if not self._models[modelType]:
            Logger.log("w", "Toolbox: Couldn't filter %s model because it doesn't exist.", modelType)
            return
        self._models[modelType].setFilter({ filterType: parameter })
        self.filterChanged.emit()

    @pyqtSlot()
    def removeFilters(self, modelType: str):
        if not self._models[modelType]:
            Logger.log("w", "Toolbox: Couldn't remove filters on %s model because it doesn't exist.", modelType)
            return
        self._models[modelType].setFilter({})
        self.filterChanged.emit()<|MERGE_RESOLUTION|>--- conflicted
+++ resolved
@@ -236,16 +236,11 @@
 
     def _createDialog(self, qml_name: str) -> QObject:
         Logger.log("d", "Toolbox: Creating dialog [%s].", qml_name)
-<<<<<<< HEAD
-        path = os.path.join(cast(str, PluginRegistry.getInstance().getPluginPath(self.getPluginId())), "resources", "qml", qml_name)
-        if not path:
-            raise Exception("Failed to create toolbox QML path")
-=======
         plugin_path = PluginRegistry.getInstance().getPluginPath(self.getPluginId())
         if not plugin_path:
             return None
         path = os.path.join(plugin_path, "resources", "qml", qml_name)
->>>>>>> 183cd018
+        
         dialog = self._application.createQmlComponent(path, {"toolbox": self})
         if not dialog:
             raise Exception("Failed to create toolbox dialog")

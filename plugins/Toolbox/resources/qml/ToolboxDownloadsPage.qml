--- conflicted
+++ resolved
@@ -9,11 +9,8 @@
 
 Cura.ScrollView
 {
-<<<<<<< HEAD
     id: base
-=======
     clip: true
->>>>>>> 6f8c6b4a
     width: parent.width
     height: parent.height
     contentHeight: mainColumn.height

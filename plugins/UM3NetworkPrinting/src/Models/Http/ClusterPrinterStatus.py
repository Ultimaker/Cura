# Copyright (c) 2019 Ultimaker B.V.
# Cura is released under the terms of the LGPLv3 or higher.

from itertools import product
from typing import List, Union, Dict, Optional, Any

from PyQt6.QtCore import QUrl

from cura.PrinterOutput.Models.PrinterConfigurationModel import PrinterConfigurationModel
from cura.PrinterOutput.PrinterOutputController import PrinterOutputController
from cura.PrinterOutput.Models.PrinterOutputModel import PrinterOutputModel

from .ClusterBuildPlate import ClusterBuildPlate
from .ClusterPrintCoreConfiguration import ClusterPrintCoreConfiguration
from .ClusterPrinterMaterialStation import ClusterPrinterMaterialStation
from .ClusterPrinterMaterialStationSlot import ClusterPrinterMaterialStationSlot
from .ClusterPrinterConfigurationMaterial import ClusterPrinterConfigurationMaterial
from ..BaseModel import BaseModel


class ClusterPrinterStatus(BaseModel):
    """Class representing a cluster printer"""

    def __init__(self,
                 enabled: Optional[bool] = True,
                 friendly_name: Optional[str] = "",
                 machine_variant: Optional[str] = "",
                 status: Optional[str] = "unknown",
                 unique_name: Optional[str] = "",
                 uuid: Optional[str] = "",
                 configuration: Optional[List[Union[Dict[str, Any], ClusterPrintCoreConfiguration]]] = None,
                 firmware_version: Optional[str] = None,
                 ip_address: Optional[str] = None,
                 reserved_by: Optional[str] = "",
                 maintenance_required: Optional[bool] = False,
                 firmware_update_status: Optional[str] = "",
                 latest_available_firmware: Optional[str] = "",
                 build_plate: Optional[Union[Dict[str, Any], ClusterBuildPlate]] = None,
                 material_station: Optional[Union[Dict[str, Any], ClusterPrinterMaterialStation]] = None,
                 **kwargs) -> None:
        """
        Creates a new cluster printer status
        :param enabled: A printer can be disabled if it should not receive new jobs. By default, every printer is enabled.
        :param firmware_version: Firmware version installed on the printer. Can differ for each printer in a cluster.
        :param friendly_name: Human readable name of the printer. Can be used for identification purposes.
        :param ip_address: The IP address of the printer in the local network.
        :param machine_variant: The type of printer. Can be 'Ultimaker 3' or 'Ultimaker 3ext'.
        :param status: The status of the printer.
        :param unique_name: The unique name of the printer in the network.
        :param uuid: The unique ID of the printer, also known as GUID.
        :param configuration: The active print core configurations of this printer.
        :param reserved_by: A printer can be claimed by a specific print job.
        :param maintenance_required: Indicates if maintenance is necessary.
        :param firmware_update_status: Whether the printer's firmware is up-to-date, value is one of: "up_to_date",
          "pending_update", "update_available", "update_in_progress", "update_failed", "update_impossible".
        :param latest_available_firmware: The version of the latest firmware that is available.
        :param build_plate: The build plate that is on the printer.
        :param material_station: The material station that is on the printer.
        """

        self.configuration = self.parseModels(ClusterPrintCoreConfiguration, configuration) if configuration else []
        self.enabled = enabled
        self.firmware_version = firmware_version
        self.friendly_name = friendly_name
        self.ip_address = ip_address
        self.machine_variant = machine_variant
        self.status = status
        self.unique_name = unique_name
        self.uuid = uuid
        self.reserved_by = reserved_by
        self.maintenance_required = maintenance_required
        self.firmware_update_status = firmware_update_status
        self.latest_available_firmware = latest_available_firmware
        self.build_plate = self.parseModel(ClusterBuildPlate, build_plate) if build_plate else None
        self.material_station = self.parseModel(ClusterPrinterMaterialStation,
                                                material_station) if material_station else None
        super().__init__(**kwargs)

    def createOutputModel(self, controller: PrinterOutputController) -> PrinterOutputModel:
        """Creates a new output model.

        :param controller: - The controller of the model.
        """
<<<<<<< HEAD
        model = PrinterOutputModel(controller, len(self.configuration), firmware_version=self.firmware_version)
=======
        model = PrinterOutputModel(controller, len(self.configuration), firmware_version = self.firmware_version or "")
>>>>>>> 04acc9a1
        self.updateOutputModel(model)
        return model

    def updateOutputModel(self, model: PrinterOutputModel) -> None:
        """Updates the given output model.

        :param model: - The output model to update.
        """

        model.updateKey(self.uuid)
        model.updateName(self.friendly_name)
        model.updateUniqueName(self.unique_name)
        model.updateType(self.machine_variant)
        model.updateState(self.status if self.enabled else "disabled")
        model.updateBuildplate(self.build_plate.type if self.build_plate else "glass")
        if self.ip_address:
            model.setCameraUrl(QUrl("http://{}:8080/?action=stream".format(self.ip_address)))

        if not model.printerConfiguration:
            # Prevent accessing printer configuration when not available.
            # This sometimes happens when a printer was just added to a group and Cura is connected to that group.
            return

        # Set the possible configurations based on whether a Material Station is present or not.
        if self.material_station and self.material_station.material_slots:
            self._updateAvailableConfigurations(model)
        if self.configuration:
            self._updateActiveConfiguration(model)

    def _updateActiveConfiguration(self, model: PrinterOutputModel) -> None:
        configurations = zip(self.configuration, model.extruders, model.printerConfiguration.extruderConfigurations)
        for configuration, extruder_output, extruder_config in configurations:
            configuration.updateOutputModel(extruder_output)
            configuration.updateConfigurationModel(extruder_config)

    def _updateAvailableConfigurations(self, model: PrinterOutputModel) -> None:
        available_configurations = [self._createAvailableConfigurationFromPrinterConfiguration(
            left_slot=left_slot,
            right_slot=right_slot,
            printer_configuration=model.printerConfiguration
        ) for left_slot, right_slot in product(self._getSlotsForExtruder(0), self._getSlotsForExtruder(1))]
        model.setAvailableConfigurations(available_configurations)

    def _getSlotsForExtruder(self, extruder_index: int) -> List[ClusterPrinterMaterialStationSlot]:
        """Create a list of Material Station slots for the given extruder index.

        Returns a list with a single empty material slot if none are found to ensure we don't miss configurations.
        """

        if not self.material_station:  # typing guard
            return []
        slots = [slot for slot in self.material_station.material_slots if self._isSupportedConfiguration(
            slot=slot,
            extruder_index=extruder_index
        )]
        return slots or [self._createEmptyMaterialSlot(extruder_index)]

    @staticmethod
    def _isSupportedConfiguration(slot: ClusterPrinterMaterialStationSlot, extruder_index: int) -> bool:
        """Check if a configuration is supported in order to make it selectable by the user.

        We filter out any slot that is not supported by the extruder index, print core type or if the material is empty.
        """

        return slot.extruder_index == extruder_index and slot.compatible and not slot.material_empty

    @staticmethod
    def _createEmptyMaterialSlot(extruder_index: int) -> ClusterPrinterMaterialStationSlot:
        """Create an empty material slot with a fake empty material."""

        empty_material = ClusterPrinterConfigurationMaterial(guid="", material="empty", brand="", color="")
        return ClusterPrinterMaterialStationSlot(slot_index=0, extruder_index=extruder_index,
                                                 compatible=True, material_remaining=0, material=empty_material)

    @staticmethod
    def _createAvailableConfigurationFromPrinterConfiguration(left_slot: ClusterPrinterMaterialStationSlot,
                                                              right_slot: ClusterPrinterMaterialStationSlot,
                                                              printer_configuration: PrinterConfigurationModel
                                                              ) -> PrinterConfigurationModel:
        available_configuration = PrinterConfigurationModel()
        available_configuration.setExtruderConfigurations([left_slot.createConfigurationModel(),
                                                           right_slot.createConfigurationModel()])
        available_configuration.setPrinterType(printer_configuration.printerType)
        available_configuration.setBuildplateConfiguration(printer_configuration.buildplateConfiguration)
        return available_configuration<|MERGE_RESOLUTION|>--- conflicted
+++ resolved
@@ -81,11 +81,8 @@
 
         :param controller: - The controller of the model.
         """
-<<<<<<< HEAD
-        model = PrinterOutputModel(controller, len(self.configuration), firmware_version=self.firmware_version)
-=======
+        
         model = PrinterOutputModel(controller, len(self.configuration), firmware_version = self.firmware_version or "")
->>>>>>> 04acc9a1
         self.updateOutputModel(model)
         return model
 

# Copyright (c) 2021 Ultimaker B.V.
# Cura is released under the terms of the LGPLv3 or higher.
<<<<<<< HEAD

=======
import math
>>>>>>> b67769b2
import sys

from PyQt6.QtCore import Qt
from PyQt6.QtGui import QOpenGLContext
from PyQt6.QtWidgets import QApplication

from UM.Application import Application
from UM.Event import Event, KeyEvent
from UM.Job import Job
from UM.Logger import Logger
from UM.Math.Color import Color
from UM.Math.Matrix import Matrix
from UM.Mesh.MeshBuilder import MeshBuilder
from UM.Message import Message
from UM.Platform import Platform
from UM.PluginRegistry import PluginRegistry
from UM.Qt.QtApplication import QtApplication
from UM.Resources import Resources
from UM.Scene.Iterator.DepthFirstIterator import DepthFirstIterator

from UM.Scene.Selection import Selection
from UM.Signal import Signal
from UM.View.CompositePass import CompositePass
from UM.View.GL.OpenGL import OpenGL
from UM.View.GL.OpenGLContext import OpenGLContext
from UM.View.GL.ShaderProgram import ShaderProgram

from UM.i18n import i18nCatalog
from cura.CuraView import CuraView
from cura.LayerPolygon import LayerPolygon  # To distinguish line types.
from cura.Scene.ConvexHullNode import ConvexHullNode
from cura.CuraApplication import CuraApplication

from .NozzleNode import NozzleNode
from .SimulationPass import SimulationPass
from .SimulationViewProxy import SimulationViewProxy
import numpy
import os.path

from typing import Optional, TYPE_CHECKING, List, cast

if TYPE_CHECKING:
    from UM.Scene.SceneNode import SceneNode
    from UM.Scene.Scene import Scene
    from UM.Settings.ContainerStack import ContainerStack

catalog = i18nCatalog("cura")


class SimulationView(CuraView):
    """The preview layer view. It is used to display g-code paths."""

    # Must match SimulationViewMenuComponent.qml
    LAYER_VIEW_TYPE_MATERIAL_TYPE = 0
    LAYER_VIEW_TYPE_LINE_TYPE = 1
    LAYER_VIEW_TYPE_FEEDRATE = 2
    LAYER_VIEW_TYPE_THICKNESS = 3
    SIMULATION_FACTOR = 2

    _no_layers_warning_preference = "view/no_layers_warning"

    def __init__(self, parent = None) -> None:
        super().__init__(parent)

        self._max_layers = 0
        self._current_layer_num = 0
        self._minimum_layer_num = 0
        self._current_layer_mesh = None
        self._current_layer_jumps = None
        self._top_layers_job = None  # type: Optional["_CreateTopLayersJob"]
        self._activity = False
        self._old_max_layers = 0

        self._max_paths = 0
        self._current_path_num: float = 0.0
        self._current_time = 0.0
        self._minimum_path_num = 0
        self.currentLayerNumChanged.connect(self._onCurrentLayerNumChanged)

        self._busy = False
        self._simulation_running = False

        self._ghost_shader: Optional["ShaderProgram"] = None
        self._layer_pass: Optional[SimulationPass] = None
        self._composite_pass: Optional[CompositePass] = None
        self._old_layer_bindings: Optional[List[str]] = None
        self._simulationview_composite_shader: Optional["ShaderProgram"] = None
        self._old_composite_shader: Optional["ShaderProgram"] = None

        self._max_feedrate = sys.float_info.min
        self._min_feedrate = sys.float_info.max
        self._max_thickness = sys.float_info.min
        self._min_thickness = sys.float_info.max
        self._max_line_width = sys.float_info.min
        self._min_line_width = sys.float_info.max
        self._min_flow_rate = sys.float_info.max
        self._max_flow_rate = sys.float_info.min
        self._cumulative_line_duration_layer: Optional[int] = None
        self._cumulative_line_duration: List[float] = []

        self._global_container_stack: Optional[ContainerStack] = None
        self._proxy = None

        self._resetSettings()
        self._legend_items = None
        self._show_travel_moves = False
        self._nozzle_node: Optional[NozzleNode] = None

        Application.getInstance().getPreferences().addPreference("view/top_layer_count", 5)
        Application.getInstance().getPreferences().addPreference("view/only_show_top_layers", False)
        Application.getInstance().getPreferences().addPreference("view/force_layer_view_compatibility_mode", False)

        Application.getInstance().getPreferences().addPreference("layerview/layer_view_type", 1)  # Default to "Line Type".
        Application.getInstance().getPreferences().addPreference("layerview/extruder_opacities", "")

        Application.getInstance().getPreferences().addPreference("layerview/show_travel_moves", False)
        Application.getInstance().getPreferences().addPreference("layerview/show_helpers", True)
        Application.getInstance().getPreferences().addPreference("layerview/show_skin", True)
        Application.getInstance().getPreferences().addPreference("layerview/show_infill", True)
        Application.getInstance().getPreferences().addPreference("layerview/show_starts", True)

        self.visibleStructuresChanged.connect(self.calculateColorSchemeLimits)
        self._updateWithPreferences()

        self._solid_layers = int(Application.getInstance().getPreferences().getValue("view/top_layer_count"))
        self._only_show_top_layers = bool(Application.getInstance().getPreferences().getValue("view/only_show_top_layers"))
        self._compatibility_mode = self._evaluateCompatibilityMode()

        self._slice_first_warning_message = Message(catalog.i18nc("@info:status", "Nothing is shown because you need to slice first."),
            title=catalog.i18nc("@info:title", "No layers to show"),
            option_text=catalog.i18nc("@info:option_text",
                                      "Do not show this message again"),
            option_state=False,
            message_type=Message.MessageType.WARNING)
        self._slice_first_warning_message.optionToggled.connect(self._onDontAskMeAgain)
        CuraApplication.getInstance().getPreferences().addPreference(self._no_layers_warning_preference, True)

        QtApplication.getInstance().engineCreatedSignal.connect(self._onEngineCreated)

    def _onEngineCreated(self) -> None:
        plugin_path = PluginRegistry.getInstance().getPluginPath(self.getPluginId())
        if plugin_path:
            self.addDisplayComponent("main", os.path.join(plugin_path, "SimulationViewMainComponent.qml"))
            self.addDisplayComponent("menu", os.path.join(plugin_path, "SimulationViewMenuComponent.qml"))
        else:
            Logger.log("e", "Unable to find the path for %s", self.getPluginId())

    def _evaluateCompatibilityMode(self) -> bool:
        return OpenGLContext.isLegacyOpenGL() or bool(Application.getInstance().getPreferences().getValue("view/force_layer_view_compatibility_mode"))

    def _resetSettings(self) -> None:
        self._layer_view_type = 0  # type: int # 0 is material color, 1 is color by linetype, 2 is speed, 3 is layer thickness
        self._extruder_count = 0
        self._extruder_opacity = [[1.0, 1.0, 1.0, 1.0], [1.0, 1.0, 1.0, 1.0], [1.0, 1.0, 1.0, 1.0], [1.0, 1.0, 1.0, 1.0]]
        self._show_travel_moves = False
        self._show_helpers = True
        self._show_skin = True
        self._show_infill = True
        self._show_starts = True
        self.resetLayerData()

    def getActivity(self) -> bool:
        return self._activity

    def setActivity(self, activity: bool) -> None:
        if self._activity == activity:
            return
        self._activity = activity
        self._updateSliceWarningVisibility()
        self.activityChanged.emit()

    def getSimulationPass(self) -> SimulationPass:
        if not self._layer_pass:
            # Currently the RenderPass constructor requires a size > 0
            # This should be fixed in RenderPass's constructor.
            self._layer_pass = SimulationPass(1, 1)
            self._compatibility_mode = self._evaluateCompatibilityMode()
            self._layer_pass.setSimulationView(self)
        return self._layer_pass

    def getCurrentLayer(self) -> int:
        return self._current_layer_num

    def getMinimumLayer(self) -> int:
        return self._minimum_layer_num

    def getMaxLayers(self) -> int:
        return self._max_layers

    def getCurrentPath(self) -> float:
        return self._current_path_num

    def setTime(self, time: float) -> None:
        cumulative_line_duration = self.cumulativeLineDuration()
        if len(cumulative_line_duration) > 0:
            self._current_time = time
            left_i = 0
            right_i = len(cumulative_line_duration) - 1
            total_duration = cumulative_line_duration[-1]
            # make an educated guess about where to start
            i = int(right_i * max(0.0, min(1.0, self._current_time / total_duration)))
            # binary search for the correct path
            while left_i < right_i:
                if cumulative_line_duration[i] <= self._current_time:
                    left_i = i + 1
                else:
                    right_i = i
                i = int((left_i + right_i) / 2)

            left_value = cumulative_line_duration[i - 1] if i > 0 else 0.0
            right_value = cumulative_line_duration[i]

            if not (left_value <= self._current_time <= right_value):
                Logger.warn(
                    f"Binary search error (out of bounds): index {i}: left value {left_value} right value {right_value} and current time is {self._current_time}")

            segment_duration = right_value - left_value
            fractional_value = 0.0 if segment_duration == 0.0 else (self._current_time - left_value) / segment_duration

            self.setPath(i + fractional_value)

    def advanceTime(self, time_increase: float) -> None:
        """
        Advance the time by the given amount.

        :param time_increase: The amount of time to advance (in seconds).
        """
        total_duration = 0.0
        if len(self.cumulativeLineDuration()) > 0:
            total_duration = self.cumulativeLineDuration()[-1]

        if self._current_time + time_increase > total_duration:
            # If we have reached the end of the simulation, go to the next layer.
            if self.getCurrentLayer() == self.getMaxLayers():
                # If we are already at the last layer, go to the first layer.
                self.setLayer(0)
            else:
                # advance to the next layer, and reset the time
                self.setLayer(self.getCurrentLayer() + 1)
            self.setTime(0.0)
        else:
            self.setTime(self._current_time + time_increase)

    def cumulativeLineDuration(self) -> List[float]:
        # Make sure _cumulative_line_duration is initialized properly
        if self.getCurrentLayer() != self._cumulative_line_duration_layer:
            #clear cache
            self._cumulative_line_duration = []
            total_duration = 0.0
            polylines = self.getLayerData()
            if polylines is not None:
                for polyline in polylines.polygons:
                    for line_index in range(len(polyline.lineLengths)):
                        line_length = polyline.lineLengths[line_index]
                        line_feedrate = polyline.lineFeedrates[line_index][0]

                        if line_feedrate > 0.0:
                            line_duration = line_length / line_feedrate
                        else:
                            # Something is wrong with this line, set an arbitrary non-null duration
                            line_duration = 0.1

                        total_duration += line_duration / SimulationView.SIMULATION_FACTOR
                        self._cumulative_line_duration.append(total_duration)

                    # for tool change we add an extra tool path
                    self._cumulative_line_duration.append(total_duration)
            # set current cached layer
            self._cumulative_line_duration_layer = self.getCurrentLayer()

        return self._cumulative_line_duration

    def getLayerData(self) -> Optional["LayerData"]:
        scene = self.getController().getScene()
        for node in DepthFirstIterator(scene.getRoot()):  # type: ignore
            layer_data = node.callDecoration("getLayerData")
            if not layer_data:
                continue
            return layer_data.getLayer(self.getCurrentLayer())
        return None

    def getMinimumPath(self) -> int:
        return self._minimum_path_num

    def getMaxPaths(self) -> int:
        return self._max_paths

    def getNozzleNode(self) -> NozzleNode:
        if not self._nozzle_node:
            self._nozzle_node = NozzleNode()
        return self._nozzle_node

    def _onSceneChanged(self, node: "SceneNode") -> None:
        if node.getMeshData() is None:
            return
        self.setActivity(False)
        self.calculateColorSchemeLimits()
        self.calculateMaxLayers()
        self.calculateMaxPathsOnLayer(self._current_layer_num)

    def isBusy(self) -> bool:
        return self._busy

    def setBusy(self, busy: bool) -> None:
        if busy != self._busy:
            self._busy = busy
            self.busyChanged.emit()

    def isSimulationRunning(self) -> bool:
        return self._simulation_running

    def setSimulationRunning(self, running: bool) -> None:
        self._simulation_running = running

    def resetLayerData(self) -> None:
        self._current_layer_mesh = None
        self._current_layer_jumps = None

    def beginRendering(self) -> None:
        scene = self.getController().getScene()
        renderer = self.getRenderer()
        if renderer is None:
            return

        if not self._ghost_shader:
            self._ghost_shader = OpenGL.getInstance().createShaderProgram(Resources.getPath(Resources.Shaders, "color.shader"))
            theme = CuraApplication.getInstance().getTheme()
            if theme is not None:
                self._ghost_shader.setUniformValue("u_color", Color(*theme.getColor("layerview_ghost").getRgb()))

        for node in DepthFirstIterator(scene.getRoot()):
            # We do not want to render ConvexHullNode as it conflicts with the bottom layers.
            # However, it is somewhat relevant when the node is selected, so do render it then.
            if type(node) is ConvexHullNode and not Selection.isSelected(cast(ConvexHullNode, node).getWatchedNode()):
                continue

            if not node.render(renderer):
                if (node.getMeshData()) and node.isVisible():
                    renderer.queueNode(node, transparent=True, shader=self._ghost_shader)

    def setLayer(self, value: int) -> None:
        """
        Set the upper end of the range of visible layers.

        If setting it below the lower end of the range, the lower end is lowered so that 1 layer stays visible.
        :param value: The new layer number to show, 0-indexed.
        """
        if self._current_layer_num != value:
            self._current_layer_num = min(max(value, 0), self._max_layers)
            self._minimum_layer_num = min(self._current_layer_num, self._minimum_layer_num)

            self._startUpdateTopLayers()
            self.currentLayerNumChanged.emit()

    def setMinimumLayer(self, value: int) -> None:
        """
        Set the lower end of the range of visible layers.

        If setting it above the upper end of the range, the upper end is increased so that 1 layer stays visible.
        :param value: The new lower end of the range of visible layers, 0-indexed.
        """
        if self._minimum_layer_num != value:
            self._minimum_layer_num = min(max(value, 0), self._max_layers)
            self._current_layer_num = max(self._current_layer_num, self._minimum_layer_num)

            self._startUpdateTopLayers()
            self.currentLayerNumChanged.emit()

    def setPath(self, value: float) -> None:
        """
        Set the upper end of the range of visible paths on the current layer.

        If setting it below the lower end of the range, the lower end is lowered so that 1 path stays visible.
        :param value: The new path index to show, 0-indexed.
        """
        if self._current_path_num != value:
            self._current_path_num = min(max(value, 0), self._max_paths)
            self._minimum_path_num = min(self._minimum_path_num, self._current_path_num)
            # update _current time when the path is changed by user
            if self._current_path_num < self._max_paths and round(self._current_path_num)== self._current_path_num:
                actual_path_num = int(self._current_path_num)
                cumulative_line_duration = self.cumulativeLineDuration()
                if actual_path_num < len(cumulative_line_duration):
                    self._current_time = cumulative_line_duration[actual_path_num]

            self._startUpdateTopLayers()
            self.currentPathNumChanged.emit()

    def setMinimumPath(self, value: int) -> None:
        """
        Set the lower end of the range of visible paths on the current layer.

        If setting it above the upper end of the range, the upper end is increased so that 1 path stays visible.
        :param value: The new lower end of the range of visible paths, 0-indexed.
        """
        if self._minimum_path_num != value:
            self._minimum_path_num = min(max(value, 0), self._max_paths)
            self._current_path_num = max(self._current_path_num, self._minimum_path_num)

            self._startUpdateTopLayers()
            self.currentPathNumChanged.emit()

    def setSimulationViewType(self, layer_view_type: int) -> None:
        """Set the layer view type

        :param layer_view_type: integer as in SimulationView.qml and this class
        """

        if layer_view_type != self._layer_view_type:
            self._layer_view_type = layer_view_type
            self.currentLayerNumChanged.emit()

    def getSimulationViewType(self) -> int:
        """Return the layer view type, integer as in SimulationView.qml and this class"""

        return self._layer_view_type

    def setExtruderOpacity(self, extruder_nr: int, opacity: float) -> None:
        """Set the extruder opacity

        :param extruder_nr: 0..15
        :param opacity: 0.0 .. 1.0
        """

        if 0 <= extruder_nr <= 15:
            self._extruder_opacity[extruder_nr // 4][extruder_nr % 4] = opacity
            self.currentLayerNumChanged.emit()

    def getExtruderOpacities(self) -> Matrix:
        # NOTE: Extruder opacities are stored in a matrix for (minor) performance reasons (w.r.t. OpenGL/shaders).
        # If more than 16 extruders are called for, this should be converted to a sampler1d.
        return Matrix(self._extruder_opacity)

    def setShowTravelMoves(self, show: bool) -> None:
        if show == self._show_travel_moves:
            return
        self._show_travel_moves = show
        self.currentLayerNumChanged.emit()
        self.visibleStructuresChanged.emit()

    def getShowTravelMoves(self) -> bool:
        return self._show_travel_moves

    def setShowHelpers(self, show: bool) -> None:
        if show == self._show_helpers:
            return
        self._show_helpers = show
        self.currentLayerNumChanged.emit()
        self.visibleStructuresChanged.emit()

    def getShowHelpers(self) -> bool:
        return self._show_helpers

    def setShowSkin(self, show: bool) -> None:
        if show == self._show_skin:
            return
        self._show_skin = show
        self.currentLayerNumChanged.emit()
        self.visibleStructuresChanged.emit()

    def getShowSkin(self) -> bool:
        return self._show_skin

    def setShowInfill(self, show: bool) -> None:
        if show == self._show_infill:
            return
        self._show_infill = show
        self.currentLayerNumChanged.emit()
        self.visibleStructuresChanged.emit()

    def getShowInfill(self) -> bool:
        return self._show_infill

    def setShowStarts(self, show: bool) -> None:
        if show == self._show_starts:
            return
        self._show_starts = show
        self.currentLayerNumChanged.emit()
        self.visibleStructuresChanged.emit()

    def getShowStarts(self) -> bool:
        return self._show_starts

    def getCompatibilityMode(self) -> bool:
        return self._compatibility_mode

    def getExtruderCount(self) -> int:
        return self._extruder_count

    def getMinFeedrate(self) -> float:
        if abs(self._min_feedrate - sys.float_info.max) < 10:  # Some lenience due to floating point rounding.
            return 0.0  # If it's still max-float, there are no measurements. Use 0 then.
        return self._min_feedrate

    def getMaxFeedrate(self) -> float:
        return self._max_feedrate

    def getMinThickness(self) -> float:
        if abs(self._min_thickness - sys.float_info.max) < 10:  # Some lenience due to floating point rounding.
            return 0.0  # If it's still max-float, there are no measurements. Use 0 then.
        return self._min_thickness

    def getMaxThickness(self) -> float:
        return self._max_thickness

    def getMaxLineWidth(self) -> float:
        return self._max_line_width

    def getMinLineWidth(self) -> float:
        if abs(self._min_line_width - sys.float_info.max) < 10:  # Some lenience due to floating point rounding.
            return 0.0  # If it's still max-float, there are no measurements. Use 0 then.
        return self._min_line_width

    def getMaxFlowRate(self) -> float:
        return self._max_flow_rate

    def getMinFlowRate(self) -> float:
        if abs(self._min_flow_rate - sys.float_info.max) < 10:  # Some lenience due to floating point rounding.
            return 0.0  # If it's still max-float, there are no measurements. Use 0 then.
        return self._min_flow_rate

    def calculateMaxLayers(self) -> None:
        """
        Calculates number of layers, triggers signals if the number of layers changed and makes sure the top layers are
        recalculated for legacy layer view.
        """
        scene = self.getController().getScene()

        self._old_max_layers = self._max_layers
        new_max_layers = -1
        for node in DepthFirstIterator(scene.getRoot()):  # type: ignore
            layer_data = node.callDecoration("getLayerData")
            if not layer_data:
                continue

            self.setActivity(True)
            min_layer_number = sys.maxsize
            max_layer_number = -sys.maxsize
            for layer_id in layer_data.getLayers():

                # If a layer doesn't contain any polygons, skip it (for infill meshes taller than print objects
                if len(layer_data.getLayer(layer_id).polygons) < 1:
                    continue

                if max_layer_number < layer_id:
                    max_layer_number = layer_id
                if min_layer_number > layer_id:
                    min_layer_number = layer_id
            layer_count = max_layer_number - min_layer_number

            if new_max_layers < layer_count:
                new_max_layers = layer_count

        if new_max_layers >= 0 and new_max_layers != self._old_max_layers:
            self._max_layers = new_max_layers

            # The qt slider has a bit of weird behavior that if the maxvalue needs to be changed first
            # if it's the largest value. If we don't do this, we can have a slider block outside of the
            # slider.
            if new_max_layers > self._current_layer_num:
                self.maxLayersChanged.emit()
                self.setLayer(int(self._max_layers))
            else:
                self.setLayer(int(self._max_layers))
                self.maxLayersChanged.emit()
        self._startUpdateTopLayers()

    def calculateColorSchemeLimits(self) -> None:
        """
        Calculates the limits of the colour schemes, depending on the layer view data that is visible to the user.
        """
        # Before we start, save the old values so that we can tell if any of the spectrums need to change.
        old_min_feedrate = self._min_feedrate
        old_max_feedrate = self._max_feedrate
        old_min_linewidth = self._min_line_width
        old_max_linewidth = self._max_line_width
        old_min_thickness = self._min_thickness
        old_max_thickness = self._max_thickness
        old_min_flow_rate = self._min_flow_rate
        old_max_flow_rate = self._max_flow_rate

        self._min_feedrate = sys.float_info.max
        self._max_feedrate = sys.float_info.min
        self._min_line_width = sys.float_info.max
        self._max_line_width = sys.float_info.min
        self._min_thickness = sys.float_info.max
        self._max_thickness = sys.float_info.min
        self._min_flow_rate = sys.float_info.max
        self._max_flow_rate = sys.float_info.min
        self._cumulative_line_duration = []

        # The colour scheme is only influenced by the visible lines, so filter the lines by if they should be visible.
        visible_line_types = []
        if self.getShowSkin():  # Actually "shell".
            visible_line_types.append(LayerPolygon.SkinType)
            visible_line_types.append(LayerPolygon.Inset0Type)
            visible_line_types.append(LayerPolygon.InsetXType)
        if self.getShowInfill():
            visible_line_types.append(LayerPolygon.InfillType)
        if self.getShowHelpers():
            visible_line_types.append(LayerPolygon.PrimeTowerType)
            visible_line_types.append(LayerPolygon.SkirtType)
            visible_line_types.append(LayerPolygon.SupportType)
            visible_line_types.append(LayerPolygon.SupportInfillType)
            visible_line_types.append(LayerPolygon.SupportInterfaceType)
        visible_line_types_with_extrusion = visible_line_types.copy()  # Copy before travel moves are added
        if self.getShowTravelMoves():
            visible_line_types.append(LayerPolygon.MoveCombingType)
            visible_line_types.append(LayerPolygon.MoveRetractionType)

        for node in DepthFirstIterator(self.getController().getScene().getRoot()):
            layer_data = node.callDecoration("getLayerData")
            if not layer_data:
                continue

            for layer_index in layer_data.getLayers():
                for polyline in layer_data.getLayer(layer_index).polygons:
                    is_visible = numpy.isin(polyline.types, visible_line_types)
                    visible_indices = numpy.where(is_visible)[0]
                    visible_indicies_with_extrusion = numpy.where(numpy.isin(polyline.types, visible_line_types_with_extrusion))[0]
                    if visible_indices.size == 0:  # No items to take maximum or minimum of.
                        continue
                    visible_feedrates = numpy.take(polyline.lineFeedrates, visible_indices)
                    visible_feedrates_with_extrusion = numpy.take(polyline.lineFeedrates, visible_indicies_with_extrusion)
                    visible_linewidths = numpy.take(polyline.lineWidths, visible_indices)
                    visible_linewidths_with_extrusion = numpy.take(polyline.lineWidths, visible_indicies_with_extrusion)
                    visible_thicknesses = numpy.take(polyline.lineThicknesses, visible_indices)
                    visible_thicknesses_with_extrusion = numpy.take(polyline.lineThicknesses, visible_indicies_with_extrusion)
                    self._max_feedrate = max(float(visible_feedrates.max()), self._max_feedrate)
                    if visible_feedrates_with_extrusion.size != 0:
                        flow_rates = visible_feedrates_with_extrusion * visible_linewidths_with_extrusion * visible_thicknesses_with_extrusion
                        self._min_flow_rate = min(float(flow_rates.min()), self._min_flow_rate)
                        self._max_flow_rate = max(float(flow_rates.max()), self._max_flow_rate)
                    self._min_feedrate = min(float(visible_feedrates.min()), self._min_feedrate)
                    self._max_line_width = max(float(visible_linewidths.max()), self._max_line_width)
                    self._min_line_width = min(float(visible_linewidths.min()), self._min_line_width)
                    self._max_thickness = max(float(visible_thicknesses.max()), self._max_thickness)
                    try:
                        self._min_thickness = min(float(visible_thicknesses[numpy.nonzero(visible_thicknesses)].min()), self._min_thickness)
                    except ValueError:
                        # Sometimes, when importing a GCode the line thicknesses are zero and so the minimum (avoiding the zero) can't be calculated.
                        Logger.log("w", "Min thickness can't be calculated because all the values are zero")

        if old_min_feedrate != self._min_feedrate or old_max_feedrate != self._max_feedrate \
                or old_min_linewidth != self._min_line_width or old_max_linewidth != self._max_line_width \
                or old_min_thickness != self._min_thickness or old_max_thickness != self._max_thickness \
                or old_min_flow_rate != self._min_flow_rate or old_max_flow_rate != self._max_flow_rate:
            self.colorSchemeLimitsChanged.emit()

    def calculateMaxPathsOnLayer(self, layer_num: int) -> None:
        # Update the currentPath
        scene = self.getController().getScene()
        for node in DepthFirstIterator(scene.getRoot()):  # type: ignore
            layer_data = node.callDecoration("getLayerData")
            if not layer_data:
                continue

            layer = layer_data.getLayer(layer_num)
            if layer is None:
                return
            new_max_paths = layer.lineMeshElementCount()
            if new_max_paths >= 0 and new_max_paths != self._max_paths:
                self._max_paths = new_max_paths
                self.maxPathsChanged.emit()

            self.setPath(int(new_max_paths))

    maxLayersChanged = Signal()
    maxPathsChanged = Signal()
    currentLayerNumChanged = Signal()
    currentPathNumChanged = Signal()
    globalStackChanged = Signal()
    preferencesChanged = Signal()
    busyChanged = Signal()
    activityChanged = Signal()
    visibleStructuresChanged = Signal()
    colorSchemeLimitsChanged = Signal()

    def getProxy(self, engine, script_engine):
        """Hackish way to ensure the proxy is already created

        which ensures that the layerview.qml is already created as this caused some issues.
        """
        if self._proxy is None:
            self._proxy = SimulationViewProxy(self)
        return self._proxy

    def endRendering(self) -> None:
        pass

    def event(self, event) -> bool:
        modifiers = QApplication.keyboardModifiers()
        ctrl_is_active = modifiers & Qt.KeyboardModifier.ControlModifier
        shift_is_active = modifiers & Qt.KeyboardModifier.ShiftModifier
        if event.type == Event.KeyPressEvent and ctrl_is_active:
            amount = 10 if shift_is_active else 1
            if event.key == KeyEvent.UpKey:
                self.setLayer(self._current_layer_num + amount)
                return True
            if event.key == KeyEvent.DownKey:
                self.setLayer(self._current_layer_num - amount)
                return True

        if event.type == Event.ViewActivateEvent:
            # Start listening to changes.
            Application.getInstance().getPreferences().preferenceChanged.connect(self._onPreferencesChanged)
            self._controller.getScene().getRoot().childrenChanged.connect(self._onSceneChanged)

            self.calculateColorSchemeLimits()
            self.calculateMaxLayers()
            self.calculateMaxPathsOnLayer(self._current_layer_num)

            # FIX: on Max OS X, somehow QOpenGLContext.currentContext() can become None during View switching.
            # This can happen when you do the following steps:
            #   1. Start Cura
            #   2. Load a model
            #   3. Switch to Custom mode
            #   4. Select the model and click on the per-object tool icon
            #   5. Switch view to Layer view or X-Ray
            #   6. Cura will very likely crash
            # It seems to be a timing issue that the currentContext can somehow be empty, but I have no clue why.
            # This fix tries to reschedule the view changing event call on the Qt thread again if the current OpenGL
            # context is None.
            if Platform.isOSX():
                if QOpenGLContext.currentContext() is None:
                    Logger.log("d", "current context of OpenGL is empty on Mac OS X, will try to create shaders later")
                    CuraApplication.getInstance().callLater(lambda e=event: self.event(e))
                    return False

            # Make sure the SimulationPass is created
            layer_pass = self.getSimulationPass()
            renderer = self.getRenderer()
            if renderer is None:
                return False

            renderer.addRenderPass(layer_pass)

            # Make sure the NozzleNode is add to the root
            nozzle = self.getNozzleNode()
            nozzle.setParent(self.getController().getScene().getRoot())
            nozzle.setVisible(False)

            Application.getInstance().globalContainerStackChanged.connect(self._onGlobalStackChanged)
            self._onGlobalStackChanged()

            if not self._simulationview_composite_shader:
                plugin_path = cast(str, PluginRegistry.getInstance().getPluginPath("SimulationView"))
                self._simulationview_composite_shader = OpenGL.getInstance().createShaderProgram(os.path.join(plugin_path, "simulationview_composite.shader"))
                theme = CuraApplication.getInstance().getTheme()
                if theme is not None:
                    self._simulationview_composite_shader.setUniformValue("u_background_color", Color(*theme.getColor("viewport_background").getRgb()))
                    self._simulationview_composite_shader.setUniformValue("u_outline_color", Color(*theme.getColor("model_selection_outline").getRgb()))

            if not self._composite_pass:
                self._composite_pass = cast(CompositePass, renderer.getRenderPass("composite"))

            self._old_layer_bindings = self._composite_pass.getLayerBindings()[:]  # make a copy so we can restore to it later
            self._composite_pass.getLayerBindings().append("simulationview")
            self._old_composite_shader = self._composite_pass.getCompositeShader()
            self._composite_pass.setCompositeShader(self._simulationview_composite_shader)
            self._updateSliceWarningVisibility()

        elif event.type == Event.ViewDeactivateEvent:
            self._controller.getScene().getRoot().childrenChanged.disconnect(self._onSceneChanged)
            Application.getInstance().getPreferences().preferenceChanged.disconnect(self._onPreferencesChanged)
            self._slice_first_warning_message.hide()
            Application.getInstance().globalContainerStackChanged.disconnect(self._onGlobalStackChanged)
            if self._nozzle_node:
                self._nozzle_node.setParent(None)

            renderer = self.getRenderer()
            if renderer is None:
                return False

            if self._layer_pass is not None:
                renderer.removeRenderPass(self._layer_pass)
            if self._composite_pass:
                self._composite_pass.setLayerBindings(cast(List[str], self._old_layer_bindings))
                self._composite_pass.setCompositeShader(cast(ShaderProgram, self._old_composite_shader))

        return False

    def getCurrentLayerMesh(self):
        return self._current_layer_mesh

    def getCurrentLayerJumps(self):
        return self._current_layer_jumps

    def _onGlobalStackChanged(self) -> None:
        self._global_container_stack = Application.getInstance().getGlobalContainerStack()
        if self._global_container_stack:
            self._extruder_count = self._global_container_stack.getProperty("machine_extruder_count", "value")
            self.globalStackChanged.emit()

    def _onCurrentLayerNumChanged(self) -> None:
        self.calculateMaxPathsOnLayer(self._current_layer_num)
        scene = Application.getInstance().getController().getScene()
        scene.sceneChanged.emit(scene.getRoot())

    def _startUpdateTopLayers(self) -> None:
        if not self._compatibility_mode:
            return
        if self._top_layers_job:
            self._top_layers_job.finished.disconnect(self._updateCurrentLayerMesh)
            self._top_layers_job.cancel()

        self.setBusy(True)

        self._top_layers_job = _CreateTopLayersJob(self._controller.getScene(), self._current_layer_num, self._solid_layers)
        self._top_layers_job.finished.connect(self._updateCurrentLayerMesh)  # type: ignore  # mypy doesn't understand the whole private class thing that's going on here.
        self._top_layers_job.start()  # type: ignore

    def _updateCurrentLayerMesh(self, job: "_CreateTopLayersJob") -> None:
        self.setBusy(False)

        if not job.getResult():
            return
        self.resetLayerData()  # Reset the layer data only when job is done. Doing it now prevents "blinking" data.
        self._current_layer_mesh = job.getResult().get("layers")
        if self._show_travel_moves:
            self._current_layer_jumps = job.getResult().get("jumps")
        self._controller.getScene().sceneChanged.emit(self._controller.getScene().getRoot())

        self._top_layers_job = None

    def _updateWithPreferences(self) -> None:
        self._solid_layers = int(Application.getInstance().getPreferences().getValue("view/top_layer_count"))
        self._only_show_top_layers = bool(Application.getInstance().getPreferences().getValue("view/only_show_top_layers"))
        self._compatibility_mode = self._evaluateCompatibilityMode()

        self.setSimulationViewType(int(float(Application.getInstance().getPreferences().getValue("layerview/layer_view_type"))))

        for extruder_nr, extruder_opacity in enumerate(Application.getInstance().getPreferences().getValue("layerview/extruder_opacities").split("|")):
            try:
                opacity = float(extruder_opacity)
            except ValueError:
                opacity = 1.0
            self.setExtruderOpacity(extruder_nr, opacity)

        self.setShowTravelMoves(bool(Application.getInstance().getPreferences().getValue("layerview/show_travel_moves")))
        self.setShowHelpers(bool(Application.getInstance().getPreferences().getValue("layerview/show_helpers")))
        self.setShowSkin(bool(Application.getInstance().getPreferences().getValue("layerview/show_skin")))
        self.setShowInfill(bool(Application.getInstance().getPreferences().getValue("layerview/show_infill")))
        self.setShowStarts(bool(Application.getInstance().getPreferences().getValue("layerview/show_starts")))

        self._startUpdateTopLayers()
        self.preferencesChanged.emit()

    def _onPreferencesChanged(self, preference: str) -> None:
        if preference not in {
            "view/top_layer_count",
            "view/only_show_top_layers",
            "view/force_layer_view_compatibility_mode",
            "layerview/layer_view_type",
            "layerview/extruder_opacities",
            "layerview/show_travel_moves",
            "layerview/show_helpers",
            "layerview/show_skin",
            "layerview/show_infill",
            "layerview/show_starts",
            }:
            return

        self._updateWithPreferences()

    def _updateSliceWarningVisibility(self):
        if not self.getActivity()\
                and not CuraApplication.getInstance().getPreferences().getValue("general/auto_slice")\
                and CuraApplication.getInstance().getPreferences().getValue(self._no_layers_warning_preference):
            self._slice_first_warning_message.show()
        else:
            self._slice_first_warning_message.hide()

    def _onDontAskMeAgain(self, checked: bool) -> None:
        CuraApplication.getInstance().getPreferences().setValue(self._no_layers_warning_preference, not checked)

class _CreateTopLayersJob(Job):
    def __init__(self, scene: "Scene", layer_number: int, solid_layers: int) -> None:
        super().__init__()

        self._scene = scene
        self._layer_number = layer_number
        self._solid_layers = solid_layers
        self._cancel = False

    def run(self) -> None:
        layer_data = None
        for node in DepthFirstIterator(self._scene.getRoot()):  # type: ignore
            layer_data = node.callDecoration("getLayerData")
            if layer_data:
                break

        if self._cancel or not layer_data:
            return

        layer_mesh = MeshBuilder()
        for i in range(self._solid_layers):
            layer_number = self._layer_number - i
            if layer_number < 0:
                continue

            try:
                layer = layer_data.getLayer(layer_number).createMesh()
            except Exception:
                Logger.logException("w", "An exception occurred while creating layer mesh.")
                return

            if not layer or layer.getVertices() is None:
                continue

            layer_mesh.addIndices(layer_mesh.getVertexCount() + layer.getIndices())
            layer_mesh.addVertices(layer.getVertices())

            # Scale layer color by a brightness factor based on the current layer number
            # This will result in a range of 0.5 - 1.0 to multiply colors by.
            brightness = numpy.ones((1, 4), dtype=numpy.float32) * (2.0 - (i / self._solid_layers)) / 2.0
            brightness[0, 3] = 1.0
            layer_mesh.addColors(layer.getColors() * brightness)

            if self._cancel:
                return

            Job.yieldThread()

        if self._cancel:
            return

        Job.yieldThread()
        jump_mesh = layer_data.getLayer(self._layer_number).createJumps()
        if not jump_mesh or jump_mesh.getVertices() is None:
            jump_mesh = None

        self.setResult({"layers": layer_mesh.build(), "jumps": jump_mesh})

    def cancel(self) -> None:
        self._cancel = True
        super().cancel()<|MERGE_RESOLUTION|>--- conflicted
+++ resolved
@@ -1,10 +1,7 @@
 # Copyright (c) 2021 Ultimaker B.V.
 # Cura is released under the terms of the LGPLv3 or higher.
-<<<<<<< HEAD
-
-=======
+
 import math
->>>>>>> b67769b2
 import sys
 
 from PyQt6.QtCore import Qt

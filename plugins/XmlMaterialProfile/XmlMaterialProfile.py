--- conflicted
+++ resolved
@@ -1131,32 +1131,7 @@
         id_list = list(id_list)
         return id_list
 
-<<<<<<< HEAD
-    __product_to_id_map: Optional[Dict[str, List[str]]] = None
-
-    @classmethod
-    def getProductIdMap(cls) -> Dict[str, List[str]]:
-        """Gets a mapping from product names in the XML files to their definition IDs.
-
-        This loads the mapping from a file.
-        """
-        if cls.__product_to_id_map is not None:
-            return cls.__product_to_id_map
-
-        plugin_path = cast(str, PluginRegistry.getInstance().getPluginPath("XmlMaterialProfile"))
-        product_to_id_file = os.path.join(plugin_path, "product_to_id.json")
-        with open(product_to_id_file, encoding="utf-8") as f:
-            contents = ""
-            for line in f:
-                contents += line if "#" not in line else "".join([line.replace("#", str(n)) for n in range(1, 12)])
-            cls.__product_to_id_map = json.loads(contents)
-        cls.__product_to_id_map = {key: [value] for key, value in cls.__product_to_id_map.items()}
-        #This also loads "Ultimaker S5" -> "ultimaker_s5" even though that is not strictly necessary with the default to change spaces into underscores.
-        #However it is not always loaded with that default; this mapping is also used in serialize() without that default.
-        return cls.__product_to_id_map
-
-=======
->>>>>>> b67769b2
+      
     @staticmethod
     def _parseCompatibleValue(value: str):
         """Parse the value of the "material compatible" property."""

// Copyright (c) 2018 Ultimaker B.V.
// Cura is released under the terms of the LGPLv3 or higher.

import QtQuick 2.2
import QtQuick.Controls 1.1
import QtQuick.Controls.Styles 1.1

import UM 1.2 as UM


Button
{
    id: modelCheckerButton

<<<<<<< HEAD
    UM.I18nCatalog{id: catalog; name:"cura"}
=======
    UM.I18nCatalog
    {
        id: catalog
        name: "cura"
    }
>>>>>>> 9dc8450d

    visible: manager.hasWarnings
    tooltip: catalog.i18nc("@info:tooltip", "Some things could be problematic in this print. Click to see tips for adjustment.")
    onClicked: manager.showWarnings()

    width: UM.Theme.getSize("save_button_specs_icons").width
    height: UM.Theme.getSize("save_button_specs_icons").height

    anchors.verticalCenter: parent ? parent.verticalCenter : undefined

    style: ButtonStyle
    {
        background: Item
        {
            UM.RecolorImage
            {
                width: UM.Theme.getSize("save_button_specs_icons").width;
                height: UM.Theme.getSize("save_button_specs_icons").height;
                sourceSize.width: width;
                sourceSize.height: width;
                color: control.hovered ? UM.Theme.getColor("text_scene_hover") : UM.Theme.getColor("text_scene");
                source: "model_checker.svg"
            }
        }
    }
}<|MERGE_RESOLUTION|>--- conflicted
+++ resolved
@@ -12,15 +12,11 @@
 {
     id: modelCheckerButton
 
-<<<<<<< HEAD
-    UM.I18nCatalog{id: catalog; name:"cura"}
-=======
     UM.I18nCatalog
     {
         id: catalog
         name: "cura"
     }
->>>>>>> 9dc8450d
 
     visible: manager.hasWarnings
     tooltip: catalog.i18nc("@info:tooltip", "Some things could be problematic in this print. Click to see tips for adjustment.")

--- conflicted
+++ resolved
@@ -27,13 +27,8 @@
 
 def register(app):
     qmlRegisterUncreatableType(PaintTool.PaintTool.Brush, "Cura", 1, 0, "This is an enumeration class", "PaintToolBrush")
-<<<<<<< HEAD
-
+    qmlRegisterUncreatableType(PaintTool.PaintTool.Paint, "Cura", 1, 0, "This is an enumeration class", "PaintToolState")
     view = PaintView.PaintView()
-
-=======
-    qmlRegisterUncreatableType(PaintTool.PaintTool.Paint, "Cura", 1, 0, "This is an enumeration class", "PaintToolState")
->>>>>>> db514f0b
     return {
         "tool": PaintTool.PaintTool(view),
         "view": view

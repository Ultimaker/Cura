# Copyright (c) 2025 UltiMaker
# Cura is released under the terms of the LGPLv3 or higher.

import os
<<<<<<< HEAD

from PyQt6.QtCore import QRect
from typing import Optional, List, Tuple, Dict
=======
from PyQt6.QtCore import QRect, pyqtSignal
from typing import Optional, Dict
>>>>>>> b88e46dd

from PyQt6.QtGui import QImage, QUndoStack

from UM.Math.Vector import Vector
from cura.CuraApplication import CuraApplication
from cura.BuildVolume import BuildVolume
from cura.CuraView import CuraView
from UM.PluginRegistry import PluginRegistry
from UM.View.GL.ShaderProgram import ShaderProgram
from UM.View.GL.Texture import Texture
from UM.Scene.Iterator.DepthFirstIterator import DepthFirstIterator
from UM.Scene.Selection import Selection
from UM.View.GL.OpenGL import OpenGL
from UM.i18n import i18nCatalog
from UM.Math.Color import Color

from .PaintUndoCommand import PaintUndoCommand

catalog = i18nCatalog("cura")


class PaintView(CuraView):
    """View for model-painting."""

    class PaintType:
        def __init__(self, display_color: Color, value: int):
            self.display_color: Color = display_color
            self.value: int = value

    def __init__(self) -> None:
        super().__init__(use_empty_menu_placeholder = True)
        self._paint_shader: Optional[ShaderProgram] = None
        self._current_paint_texture: Optional[Texture] = None
        self._current_bits_ranges: tuple[int, int] = (0, 0)
        self._current_paint_type = ""
        self._paint_modes: Dict[str, Dict[str, "PaintView.PaintType"]] = {}

        self._paint_undo_stack: QUndoStack = QUndoStack()
        self._paint_undo_stack.setUndoLimit(32) # Set a quite low amount since every command copies the full texture
        self._paint_undo_stack.canUndoChanged.connect(self.canUndoChanged)
        self._paint_undo_stack.canRedoChanged.connect(self.canRedoChanged)

        self._cursor_position: Vector = Vector(0.0, 0.0, 0.0)
        self._cursor_size: float = 0.0
        self._cursor_color: List[float] = [0.0, 0.0, 0.0, 1.0]

        application = CuraApplication.getInstance()
        application.engineCreatedSignal.connect(self._makePaintModes)
        self._scene = application.getController().getScene()

    canUndoChanged = pyqtSignal(bool)
    canRedoChanged = pyqtSignal(bool)

    def canUndo(self):
        return self._paint_undo_stack.canUndo()

    def canRedo(self):
        return self._paint_undo_stack.canRedo()

    def _makePaintModes(self):
        theme = CuraApplication.getInstance().getTheme()
        usual_types = {"none":      self.PaintType(Color(*theme.getColor("paint_normal_area").getRgb()), 0),
                       "preferred": self.PaintType(Color(*theme.getColor("paint_preferred_area").getRgb()), 1),
                       "avoid":     self.PaintType(Color(*theme.getColor("paint_avoid_area").getRgb()), 2)}
        self._paint_modes = {
            "seam":    usual_types,
            "support": usual_types,
        }

        self._current_paint_type = "seam"

    def _checkSetup(self):
        if not self._paint_shader:
            shader_filename = os.path.join(PluginRegistry.getInstance().getPluginPath("PaintTool"), "paint.shader")
            self._paint_shader = OpenGL.getInstance().createShaderProgram(shader_filename)

<<<<<<< HEAD
    def _forceOpaqueDeepCopy(self, image: QImage):
        res = QImage(image.width(), image.height(), QImage.Format.Format_RGBA8888)
        res.fill(QColor(255, 255, 255, 255))
        painter = QPainter(res)
        painter.setRenderHint(QPainter.RenderHint.Antialiasing, False)
        painter.setCompositionMode(QPainter.CompositionMode.CompositionMode_SourceOver)
        painter.drawImage(0, 0, image)
        painter.end()
        res.setAlphaChannel(self._force_opaque_mask.scaled(image.width(), image.height()))
        return res

    def setCursor(self, position: Optional[Vector] = None, size: float = -1, color: Optional[str] = None) -> None:
        self._cursor_position = position if position is not None else self._cursor_position
        self._cursor_size = size if size >= 0 else self._cursor_size
        self._cursor_color = self._paint_modes[self._current_paint_type][color].display_color if color is not None else self._cursor_color

    def addStroke(self, stroke_mask: QImage, start_x: int, start_y: int, brush_color: str) -> None:
=======
    def addStroke(self, stroke_mask: QImage, start_x: int, start_y: int, brush_color: str, merge_with_previous: bool) -> None:
>>>>>>> b88e46dd
        if self._current_paint_texture is None or self._current_paint_texture.getImage() is None:
            return

        self._prepareDataMapping()

        current_image = self._current_paint_texture.getImage()
        texture_rect = QRect(0, 0, current_image.width(), current_image.height())
        stroke_rect = QRect(start_x, start_y, stroke_mask.width(), stroke_mask.height())
        intersect_rect = texture_rect.intersected(stroke_rect)
        if intersect_rect != stroke_rect:
            # Stroke doesn't fully fit into the image, we have to crop it
            stroke_mask = stroke_mask.copy(intersect_rect.x() - start_x,
                                           intersect_rect.y() - start_y,
                                           intersect_rect.width(),
                                           intersect_rect.height())
            start_x = intersect_rect.x()
            start_y = intersect_rect.y()

        bit_range_start, bit_range_end = self._current_bits_ranges
        set_value = self._paint_modes[self._current_paint_type][brush_color].value << bit_range_start

        self._paint_undo_stack.push(PaintUndoCommand(self._current_paint_texture,
                                                     stroke_mask,
                                                     start_x,
                                                     start_y,
                                                     set_value,
                                                     (bit_range_start, bit_range_end),
                                                     merge_with_previous))

    def undoStroke(self) -> None:
        self._paint_undo_stack.undo()

    def redoStroke(self) -> None:
        self._paint_undo_stack.redo()

    def getUvTexDimensions(self):
        if self._current_paint_texture is not None:
            return self._current_paint_texture.getWidth(), self._current_paint_texture.getHeight()
        return 0, 0

    def getPaintType(self) -> str:
        return self._current_paint_type

    def setPaintType(self, paint_type: str) -> None:
        self._current_paint_type = paint_type

    def _prepareDataMapping(self):
        node = Selection.getAllSelectedObjects()[0]
        if node is None:
            return

        paint_data_mapping = node.callDecoration("getTextureDataMapping")

        if self._current_paint_type not in paint_data_mapping:
            new_mapping = self._add_mapping(paint_data_mapping, len(self._paint_modes[self._current_paint_type]))
            paint_data_mapping[self._current_paint_type] = new_mapping
            node.callDecoration("setTextureDataMapping", paint_data_mapping)

        self._current_bits_ranges = paint_data_mapping[self._current_paint_type]

    @staticmethod
    def _add_mapping(actual_mapping: Dict[str, tuple[int, int]], nb_storable_values: int) -> tuple[int, int]:
        start_index = 0
        if actual_mapping:
            start_index = max(end_index for _, end_index in actual_mapping.values()) + 1

        end_index = start_index + int.bit_length(nb_storable_values - 1) - 1

        return start_index, end_index

    def beginRendering(self) -> None:
        if self._current_paint_type not in self._paint_modes:
            return

        self._checkSetup()
        renderer = self.getRenderer()

        for node in DepthFirstIterator(self._scene.getRoot()):
            if isinstance(node, BuildVolume):
                node.render(renderer)

        paint_batch = renderer.createRenderBatch(shader=self._paint_shader)
        renderer.addRenderBatch(paint_batch)

        for node in Selection.getAllSelectedObjects():
            paint_batch.addItem(node.getWorldTransformation(copy=False), node.getMeshData(), normal_transformation=node.getCachedNormalMatrix())
            self._current_paint_texture = node.callDecoration("getPaintTexture")
            self._paint_shader.setTexture(0, self._current_paint_texture)

        self._paint_shader.setUniformValue("u_bitsRangesStart", self._current_bits_ranges[0])
        self._paint_shader.setUniformValue("u_bitsRangesEnd", self._current_bits_ranges[1])

        self._paint_shader.setUniformValue("u_cursorPos", self._cursor_position)
        self._paint_shader.setUniformValue("u_cursorSize", self._cursor_size)
        self._paint_shader.setUniformValue("u_cursorColor", self._cursor_color)

        colors = [paint_type_obj.display_color for paint_type_obj in self._paint_modes[self._current_paint_type].values()]
        colors_values = [[int(color_part * 255) for color_part in [color.r, color.g, color.b]] for color in colors]
        self._paint_shader.setUniformValueArray("u_renderColors", colors_values)<|MERGE_RESOLUTION|>--- conflicted
+++ resolved
@@ -2,14 +2,9 @@
 # Cura is released under the terms of the LGPLv3 or higher.
 
 import os
-<<<<<<< HEAD
 
-from PyQt6.QtCore import QRect
+from PyQt6.QtCore import QRect, pyqtSignal
 from typing import Optional, List, Tuple, Dict
-=======
-from PyQt6.QtCore import QRect, pyqtSignal
-from typing import Optional, Dict
->>>>>>> b88e46dd
 
 from PyQt6.QtGui import QImage, QUndoStack
 
@@ -86,27 +81,12 @@
             shader_filename = os.path.join(PluginRegistry.getInstance().getPluginPath("PaintTool"), "paint.shader")
             self._paint_shader = OpenGL.getInstance().createShaderProgram(shader_filename)
 
-<<<<<<< HEAD
-    def _forceOpaqueDeepCopy(self, image: QImage):
-        res = QImage(image.width(), image.height(), QImage.Format.Format_RGBA8888)
-        res.fill(QColor(255, 255, 255, 255))
-        painter = QPainter(res)
-        painter.setRenderHint(QPainter.RenderHint.Antialiasing, False)
-        painter.setCompositionMode(QPainter.CompositionMode.CompositionMode_SourceOver)
-        painter.drawImage(0, 0, image)
-        painter.end()
-        res.setAlphaChannel(self._force_opaque_mask.scaled(image.width(), image.height()))
-        return res
-
     def setCursor(self, position: Optional[Vector] = None, size: float = -1, color: Optional[str] = None) -> None:
         self._cursor_position = position if position is not None else self._cursor_position
         self._cursor_size = size if size >= 0 else self._cursor_size
         self._cursor_color = self._paint_modes[self._current_paint_type][color].display_color if color is not None else self._cursor_color
 
-    def addStroke(self, stroke_mask: QImage, start_x: int, start_y: int, brush_color: str) -> None:
-=======
     def addStroke(self, stroke_mask: QImage, start_x: int, start_y: int, brush_color: str, merge_with_previous: bool) -> None:
->>>>>>> b88e46dd
         if self._current_paint_texture is None or self._current_paint_texture.getImage() is None:
             return
 

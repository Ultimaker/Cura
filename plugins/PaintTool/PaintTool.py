--- conflicted
+++ resolved
@@ -110,7 +110,7 @@
         return pen
 
     def _createStrokeImage(self, polys: List[Polygon]) -> Tuple[QImage, Tuple[int, int]]:
-        w, h = self._getPaintView().getUvTexDimensions()
+        w, h = self._view.getUvTexDimensions()
         if w == 0 or h == 0 or len(polys) == 0:
             return QImage(w, h, QImage.Format.Format_RGB32), (0, 0)
 
@@ -140,23 +140,9 @@
         return stroke_image, (int(min_pt[0] + 0.5), int(min_pt[1] + 0.5))
 
     def getPaintType(self) -> str:
-<<<<<<< HEAD
         return self._view.getPaintType()
 
     def setPaintType(self, paint_type: str) -> None:
-=======
-        paint_view = self._getPaintView()
-        if paint_view is None:
-            return ""
-
-        return paint_view.getPaintType()
-
-    def setPaintType(self, paint_type: str) -> None:
-        paint_view = self._getPaintView()
-        if paint_view is None:
-            return
-
->>>>>>> fec24bfb
         if paint_type != self.getPaintType():
             self._view.setPaintType(paint_type)
 
@@ -205,15 +191,8 @@
     def getState(self) -> int:
         return self._state
 
-<<<<<<< HEAD
     def _onCanUndoChanged(self):
         self.propertyChanged.emit()
-=======
-    def undoStackAction(self, redo_instead: bool) -> bool:
-        paint_view = self._getPaintView()
-        if paint_view is None:
-            return False
->>>>>>> fec24bfb
 
     def getCanRedo(self) -> bool:
         return self._view.canRedo()
@@ -225,16 +204,9 @@
         self._view.undoStroke()
         self._updateScene()
 
-<<<<<<< HEAD
     def redoStackAction(self) -> None:
         self._view.redoStroke()
         self._updateScene()
-=======
-    def clear(self) -> None:
-        paintview = self._getPaintView()
-        if paintview is None:
-            return
->>>>>>> fec24bfb
 
     def clear(self) -> None:
         width, height = self._view.getUvTexDimensions()
@@ -243,48 +215,6 @@
         self._view.addStroke(clear_image, 0, 0, "none" if self.getPaintType() != "extruder" else "0", False)
 
         self._updateScene()
-
-    @staticmethod
-<<<<<<< HEAD
-    def _get_intersect_ratio_via_pt(a: numpy.ndarray, pt: numpy.ndarray, b: numpy.ndarray, c: numpy.ndarray) -> float:
-        # compute the intersection of (param) A - pt with (param) B - (param) C
-        if all(a == pt) or all(b == c) or all(a == c) or all(a == b):
-            return 1.0
-
-        # compute unit vectors of directions of lines A and B
-        udir_a = a - pt
-        udir_a /= numpy.linalg.norm(udir_a)
-        udir_b = b - c
-        udir_b /= numpy.linalg.norm(udir_b)
-
-        # find unit direction vector for line C, which is perpendicular to lines A and B
-        udir_res = numpy.cross(udir_b, udir_a)
-        udir_res_len = numpy.linalg.norm(udir_res)
-        if udir_res_len == 0:
-            return 1.0
-        udir_res /= udir_res_len
-
-        # solve system of equations
-        rhs = b - a
-        lhs = numpy.array([udir_a, -udir_b, udir_res]).T
-        try:
-            solved = numpy.linalg.solve(lhs, rhs)
-        except numpy.linalg.LinAlgError:
-            return 1.0
-
-        # get the ratio
-        intersect = ((a + solved[0] * udir_a) + (b + solved[1] * udir_b)) * 0.5
-        a_intersect_dist = numpy.linalg.norm(a - intersect)
-        if a_intersect_dist == 0:
-            return 1.0
-        return numpy.linalg.norm(pt - intersect) / a_intersect_dist
-=======
-    def _getPaintView() -> Optional[PaintView]:
-        paint_view = Application.getInstance().getController().getActiveView()
-        if paint_view is None or paint_view.getPluginId() != "PaintTool":
-            return None
-        return cast(PaintView, paint_view)
->>>>>>> fec24bfb
 
     def _nodeTransformChanged(self, *args) -> None:
         self._cache_dirty = True
@@ -400,7 +330,6 @@
         """
         super().event(event)
 
-        controller = Application.getInstance().getController()
         node = Selection.getSelectedObject(0)
         if node is None:
             return False
@@ -436,13 +365,6 @@
                 else:
                     self._mouse_held = True
 
-<<<<<<< HEAD
-=======
-            paintview = self._getPaintView()
-            if paintview is None:
-                return False
-
->>>>>>> fec24bfb
             if not self._faces_selection_pass:
                 self._faces_selection_pass = CuraApplication.getInstance().getRenderer().getRenderPass("selection_faces")
                 if not self._faces_selection_pass:
@@ -479,37 +401,14 @@
                 self._last_world_coords = world_coords
                 self._last_face_id = face_id
 
-<<<<<<< HEAD
-            substrokes = []
-            if face_id == self._last_face_id:
-                substrokes.append((self._last_text_coords, texcoords))
-            else:
-                self._iteratateSplitSubstroke(node, substrokes,
-                                              (self._last_mouse_coords, (self._last_face_id, self._last_text_coords)),
-                                              ((mouse_evt.x, mouse_evt.y), (face_id, texcoords)))
-
-            brush_color = self._brush_color if self.getPaintType() != "extruder" else str(self._brush_extruder)
-            w, h = self._view.getUvTexDimensions()
-            for start_coords, end_coords in substrokes:
-                sub_image, (start_x, start_y) = self._createStrokeImage(
-                    start_coords[0] * w,
-                    start_coords[1] * h,
-                    end_coords[0] * w,
-                    end_coords[1] * h
-                )
-                self._view.addStroke(sub_image, start_x, start_y, brush_color, is_moved)
-
-            self._last_text_coords = texcoords
-            self._last_mouse_coords = (mouse_evt.x, mouse_evt.y)
-=======
             uv_areas = self._getUvAreasForStroke(self._last_face_id, face_id, self._last_world_coords, world_coords)
             if len(uv_areas) == 0:
                 return False
             stroke_img, (start_x, start_y) = self._createStrokeImage(uv_areas)
-            paintview.addStroke(stroke_img, start_x, start_y, self._brush_color)
+            brush_color = self._brush_color if self.getPaintType() != "extruder" else str(self._brush_extruder)
+            self._view.addStroke(stroke_img, start_x, start_y, brush_color, is_moved)
 
             self._last_world_coords = world_coords
->>>>>>> fec24bfb
             self._last_face_id = face_id
             self._updateScene(node)
             return True

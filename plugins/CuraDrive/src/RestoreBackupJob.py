# Copyright (c) 2025 UltiMaker
# Cura is released under the terms of the LGPLv3 or higher.
import base64
import hashlib
import json
import os
import threading
from tempfile import NamedTemporaryFile
from typing import Optional, Any, Dict

from PyQt6.QtNetwork import QNetworkReply, QNetworkRequest

from UM.Job import Job
from UM.Logger import Logger
from UM.PackageManager import catalog
from UM.Resources import Resources
from UM.TaskManagement.HttpRequestManager import HttpRequestManager
from UM.Version import Version

from cura.ApplicationMetadata import CuraSDKVersion
from cura.CuraApplication import CuraApplication
from cura.UltimakerCloud.UltimakerCloudScope import UltimakerCloudScope
import cura.UltimakerCloud.UltimakerCloudConstants as UltimakerCloudConstants

PACKAGES_URL_TEMPLATE = f"{UltimakerCloudConstants.CuraCloudAPIRoot}/cura-packages/v{UltimakerCloudConstants.CuraCloudAPIVersion}/cura/v{{0}}/packages/{{1}}/download"

class RestoreBackupJob(Job):
    """Downloads a backup and overwrites local configuration with the backup.

     When `Job.finished` emits, `restore_backup_error_message` will either be `""` (no error) or an error message
     """

    DISK_WRITE_BUFFER_SIZE = 512 * 1024
    DEFAULT_ERROR_MESSAGE = catalog.i18nc("@info:backup_status", "There was an error trying to restore your backup.")

    def __init__(self, backup: Dict[str, Any]) -> None:
        """ Create a new restore Job. start the job by calling start()

        :param backup: A dict containing a backup spec
        """

        super().__init__()
        self._job_done = threading.Event()

        self._backup = backup
        self.restore_backup_error_message = ""

    def run(self) -> None:
        url = self._backup.get("download_url")
        assert url is not None

        HttpRequestManager.getInstance().get(
            url=url,
            callback=self._onRestoreRequestCompleted,
            error_callback=self._onRestoreRequestCompleted
        )

        # Note: Just to be sure, use the same structure here as in CreateBackupJob.
        for _ in range(5000):
            CuraApplication.getInstance().processEvents()
            if self._job_done.wait(0.02):
                break

    def _onRestoreRequestCompleted(self, reply: QNetworkReply, error: Optional["QNetworkReply.NetworkError"] = None) -> None:
        if not HttpRequestManager.replyIndicatesSuccess(reply, error):
            Logger.warning("Requesting backup failed, response code %s while trying to connect to %s",
                           reply.attribute(QNetworkRequest.Attribute.HttpStatusCodeAttribute), reply.url())
            self.restore_backup_error_message = self.DEFAULT_ERROR_MESSAGE
            self._job_done.set()
            return

        # We store the file in a temporary path fist to ensure integrity.
        try:
<<<<<<< HEAD
            temporary_backup_file = NamedTemporaryFile(delete=False)
            with open(temporary_backup_file.name, "wb") as write_backup:
=======
            self._temporary_backup_file = NamedTemporaryFile(delete_on_close = False)
            with open(self._temporary_backup_file.name, "wb") as write_backup:
>>>>>>> 04acc9a1
                app = CuraApplication.getInstance()
                bytes_read = reply.read(self.DISK_WRITE_BUFFER_SIZE)
                while bytes_read:
                    write_backup.write(bytes_read)
                    bytes_read = reply.read(self.DISK_WRITE_BUFFER_SIZE)
                    app.processEvents()
        except EnvironmentError as e:
            Logger.error(f"Unable to save backed up files due to computer limitations: {str(e)}")
            self.restore_backup_error_message = self.DEFAULT_ERROR_MESSAGE
            self._job_done.set()
            return

        if not self._verifyMd5Hash(self._temporary_backup_file.name, self._backup.get("md5_hash", "")):
            # Don't restore the backup if the MD5 hashes do not match.
            # This can happen if the download was interrupted.
            Logger.error("Remote and local MD5 hashes do not match, not restoring backup.")
            self.restore_backup_error_message = self.DEFAULT_ERROR_MESSAGE
            self._job_done.set()
            return

        # Tell Cura to place the backup back in the user data folder.
        metadata = self._backup.get("metadata", {})
        with open(self._temporary_backup_file.name, "rb") as read_backup:
            cura_api = CuraApplication.getInstance().getCuraAPI()
            cura_api.backups.restoreBackup(read_backup.read(), metadata, auto_close=False)

        # Read packages data-file, to get the 'to_install' plugin-ids.
        version_to_restore = Version(metadata.get("cura_release", "dev"))
        version_str = f"{version_to_restore.getMajor()}.{version_to_restore.getMinor()}"
        packages_path = os.path.abspath(os.path.join(os.path.abspath(
            Resources.getConfigStoragePath()), "..", version_str, "packages.json"))
        if not os.path.exists(packages_path):
            Logger.error(f"Can't find path '{packages_path}' to tell what packages should be redownloaded.")
            self.restore_backup_error_message = self.DEFAULT_ERROR_MESSAGE
            self._job_done.set()
            return

        to_install = {}
        try:
            with open(packages_path, "r") as packages_file:
                packages_json = json.load(packages_file)
                if "to_install" in packages_json:
                    for package_data in packages_json["to_install"].values():
                        if "package_info" not in package_data:
                            continue
                        package_info = package_data["package_info"]
                        if "package_id" in package_info and "sdk_version_semver" in package_info:
                            to_install[package_info["package_id"]] = package_info["sdk_version_semver"]
        except IOError as ex:
            Logger.error(f"Couldn't open '{packages_path}' because '{str(ex)}' to get packages to re-install.")
            self.restore_backup_error_message = self.DEFAULT_ERROR_MESSAGE
            self._job_done.set()
            return

        if len(to_install) < 1:
            Logger.info("No packages to reinstall, early out.")
            self._job_done.set()
            return

        # Download all re-installable plugins packages, so they can be put back on start-up.
        redownload_errors = []
        def packageDownloadCallback(package_id: str, msg: "QNetworkReply", err: "QNetworkReply.NetworkError" = None) -> None:
            if err is not None or HttpRequestManager.safeHttpStatus(msg) != 200:
                redownload_errors.append(err)
            del to_install[package_id]

            try:
                with NamedTemporaryFile(mode="wb", suffix=".curapackage", delete=False) as temp_file:
                    bytes_read = msg.read(self.DISK_WRITE_BUFFER_SIZE)
                    while bytes_read:
                        temp_file.write(bytes_read)
                        bytes_read = msg.read(self.DISK_WRITE_BUFFER_SIZE)
                        CuraApplication.getInstance().processEvents()
                temp_file.close()
                if not CuraApplication.getInstance().getPackageManager().installPackage(temp_file.name):
                    redownload_errors.append(f"Couldn't install package '{package_id}'.")
            except IOError as ex:
                redownload_errors.append(f"Couldn't process package '{package_id}' because '{ex}'.")

            if len(to_install) < 1:
                if len(redownload_errors) == 0:
                    Logger.info("All packages redownloaded!")
                    self._job_done.set()
                else:
                    msgs = "\n - ".join(redownload_errors)
                    Logger.error(f"Couldn't re-install at least one package(s) because: {msgs}")
                    self.restore_backup_error_message = self.DEFAULT_ERROR_MESSAGE
                    self._job_done.set()

        self._package_download_scope = UltimakerCloudScope(CuraApplication.getInstance())
        for package_id, package_api_version in to_install.items():
            def handlePackageId(package_id: str = package_id):
                HttpRequestManager.getInstance().get(
                    PACKAGES_URL_TEMPLATE.format(package_api_version, package_id),
                    scope=self._package_download_scope,
                    callback=lambda msg: packageDownloadCallback(package_id, msg),
                    error_callback=lambda msg, err: packageDownloadCallback(package_id, msg, err)
                )
            handlePackageId(package_id)

    @staticmethod
    def _verifyMd5Hash(file_path: str, known_hash: str) -> bool:
        """Verify the MD5 hash of a file.

        :param file_path: Full path to the file.
        :param known_hash: The known MD5 hash of the file.
        :return: Success or not.
        """

        with open(file_path, "rb") as read_backup:
            local_md5_hash = base64.b64encode(hashlib.md5(read_backup.read()).digest(), altchars=b"_-").decode("utf-8")
            return known_hash == local_md5_hash<|MERGE_RESOLUTION|>--- conflicted
+++ resolved
@@ -71,13 +71,8 @@
 
         # We store the file in a temporary path fist to ensure integrity.
         try:
-<<<<<<< HEAD
-            temporary_backup_file = NamedTemporaryFile(delete=False)
-            with open(temporary_backup_file.name, "wb") as write_backup:
-=======
             self._temporary_backup_file = NamedTemporaryFile(delete_on_close = False)
             with open(self._temporary_backup_file.name, "wb") as write_backup:
->>>>>>> 04acc9a1
                 app = CuraApplication.getInstance()
                 bytes_read = reply.read(self.DISK_WRITE_BUFFER_SIZE)
                 while bytes_read:

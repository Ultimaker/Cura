# Copyright (c) 2025 UltiMaker
# Cura is released under the terms of the LGPLv3 or higher.

import json
import threading
from datetime import datetime
from typing import Any, Dict, Optional

from PyQt6.QtNetwork import QNetworkReply

from UM.Job import Job
from UM.Logger import Logger
from UM.Message import Message
from UM.TaskManagement.HttpRequestManager import HttpRequestManager
from UM.TaskManagement.HttpRequestScope import JsonDecoratorScope
from UM.i18n import i18nCatalog
from cura.ApplicationMetadata import CuraSDKVersion
from cura.CuraApplication import CuraApplication
from cura.UltimakerCloud.UltimakerCloudScope import UltimakerCloudScope
import cura.UltimakerCloud.UltimakerCloudConstants as UltimakerCloudConstants

catalog = i18nCatalog("cura")

PACKAGES_URL = f"{UltimakerCloudConstants.CuraCloudAPIRoot}/cura-packages/v{UltimakerCloudConstants.CuraCloudAPIVersion}/cura/v{CuraSDKVersion}/packages"

class CreateBackupJob(Job):
    """Creates backup zip, requests upload url and uploads the backup file to cloud storage."""

    MESSAGE_TITLE = catalog.i18nc("@info:title", "Backups")
    DEFAULT_UPLOAD_ERROR_MESSAGE = catalog.i18nc("@info:backup_status", "There was an error while uploading your backup.")

    def __init__(self, api_backup_url: str) -> None:
        """ Create a new backup Job. start the job by calling start()

        :param api_backup_url: The url of the 'backups' endpoint of the Cura Drive Api
        """

        super().__init__()

        self._api_backup_url = api_backup_url
        self._json_cloud_scope = JsonDecoratorScope(UltimakerCloudScope(CuraApplication.getInstance()))

        self._backup_zip = None  # type: Optional[bytes]
        self._job_done = threading.Event()
        """Set when the job completes. Does not indicate success."""
        self.backup_upload_error_message = ""
        """After the job completes, an empty string indicates success. Otherwise, the value is a translated message."""

    def _setPluginFetchErrorMessage(self, error_msg: str) -> None:
        Logger.error(f"Fetching plugins for backup resulted in error: {error_msg}")
        self.backup_upload_error_message = "Couldn't update currently available plugins, backup stopped."
        self._upload_message.hide()
        self._job_done.set()

    def run(self) -> None:
<<<<<<< HEAD
        upload_message = Message(catalog.i18nc("@info:backup_status", "Creating your backup..."),
                                 title=self.MESSAGE_TITLE,
                                 progress=-1)
        upload_message.show()
=======
        self._upload_message = Message(catalog.i18nc("@info:backup_status", "Fetch re-downloadable package-ids..."),
                                 title = self.MESSAGE_TITLE,
                                 progress = -1)
        self._upload_message.show()
        CuraApplication.getInstance().processEvents()

        if CuraApplication.getInstance().getCuraAPI().backups.shouldReinstallDownloadablePlugins():
            request_url = f"{PACKAGES_URL}?package_type=plugin"
            scope = JsonDecoratorScope(UltimakerCloudScope(CuraApplication.getInstance()))
            HttpRequestManager.getInstance().get(
                request_url,
                scope=scope,
                callback=self._continueRun,
                error_callback=lambda reply, error: self._setPluginFetchErrorMessage(str(error)),
            )
        else:
            self._continueRun()

    def _continueRun(self, reply: "QNetworkReply" = None) -> None:
        if reply is not None:
            response_data = HttpRequestManager.readJSON(reply)
            if "data" not in response_data:
                self._setPluginFetchErrorMessage(f"Missing 'data' from response. Keys in response: {response_data.keys()}")
                return
            available_remote_plugins = frozenset({v["package_id"] for v in response_data["data"]})
        else:
            available_remote_plugins = frozenset()

        self._upload_message.setText(catalog.i18nc("@info:backup_status", "Creating your backup..."))
>>>>>>> 04acc9a1
        CuraApplication.getInstance().processEvents()
        cura_api = CuraApplication.getInstance().getCuraAPI()
        self._backup_zip, backup_meta_data = cura_api.backups.createBackup(available_remote_plugins)

        if not self._backup_zip or not backup_meta_data:
            self.backup_upload_error_message = catalog.i18nc("@info:backup_status", "There was an error while creating your backup.")
            self._upload_message.hide()
            return

        self._upload_message.setText(catalog.i18nc("@info:backup_status", "Uploading your backup..."))
        CuraApplication.getInstance().processEvents()

        # Create an upload entry for the backup.
        timestamp = datetime.now().isoformat()
        backup_meta_data["description"] = "{}.backup.{}.cura.zip".format(timestamp, backup_meta_data["cura_release"])
        self._requestUploadSlot(backup_meta_data, len(self._backup_zip))

        # Note: One 'process events' call wasn't enough with the changed situation somehow.
        for _ in range(5000):
            CuraApplication.getInstance().processEvents()
            if self._job_done.wait(0.02):
                break

        if self.backup_upload_error_message == "":
            self._upload_message.setText(catalog.i18nc("@info:backup_status", "Your backup has finished uploading."))
            self._upload_message.setProgress(None)  # Hide progress bar
        else:
            # some error occurred. This error is presented to the user by DrivePluginExtension
            self._upload_message.hide()

    def _requestUploadSlot(self, backup_metadata: Dict[str, Any], backup_size: int) -> None:
        """Request a backup upload slot from the API.

        :param backup_metadata: A dict containing some meta data about the backup.
        :param backup_size: The size of the backup file in bytes.
        """

        payload = json.dumps({"data": {"backup_size": backup_size,
                                       "metadata": backup_metadata
                                       }
                              }).encode()
        HttpRequestManager.getInstance().put(
            self._api_backup_url,
            data=payload,
            callback=self._onUploadSlotCompleted,
            error_callback=self._onUploadSlotCompleted,
            scope=self._json_cloud_scope)

    def _onUploadSlotCompleted(self, reply: QNetworkReply, error: Optional["QNetworkReply.NetworkError"] = None) -> None:
        if HttpRequestManager.safeHttpStatus(reply) >= 300:
            replyText = HttpRequestManager.readText(reply)
            Logger.warning("Could not request backup upload: %s", replyText)
            self.backup_upload_error_message = self.DEFAULT_UPLOAD_ERROR_MESSAGE

            if HttpRequestManager.safeHttpStatus(reply) == 400:
                errors = json.loads(replyText)["errors"]
                if "moreThanMaximum" in [error["code"] for error in errors if error["meta"] and error["meta"]["field_name"] == "backup_size"]:
                    self.backup_upload_error_message = catalog.i18nc("@error:file_size", "The backup exceeds the maximum file size.")

            self._job_done.set()
            return

        if error is not None:
            Logger.warning("Could not request backup upload: %s", HttpRequestManager.qt_network_error_name(error))
            self.backup_upload_error_message = self.DEFAULT_UPLOAD_ERROR_MESSAGE
            self._job_done.set()
            return

        backup_upload_url = HttpRequestManager.readJSON(reply)["data"]["upload_url"]

        # Upload the backup to storage.
        HttpRequestManager.getInstance().put(
            backup_upload_url,
            data=self._backup_zip,
            callback=self._uploadFinishedCallback,
            error_callback=self._uploadFinishedCallback
        )

    def _uploadFinishedCallback(self, reply: QNetworkReply, error: QNetworkReply.NetworkError = None):
        if not HttpRequestManager.replyIndicatesSuccess(reply, error):
            Logger.log("w", "Could not upload backup file: %s", HttpRequestManager.readText(reply))
            self.backup_upload_error_message = self.DEFAULT_UPLOAD_ERROR_MESSAGE

        self._job_done.set()<|MERGE_RESOLUTION|>--- conflicted
+++ resolved
@@ -53,12 +53,6 @@
         self._job_done.set()
 
     def run(self) -> None:
-<<<<<<< HEAD
-        upload_message = Message(catalog.i18nc("@info:backup_status", "Creating your backup..."),
-                                 title=self.MESSAGE_TITLE,
-                                 progress=-1)
-        upload_message.show()
-=======
         self._upload_message = Message(catalog.i18nc("@info:backup_status", "Fetch re-downloadable package-ids..."),
                                  title = self.MESSAGE_TITLE,
                                  progress = -1)
@@ -88,7 +82,6 @@
             available_remote_plugins = frozenset()
 
         self._upload_message.setText(catalog.i18nc("@info:backup_status", "Creating your backup..."))
->>>>>>> 04acc9a1
         CuraApplication.getInstance().processEvents()
         cura_api = CuraApplication.getInstance().getCuraAPI()
         self._backup_zip, backup_meta_data = cura_api.backups.createBackup(available_remote_plugins)
